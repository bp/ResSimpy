--- conflicted
+++ resolved
@@ -28,8 +28,7 @@
         return self.__well_name
 
     @property
-<<<<<<< HEAD
-    def units(self) -> Units:
+    def units(self) -> UnitSystem:
         return self.__units
 
     @property
@@ -55,8 +54,4 @@
     @property
     def printable_well_info(self) -> str:
         """Returns some printable well information in string format"""
-        return NotImplementedError("This method has not been implemented for this simulator yet")
-=======
-    def units(self) -> UnitSystem:
-        return self.__units
->>>>>>> 0e06d8ba
+        return NotImplementedError("This method has not been implemented for this simulator yet")