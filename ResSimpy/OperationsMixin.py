from __future__ import annotations
<<<<<<< HEAD
=======

>>>>>>> fd83d93a
from abc import ABC, abstractmethod
from typing import Any, Sequence, Optional, TYPE_CHECKING
from uuid import UUID

import pandas as pd

from ResSimpy.Enums.UnitsEnum import UnitSystem
from ResSimpy.File import File
if TYPE_CHECKING:
    from ResSimpy.Nexus.NexusNetwork import Network


class NetworkOperationsMixIn(ABC):
    def __init(self, parent_network: Network):
        self.__parent_network = parent_network

    @abstractmethod
    def get_all(self) -> Sequence[Any]:
        raise NotImplementedError("Implement this in the derived class")

    @abstractmethod
    def get_by_name(self, name: str) -> Optional[Any]:
        raise NotImplementedError("Implement this in the derived class")

    @abstractmethod
    def get_df(self) -> pd.DataFrame:
        raise NotImplementedError("Implement this in the derived class")

    @abstractmethod
    def get_overview(self) -> str:
        raise NotImplementedError("Implement this in the derived class")

    @abstractmethod
    def load(self, file: File, start_date: str, default_units: UnitSystem) -> None:
        raise NotImplementedError("Implement this in the derived class")

    @abstractmethod
    def _add_to_memory(self, additional_objs: Optional[list[Any]]):
        raise NotImplementedError("Implement this in the derived class")

    @abstractmethod
    def remove(self, obj_to_remove: UUID | dict[str, None | str | float | int]) -> None:
        raise NotImplementedError("Implement this in the derived class")

    @abstractmethod
    def add(self, obj_to_add: dict[str, None | str | float | int]) -> None:
        raise NotImplementedError("Implement this in the derived class")

    @abstractmethod
    def modify(self, obj_to_modify: dict[str, None | str | float | int],
               new_properties: dict[str, None | str | float | int]) -> None:
        raise NotImplementedError("Implement this in the derived class")

    @property
    @abstractmethod
    def table_header(self) -> str:
        raise NotImplementedError("Implement this in the derived class")

    @property
    @abstractmethod
    def table_footer(self) -> str:
        raise NotImplementedError("Implement this in the derived class")

    @property
    @abstractmethod
    def _network_element_name(self) -> str:
        raise NotImplementedError("Implement this in the derived class")<|MERGE_RESOLUTION|>--- conflicted
+++ resolved
@@ -1,8 +1,4 @@
 from __future__ import annotations
-<<<<<<< HEAD
-=======
-
->>>>>>> fd83d93a
 from abc import ABC, abstractmethod
 from typing import Any, Sequence, Optional, TYPE_CHECKING
 from uuid import UUID
