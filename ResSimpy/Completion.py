--- conflicted
+++ resolved
@@ -72,12 +72,8 @@
                  depth_to_bottom: Optional[float] = None, perm_thickness_ovr: Optional[float] = None,
                  dfactor: Optional[float] = None, rel_perm_method: Optional[int] = None,
                  status: Optional[str] = None, date_format: Optional[DateFormatEnum.DateFormat] = None,
-<<<<<<< HEAD
                  peaceman_well_block_radius: Optional[float] = None, start_date: Optional[str] = None) -> None:
-=======
-                 start_date: Optional[str] = None) -> None:
         super().__init__({})
->>>>>>> 063f798c
         self.__well_radius = well_radius
         self.__date = date
         self.__i = i
@@ -178,17 +174,10 @@
         return self.__status
 
     @property
-<<<<<<< HEAD
     def peaceman_well_block_radius(self):
         return self.__peaceman_well_block_radius
 
     @property
-    def id(self):
-        return self.__id
-
-    @property
-=======
->>>>>>> 063f798c
     def date_format(self):
         return self.__date_format
 
