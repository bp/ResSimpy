"""The base class for all Well Completions."""
<<<<<<< HEAD
from __future__ import annotations
import uuid
from abc import ABC
from dataclasses import dataclass
from typing import Optional
=======
from abc import ABC
from dataclasses import dataclass
from typing import Optional

from ResSimpy.DataObjectMixin import DataObjectMixin
>>>>>>> fd83d93a
from ResSimpy.ISODateTime import ISODateTime
from ResSimpy.Nexus.NexusEnums import DateFormatEnum


@dataclass(kw_only=True)
class Completion(DataObjectMixin, ABC):
    """A class representing well completions.

    IMPORTANT: if modifying this class, make sure to update the relevant tests in test_load_wells, as well as updating
    the constructor calls in the derived classes.

    Args:
    ----
        date (str): The starting date of the completion. Applies until changed.
        i (Optional[int]): The structured grid cell location in the x direction. 'IW' in Nexus
        j (Optional[int]): The structured grid cell location in the y direction. 'JW' in Nexus
        k (Optional[int]): The structured grid cell location in the z direction. 'L' in Nexus
        skin (Optional[float]): The skin value for the completion. 'SKIN' in Nexus
        depth (Optional[float]): The depth of the completion. 'DEPTH' in Nexus
        well_radius (Optional[float]): The well radius. 'RADW' in Nexus
        x (Optional[float]): The x location of the well in distance units/coordinates. 'X' in Nexus
        y (Optional[float]): The y location of the well in distance units/coordinates. 'Y' in Nexus
        angle_a (Optional[float]): the angle relative to the local I axis. 'ANGLA' in Nexus.
        angle_v (Optional[float]): the angle relative to the true vertical axis (global Z axis). 'ANGLV' in Nexus
        grid (Optional[str]): the grid name to which the completion data applies. 'GRID' in Nexus
        depth_to_top (Optional[float]): subsea depth to the top of a completion interval. 'DTOP' in Nexus
        depth_to_bot (Optional[float]): subsea depth to the bottom of the completion interval. 'DBOT' in Nexus
        perm_thickness_ovr (Optional[float]): permeability thickness override value to use for the completion interval.\
            'KH' in Nexus.
        dfactor (Optional[float]): non-darcy factor to use for rate dependent skin calculations. 'D' in Nexus
        rel_perm_method (Optional[int]): rel perm method to use for the completion. 'IRELPM' in Nexus
        status (Optional[str]): the status of the layer, can be 'ON' or 'OFF'


    """

    __date: str
    __i: Optional[int] = None
    __j: Optional[int] = None
    __k: Optional[int] = None
    __skin: Optional[float] = None
    __depth: Optional[float] = None
    __well_radius: Optional[float] = None
    __x: Optional[float] = None
    __y: Optional[float] = None
    __angle_a: Optional[float] = None
    __angle_v: Optional[float] = None
    __grid: Optional[str] = None
    __depth_to_top: Optional[float] = None
    __depth_to_bottom: Optional[float] = None
    __perm_thickness_ovr: Optional[float] = None
    __dfactor: Optional[float] = None
    __rel_perm_method: Optional[int] = None
    __status: Optional[str] = None
    __iso_date: Optional[ISODateTime] = None
    __date_format: Optional[DateFormatEnum.DateFormat] = None
    __start_date: Optional[str] = None

    def __init__(self, date: str, i: Optional[int] = None, j: Optional[int] = None, k: Optional[int] = None,
                 skin: Optional[float] = None, depth: Optional[float] = None, well_radius: Optional[float] = None,
                 x: Optional[float] = None, y: Optional[float] = None, angle_a: Optional[float] = None,
                 angle_v: Optional[float] = None, grid: Optional[str] = None, depth_to_top: Optional[float] = None,
                 depth_to_bottom: Optional[float] = None, perm_thickness_ovr: Optional[float] = None,
                 dfactor: Optional[float] = None, rel_perm_method: Optional[int] = None,
                 status: Optional[str] = None, date_format: Optional[DateFormatEnum.DateFormat] = None,
                 start_date: Optional[str] = None) -> None:
        super().__init__({})
        self.__well_radius = well_radius
        self.__date = date
        self.__i = i
        self.__j = j
        self.__k = k
        self.__skin = skin
        self.__depth = depth
        self.__x = x
        self.__y = y
        self.__angle_a = angle_a
        self.__angle_v = angle_v
        self.__grid = grid
        self.__depth_to_top = depth_to_top
        self.__depth_to_bottom = depth_to_bottom
        self.__perm_thickness_ovr = perm_thickness_ovr
        self.__dfactor = dfactor
        self.__rel_perm_method = rel_perm_method
        self.__status = status
        self.__date_format = date_format
        self.__start_date = start_date
        self.__iso_date = self.set_iso_date()

    @property
    def well_radius(self):
        return self.__well_radius

    @property
    def date(self):
        return self.__date

    @property
    def iso_date(self):
        return self.__iso_date

    @property
    def i(self):
        return self.__i

    @property
    def j(self):
        return self.__j

    @property
    def k(self):
        return self.__k

    @property
    def skin(self):
        return self.__skin

    @property
    def depth(self):
        return self.__depth

    @property
    def x(self):
        return self.__x

    @property
    def y(self):
        return self.__y

    @property
    def angle_a(self):
        return self.__angle_a

    @property
    def angle_v(self):
        return self.__angle_v

    @property
    def grid(self):
        return self.__grid

    @property
    def depth_to_top(self):
        return self.__depth_to_top

    @property
    def depth_to_bottom(self):
        return self.__depth_to_bottom

    @property
    def perm_thickness_ovr(self):
        return self.__perm_thickness_ovr

    @property
    def dfactor(self):
        return self.__dfactor

    @property
    def rel_perm_method(self):
        return self.__rel_perm_method

    @property
    def status(self):
        return self.__status

    @property
    def date_format(self):
        return self.__date_format

    @property
    def start_date(self):
        return self.__start_date

    def set_iso_date(self) -> ISODateTime:
        return ISODateTime.convert_to_iso(self.date, self.date_format, self.start_date)<|MERGE_RESOLUTION|>--- conflicted
+++ resolved
@@ -1,17 +1,10 @@
 """The base class for all Well Completions."""
-<<<<<<< HEAD
 from __future__ import annotations
-import uuid
-from abc import ABC
-from dataclasses import dataclass
-from typing import Optional
-=======
 from abc import ABC
 from dataclasses import dataclass
 from typing import Optional
 
 from ResSimpy.DataObjectMixin import DataObjectMixin
->>>>>>> fd83d93a
 from ResSimpy.ISODateTime import ISODateTime
 from ResSimpy.Nexus.NexusEnums import DateFormatEnum
 
