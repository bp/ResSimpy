"""The base class for all Well Completions."""
import uuid
from abc import ABC
from dataclasses import dataclass
from typing import Optional

from ResSimpy.ISODateTime import ISODateTime
from ResSimpy.Nexus.NexusEnums import DateFormatEnum


@dataclass(kw_only=True)
class Completion(ABC):
    """A class representing well completions.

    IMPORTANT: if modifying this class, make sure to update the relevant tests in test_load_wells, as well as updating
    the constructor calls in the derived classes.

    Args:
    ----
        date (str): The starting date of the completion. Applies until changed.
        i (Optional[int]): The structured grid cell location in the x direction. 'IW' in Nexus
        j (Optional[int]): The structured grid cell location in the y direction. 'JW' in Nexus
        k (Optional[int]): The structured grid cell location in the z direction. 'L' in Nexus
        skin (Optional[float]): The skin value for the completion. 'SKIN' in Nexus
        depth (Optional[float]): The depth of the completion. 'DEPTH' in Nexus
        well_radius (Optional[float]): The well radius. 'RADW' in Nexus
        x (Optional[float]): The x location of the well in distance units/coordinates. 'X' in Nexus
        y (Optional[float]): The y location of the well in distance units/coordinates. 'Y' in Nexus
        angle_a (Optional[float]): the angle relative to the local I axis. 'ANGLA' in Nexus.
        angle_v (Optional[float]): the angle relative to the true vertical axis (global Z axis). 'ANGLV' in Nexus
        grid (Optional[str]): the grid name to which the completion data applies. 'GRID' in Nexus
        depth_to_top (Optional[float]): subsea depth to the top of a completion interval. 'DTOP' in Nexus
        depth_to_bot (Optional[float]): subsea depth to the bottom of the completion interval. 'DBOT' in Nexus
        perm_thickness_ovr (Optional[float]): permeability thickness override value to use for the completion interval.\
            'KH' in Nexus.
        dfactor (Optional[float]): non-darcy factor to use for rate dependent skin calculations. 'D' in Nexus
        rel_perm_method (Optional[int]): rel perm method to use for the completion. 'IRELPM' in Nexus
        status (Optional[str]): the status of the layer, can be 'ON' or 'OFF'
        peaceman_well_block_radius (Optional[float]): The pressure equivalent radius of the grid block

    """

    __date: str
    __i: Optional[int] = None
    __j: Optional[int] = None
    __k: Optional[int] = None
    __skin: Optional[float] = None
    __depth: Optional[float] = None
    __well_radius: Optional[float] = None
    __x: Optional[float] = None
    __y: Optional[float] = None
    __angle_a: Optional[float] = None
    __angle_v: Optional[float] = None
    __grid: Optional[str] = None
    __depth_to_top: Optional[float] = None
    __depth_to_bottom: Optional[float] = None
    __perm_thickness_ovr: Optional[float] = None
    __dfactor: Optional[float] = None
    __rel_perm_method: Optional[int] = None
    __status: Optional[str] = None
<<<<<<< HEAD
    __peaceman_well_block_radius: Optional[float] = None
=======
    __iso_date: Optional[ISODateTime] = None
    __date_format: Optional[DateFormatEnum.DateFormat] = None
    __start_date: Optional[str] = None
>>>>>>> 54f1f64b

    def __init__(self, date: str, i: Optional[int] = None, j: Optional[int] = None, k: Optional[int] = None,
                 skin: Optional[float] = None, depth: Optional[float] = None, well_radius: Optional[float] = None,
                 x: Optional[float] = None, y: Optional[float] = None, angle_a: Optional[float] = None,
                 angle_v: Optional[float] = None, grid: Optional[str] = None, depth_to_top: Optional[float] = None,
                 depth_to_bottom: Optional[float] = None, perm_thickness_ovr: Optional[float] = None,
                 dfactor: Optional[float] = None, rel_perm_method: Optional[int] = None,
<<<<<<< HEAD
                 status: Optional[str] = None, peaceman_well_block_radius: Optional[float] = None) -> None:
=======
                 status: Optional[str] = None, date_format: Optional[DateFormatEnum.DateFormat] = None,
                 start_date: Optional[str] = None) -> None:
>>>>>>> 54f1f64b
        self.__well_radius = well_radius
        self.__date = date
        self.__i = i
        self.__j = j
        self.__k = k
        self.__skin = skin
        self.__depth = depth
        self.__x = x
        self.__y = y
        self.__angle_a = angle_a
        self.__angle_v = angle_v
        self.__grid = grid
        self.__depth_to_top = depth_to_top
        self.__depth_to_bottom = depth_to_bottom
        self.__perm_thickness_ovr = perm_thickness_ovr
        self.__dfactor = dfactor
        self.__rel_perm_method = rel_perm_method
        self.__status = status
        self.__id: uuid.UUID = uuid.uuid4()
<<<<<<< HEAD
        self.__peaceman_well_block_radius = peaceman_well_block_radius
=======
        self.__date_format = date_format
        self.__start_date = start_date
        self.__iso_date = self.set_iso_date()
>>>>>>> 54f1f64b

    @property
    def well_radius(self):
        return self.__well_radius

    @property
    def date(self):
        return self.__date

    @property
    def iso_date(self):
        return self.__iso_date

    @property
    def i(self):
        return self.__i

    @property
    def j(self):
        return self.__j

    @property
    def k(self):
        return self.__k

    @property
    def skin(self):
        return self.__skin

    @property
    def depth(self):
        return self.__depth

    @property
    def x(self):
        return self.__x

    @property
    def y(self):
        return self.__y

    @property
    def angle_a(self):
        return self.__angle_a

    @property
    def angle_v(self):
        return self.__angle_v

    @property
    def grid(self):
        return self.__grid

    @property
    def depth_to_top(self):
        return self.__depth_to_top

    @property
    def depth_to_bottom(self):
        return self.__depth_to_bottom

    @property
    def perm_thickness_ovr(self):
        return self.__perm_thickness_ovr

    @property
    def dfactor(self):
        return self.__dfactor

    @property
    def rel_perm_method(self):
        return self.__rel_perm_method

    @property
    def status(self):
        return self.__status

    @property
    def peaceman_well_block_radius(self):
        return self.__peaceman_well_block_radius

    @property
    def id(self):
        return self.__id

    @property
    def date_format(self):
        return self.__date_format

    @property
    def start_date(self):
        return self.__start_date

    def to_dict(self) -> dict[str, None | float | int | str]:
        attribute_dict = {
            'well_radius': self.__well_radius,
            'date': self.__date,
            'i': self.__i,
            'j': self.__j,
            'k': self.__k,
            'skin': self.__skin,
            'depth': self.__depth,
            'x': self.__x,
            'y': self.__y,
            'angle_a': self.__angle_a,
            'angle_v': self.__angle_v,
            'grid': self.__grid,
            'depth_to_top': self.__depth_to_top,
            'depth_to_bottom': self.__depth_to_bottom,
            'perm_thickness_ovr': self.__perm_thickness_ovr,
            'dfactor': self.__dfactor,
            'rel_perm_method': self.__rel_perm_method,
            'status': self.__status,
        }
        return attribute_dict

    def set_iso_date(self) -> ISODateTime:
        return ISODateTime.convert_to_iso(self.date, self.date_format, self.start_date)<|MERGE_RESOLUTION|>--- conflicted
+++ resolved
@@ -58,13 +58,9 @@
     __dfactor: Optional[float] = None
     __rel_perm_method: Optional[int] = None
     __status: Optional[str] = None
-<<<<<<< HEAD
-    __peaceman_well_block_radius: Optional[float] = None
-=======
     __iso_date: Optional[ISODateTime] = None
     __date_format: Optional[DateFormatEnum.DateFormat] = None
     __start_date: Optional[str] = None
->>>>>>> 54f1f64b
 
     def __init__(self, date: str, i: Optional[int] = None, j: Optional[int] = None, k: Optional[int] = None,
                  skin: Optional[float] = None, depth: Optional[float] = None, well_radius: Optional[float] = None,
@@ -72,12 +68,8 @@
                  angle_v: Optional[float] = None, grid: Optional[str] = None, depth_to_top: Optional[float] = None,
                  depth_to_bottom: Optional[float] = None, perm_thickness_ovr: Optional[float] = None,
                  dfactor: Optional[float] = None, rel_perm_method: Optional[int] = None,
-<<<<<<< HEAD
                  status: Optional[str] = None, peaceman_well_block_radius: Optional[float] = None) -> None:
-=======
-                 status: Optional[str] = None, date_format: Optional[DateFormatEnum.DateFormat] = None,
                  start_date: Optional[str] = None) -> None:
->>>>>>> 54f1f64b
         self.__well_radius = well_radius
         self.__date = date
         self.__i = i
@@ -97,13 +89,8 @@
         self.__rel_perm_method = rel_perm_method
         self.__status = status
         self.__id: uuid.UUID = uuid.uuid4()
-<<<<<<< HEAD
+        self.__date_format = date_format
         self.__peaceman_well_block_radius = peaceman_well_block_radius
-=======
-        self.__date_format = date_format
-        self.__start_date = start_date
-        self.__iso_date = self.set_iso_date()
->>>>>>> 54f1f64b
 
     @property
     def well_radius(self):
