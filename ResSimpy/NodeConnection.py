--- conflicted
+++ resolved
@@ -1,14 +1,11 @@
+"""Base class object for storing data related to nodeconnections."""
 from __future__ import annotations
 from abc import ABC
 from dataclasses import dataclass
 from typing import Optional
 from ResSimpy.DataObjectMixin import DataObjectMixin
-<<<<<<< HEAD
 from ResSimpy.Units.AttributeMappings.AttributeMappingBase import AttributeMapBase
 from ResSimpy.Units.AttributeMappings.NetworkUnitAttributeMapping import NetworkUnits
-=======
-from ResSimpy.Units.AttributeMapping import AttributeMapBase, NetworkNodesConnections
->>>>>>> 68759389
 
 
 @dataclass
@@ -24,8 +21,4 @@
     @property
     def attribute_to_unit_map(self) -> AttributeMapBase:
         """Returns the attribute to unit map for the constraint."""
-<<<<<<< HEAD
-        return NetworkUnits()
-=======
-        return NetworkNodesConnections()
->>>>>>> 68759389
+        return NetworkUnits()