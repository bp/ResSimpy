--- conflicted
+++ resolved
@@ -1,14 +1,10 @@
 from __future__ import annotations
 from abc import ABC, abstractmethod
 from dataclasses import dataclass
-<<<<<<< HEAD
-from typing import Optional
 import pandas as pd
-=======
 from typing import Optional, Sequence
 
 from ResSimpy.GridArrayFunction import GridArrayFunction
->>>>>>> 1917866e
 
 
 @dataclass
@@ -37,22 +33,14 @@
     _kz: GridArrayDefinition
 
     def __init__(self) -> None:
-<<<<<<< HEAD
+        """Initialises the Grid class."""
         self._netgrs = GridArrayDefinition()
         self._porosity = GridArrayDefinition()
         self._sw = GridArrayDefinition()
         self._kx = GridArrayDefinition()
         self._ky = GridArrayDefinition()
         self._kz = GridArrayDefinition()
-=======
-        """Initialises the Grid class."""
-        self._netgrs = VariableEntry()
-        self._porosity = VariableEntry()
-        self._sw = VariableEntry()
-        self._kx = VariableEntry()
-        self._ky = VariableEntry()
-        self._kz = VariableEntry()
->>>>>>> 1917866e
+
         # Grid dimensions
         self._range_x: Optional[int] = None
         self._range_y: Optional[int] = None
@@ -116,14 +104,10 @@
         raise NotImplementedError("Implement this in the derived class")
 
     @abstractmethod
-<<<<<<< HEAD
     def update_properties_from_dict(self, data: dict[str, int | GridArrayDefinition]) -> None:
-=======
-    def update_properties_from_dict(self, data: dict[str, int | VariableEntry]) -> None:
         raise NotImplementedError("Implement this in the derived class")
 
     @property
     def array_functions(self) -> Optional[Sequence[GridArrayFunction]]:
         """Returns a list of the array functions defined in the structured grid file."""
->>>>>>> 1917866e
         raise NotImplementedError("Implement this in the derived class")