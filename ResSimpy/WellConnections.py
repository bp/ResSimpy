<<<<<<< HEAD
"""Abstract base class for holding the well connections data for holding all components of the production networks.
"""
=======
>>>>>>> 27133f91
from __future__ import annotations
from abc import ABC
from dataclasses import dataclass, field
from typing import Literal, Optional, TYPE_CHECKING, Sequence

from ResSimpy.OperationsMixin import NetworkOperationsMixIn
from ResSimpy.WellConnection import WellConnection
if TYPE_CHECKING:
    from ResSimpy.Network import Network


@dataclass(kw_only=True)
class WellConnections(NetworkOperationsMixIn, ABC):
<<<<<<< HEAD
    """Abstract base class for holding the well connections data for holding all components of the production
    networks.
    """
    _well_connections: Sequence[WellConnection] = field(default_factory=list)

    def __init__(self, parent_network: Network) -> None:
        """Abstract base class for holding the well connections data for holding all components of the
        production networks.

        Args:
            parent_network (Network): The parent network object that the well connections belong to.
        """
=======
    _well_connections: Sequence[WellConnection] = field(default_factory=list)

    def __init__(self, parent_network: Network) -> None:
>>>>>>> 27133f91
        super().__init__(parent_network)
        self.__parent_network: Network = parent_network
        self._well_connections = []

    @property
    def _network_element_name(self) -> Literal['well_connections']:
        return 'well_connections'

    def _add_to_memory(self, additional_list: Optional[list[WellConnection]]) -> None:
        """Extends the nodes object by a list of connections provided to it.

        Args:
            additional_list (Sequence[NexusWellConnection]): list of nexus connections to add to the nodes list.
        """
        if additional_list is None:
            return
        if not isinstance(additional_list, list):
            additional_list = list(additional_list)
        if not isinstance(self._well_connections, list):
            self._well_connections = list(self._well_connections)

        self._well_connections.extend(additional_list)<|MERGE_RESOLUTION|>--- conflicted
+++ resolved
@@ -1,8 +1,4 @@
-<<<<<<< HEAD
-"""Abstract base class for holding the well connections data for holding all components of the production networks.
-"""
-=======
->>>>>>> 27133f91
+"""Abstract base class for holding the well connections data for holding all components of the production networks."""
 from __future__ import annotations
 from abc import ABC
 from dataclasses import dataclass, field
@@ -16,7 +12,6 @@
 
 @dataclass(kw_only=True)
 class WellConnections(NetworkOperationsMixIn, ABC):
-<<<<<<< HEAD
     """Abstract base class for holding the well connections data for holding all components of the production
     networks.
     """
@@ -29,11 +24,6 @@
         Args:
             parent_network (Network): The parent network object that the well connections belong to.
         """
-=======
-    _well_connections: Sequence[WellConnection] = field(default_factory=list)
-
-    def __init__(self, parent_network: Network) -> None:
->>>>>>> 27133f91
         super().__init__(parent_network)
         self.__parent_network: Network = parent_network
         self._well_connections = []
