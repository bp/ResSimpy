--- conflicted
+++ resolved
@@ -1144,12 +1144,11 @@
             )
 
     @property
-<<<<<<< HEAD
-    def wells(self) -> NexusWells:
-        """Returns the associated NexusWells for the simulator."""
-        return self._wells
-=======
     def ipr_methods(self) -> NexusIprMethods:
         """Returns an instance of NexusIPRMethods."""
         return self.__ipr_methods
->>>>>>> b3e78efa
+
+    @property
+    def wells(self) -> NexusWells:
+        """Returns the associated NexusWells for the simulator."""
+        return self._wells