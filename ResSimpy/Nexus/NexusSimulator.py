from __future__ import annotations
from dataclasses import Field
import os
import copy
from typing import Any, Final, Union, Optional
import warnings
from ResSimpy.Nexus.DataModels.FcsFile import FcsNexusFile
from ResSimpy.Nexus.DataModels.NexusFile import NexusFile
from ResSimpy.Nexus.DataModels.NexusPVT import NexusPVT

from ResSimpy.Nexus.NexusEnums.UnitsEnum import UnitSystem
from ResSimpy.Nexus.DataModels.StructuredGridFile import StructuredGridFile, PropertyToLoad, VariableEntry
import ResSimpy.Nexus.nexus_file_operations as nfo
import resqpy.model as rq

from ResSimpy.Nexus.NexusWells import NexusWells
from ResSimpy.Simulator import Simulator
from ResSimpy.Nexus.runcontrol_operations import Runcontrol
<<<<<<< HEAD
from ResSimpy.Nexus.logfile_operations import Logging
=======
import ResSimpy.Nexus.logfile_operations as logfile_operations
>>>>>>> ed081688
import ResSimpy.Nexus.structured_grid_operations as structured_grid_operations


class NexusSimulator(Simulator):
    # Constants
    DATE_WITH_TIME_LENGTH: Final[int] = 20

    def __init__(self, origin: Optional[str] = None, destination: Optional[str] = None, force_output: bool = False,
                 root_name: Optional[str] = None, nexus_data_name: str = "data", write_times: bool = True,
                 manual_fcs_tidy_call: bool = False) -> None:
        """Nexus simulator class. Inherits from the Simulator super class

        Args:
            origin (Optional[str], optional): file path to the fcs file. Defaults to None.
            force_output (bool, optional): sets force_output parameter - unused. Defaults to False.
            root_name (Optional[str], optional): Root file name of the fcs. Defaults to None.
            nexus_data_name (str, optional): Folder name for the nexus data files to be stored in. Defaults to "data".
            write_times (bool, optional): Sets whether the runcontrol file will expand the include files with time \
                cards in. Defaults to True.
            manual_fcs_tidy_call (bool, optional): Determines whether fcs_tidy should be called - Currently not used. \
                Defaults to False.
        Attributes:
            run_control_file_path (Optional[str]): file path to the run control file - derived from the fcs file
            __destination (Optional[str]): output path for the simulation. Currently not used.
            use_american_date_format (bool): True if the simulation uses 'MM/DD/YYYY' date format.
<<<<<<< HEAD
=======
            __job_id (int): Run job ID for executed runs
>>>>>>> ed081688
            __original_fcs_file_path (str): Path to the original fcs file path supplied
            __new_fcs_file_path (str): Where the new fcs will be saved to
            __force_output (bool): private attribute of force_output
            __origin (str): private attribute of origin. File path to the fcs file.
            __root_name (str): private attribute of root_name. Root file name of the fcs.
            __nexus_data_name (str): private attribute of nexus_data_name. Folder name for the nexus data files to be \
                stored in.
            __structured_grid_file_path (Optional[str]): file path to the structured grid.
            __structured_grid_file (Optional[StructuredGridFile]): StructuredGridFile object representing the \
                structured grid used in Nexus
            __run_units (Optional[str]): Unit system used in the Nexus model
            use_american_run_units (bool): True if an American unit system is used equivalent to 'ENGLISH'. \
                False otherwise. For the RUN_UNITS keyword.
            use_american_input_units (bool): True if an American unit system is used equivalent to 'ENGLISH'. \
                False otherwise. For the DEFAULT_UNITS keyword.
            __write_times (bool): private attribute for write_times. Sets whether the runcontrol file will expand \
                the include files with time cards in.
            __manual_fcs_tidy_call (bool): private attribute for manual_fcs_tidy_call. Determines whether fcs_tidy \
                should be called
            __surface_file_path (Optional[str]): File path to the surface file. Derived from the fcs file.
        Raises:
            ValueError: If the FCS file path is not given
        """
        if origin is None:
            raise ValueError("FCS File Path is required")

        super().__init__()

        self.run_control_file_path: Optional[str] = ''
        self.__destination: Optional[str] = None
        self.use_american_date_format: bool = False
<<<<<<< HEAD
=======
        self.__job_id: int = -1
>>>>>>> ed081688
        self.__original_fcs_file_path: str = origin.strip()
        self.__new_fcs_file_path: str = origin.strip()
        self.__force_output: bool = force_output
        self.__origin: str = origin.strip()  # this is the fcs file path
        self.__root_name: str = root_name if root_name is not None else self.get_rootname()
        self.__nexus_data_name: str = nexus_data_name
        self.__structured_grid_file_path: Optional[str] = None
        self.__structured_grid_file: Optional[StructuredGridFile] = None
        self.__run_units: UnitSystem = UnitSystem.ENGLISH  # The Nexus default
        self.use_american_run_units: bool = False
        self.use_american_input_units: bool = False
        self.__write_times: bool = write_times
        self.__manual_fcs_tidy_call: bool = manual_fcs_tidy_call
        self.__surface_file_path: Optional[str] = None
        self.Wells: NexusWells = NexusWells()
        self.__default_units: UnitSystem = UnitSystem.ENGLISH  # The Nexus default
        # Model dynamic properties
        self.pvt_methods: dict[int, NexusPVT] = {}

        self.Runcontrol = Runcontrol(self)
<<<<<<< HEAD
        self.Logging = Logging(self)
=======
>>>>>>> ed081688

        if destination is not None and destination != '':
            self.set_output_path(path=destination.strip())

        # Check the status of any existing or completed runs related to this model
        self.get_simulation_status(from_startup=True)

        # Load in the model
        self.__load_fcs_file()

    def remove_temp_from_properties(self):
        """Updates model values if the files are moved from a temp directory
        Replaces the first instance of temp/ in the file paths in the nexus simulation file paths
        Raises:
            ValueError: if any of [__structured_grid_file_path, __new_fcs_file_path, __surface_file_path] are None
        """
        if self.__structured_grid_file_path is None:
            raise ValueError(
                "No __structured_grid_file_path found, can't remove temporary properties from file path")
        if self.__new_fcs_file_path is None:
            raise ValueError(
                "No __new_fcs_file_path found, can't remove temporary properties from file path")
        if self.__surface_file_path is None:
            raise ValueError(
                "No __surface_file_path found, can't remove temporary properties from file path")

        self.__origin = self.__origin.replace('temp/', '', 1)
        self.__root_name = self.__root_name.replace('temp/', '', 1)
        self.__structured_grid_file_path = self.__structured_grid_file_path.replace('temp/', '', 1)
        self.__new_fcs_file_path = self.__new_fcs_file_path.replace('temp/', '', 1)
        self.__surface_file_path = self.__surface_file_path.replace('temp/', '', 1)

    def get_simulation_status(self, from_startup: bool = False) -> Optional[str]:
        return self.Logging.get_simulation_status(from_startup)

    def get_simulation_progress(self) -> float:
        return self.Logging.get_simulation_progress()

    def get_model_location(self):
        """Returns the location of the model"""
        return os.path.dirname(self.__origin)

    def get_structured_grid_path(self):
        """Returns the location of the structured grid file"""
        return self.__structured_grid_file_path

    def get_default_units(self):
        """Returns the default units"""
        return self.__default_units

    def get_run_units(self):
        """Returns the run units"""
        return self.__run_units

    def get_new_fcs_name(self):
        """Returns the new name for the FCS file without the fcs extension"""
        return self.__root_name

    def get_write_times(self) -> bool:
        return self.__write_times

<<<<<<< HEAD
    @property
    def original_fcs_file_path(self):
        return self.__original_fcs_file_path

    @property
    def origin(self):
        return self.__origin

=======
>>>>>>> ed081688
    @staticmethod
    def get_check_run_input_units_for_models(models: list[str]) -> tuple[Optional[bool], Optional[bool]]:
        # TODO: add LAB units
        """Returns the run and input unit formats for all the supplied models.
        Supported model formats:
            RESQML type epc files ending in ".epc"
            Nexus files containing a line identifying the "RUN_UNITS" or "DEFAULT_UNITS"
        Supported units: ENGLISH, METRIC
        Args:
            models (list[str]): list of paths to supported reservoir models
        Raises:
            ValueError: if a model in the list is using inconcistent run/default units
        Returns:
            Tuple[Optional[Bool], Optional[Bool]]: If all units are consistent between models,
                Returns (True, True) if 'ft' is the length unit in an epc or Nexus specifies "ENGLISH" as the \
                (RUN_UNITS,DEFAULT_UNITS) respectively and False, False otherwise. \
                Returns (None, None) if it can't find a (RUN_UNITS, DEFAULT_UNITS) in the supplied files\
        """
        oilfield_run_units: Optional[bool] = None
        oilfield_default_units: Optional[bool] = None

        for model in models:
            # If we're checking the units of a RESQML model, read it in and get the units. Otherwise, read the units
            # from the fcs file
            if os.path.splitext(model)[1] == '.epc':
                resqpy_model = rq.Model(epc_file=model)

                # Load in the RESQML grid
                grid = resqpy_model.grid()

                # Check the grid units
                grid_length_unit = grid.xy_units()
                model_oilfield_default_units = grid_length_unit == 'ft'
                model_oilfield_run_units = grid_length_unit == 'ft'
            else:
                simulator = NexusSimulator(origin=model)
                model_oilfield_default_units = simulator.get_default_units() == UnitSystem.ENGLISH
                model_oilfield_run_units = simulator.get_run_units() == UnitSystem.ENGLISH

            # If not defined, assign it to model_oilfield_default_units
            if oilfield_default_units is None:
                oilfield_default_units = model_oilfield_default_units
            # Raise ValueError if default units are inconsistent with the other models
            elif model_oilfield_default_units != oilfield_default_units:
                raise ValueError(f"Model at {model} using inconsistent default units")

            # If not defined, assign it to model_oilfield_run_units
            if oilfield_run_units is None:
                oilfield_run_units = model_oilfield_run_units
            # Raise ValueError if run units are inconsistent with the other models
            elif model_oilfield_run_units != oilfield_run_units:
                raise ValueError(f"Model at {model} using inconsistent run units")

        return oilfield_run_units, oilfield_default_units

    @staticmethod
    def get_check_oil_gas_types_for_models(models: list[str]) -> Optional[str]:
        """Checks for fluid types within a list of paths to models.
        Currently limited to checking for the first SURFACE network in a file
        Args:
            models (list[str]): a list of paths to models to check for fluid types

        Raises:
            ValueError: If fluid types are inconsistent between models

        Returns:
            Optional[str]: The fluid type used for the model for the first surface network
        """
        fluid_type = None
        for model in models:
            model_fluid_type = None
            fcs_file = NexusFile.generate_file_include_structure(model).get_flat_list_str_file()
            surface_filename = None
            if fcs_file is None:
                warnings.warn(UserWarning(f'No file found for {model}'))
                continue
            for line in fcs_file:
                if nfo.check_token("SURFACE Network 1", line):
                    surface_filename = nfo.get_expected_token_value(token="SURFACE Network 1", token_line=line,
                                                                    file_list=fcs_file)
                    break

            if surface_filename is not None:
                surface_filename = surface_filename if os.path.isabs(surface_filename) else \
                    os.path.dirname(model) + "/" + surface_filename
                model_fluid_type = NexusSimulator.get_fluid_type(
                    surface_file_name=surface_filename)

            if fluid_type is None:
                fluid_type = model_fluid_type
            elif fluid_type != model_fluid_type:
                raise ValueError(
                    f"Inconsistent Oil / Gas types: {model_fluid_type} found for {model}")

        return fluid_type

    @staticmethod
    def get_eos_details(surface_file: list[str]) -> str:
        """Gets all the information about an EOS from a Nexus model

        Args:
            surface_file (list[str]): path to the surface file in a Nexus model

        Returns:
            str: a concatenated string of EOS components
        """
        eos_string: str = ''
        eos_found: bool = False
        for line in surface_file:
            if nfo.check_token("EOS", line):
                eos_string += line
                eos_found = True
            elif eos_found:
                eos_string += line
            if nfo.check_token("COMPONENTS", line):
                break

        return eos_string

    @staticmethod
    def get_fluid_type(surface_file_name: str) -> str:
        """gets the fluid type for a single model from a surface file

        Args:
            surface_file_name (str): path to the surface file in a Nexus model

        Raises:
            ValueError: if no fluid type is found within the provided file path

        Returns:
            str: fluid type as one of [BLACKOIL, WATEROIL, GASWATER,] or the full details from an EOS model
        """
        surface_file = nfo.load_file_as_list(surface_file_name)
        fluid_type = None

        for line in surface_file:
            if nfo.check_token("BLACKOIL", line):
                fluid_type = "BLACKOIL"
                break
            elif nfo.check_token("WATEROIL", line):
                fluid_type = "WATEROIL"
                break
            elif nfo.check_token("GASWATER", line):
                fluid_type = "GASWATER"
                break
            elif nfo.check_token("EOS", line):
                fluid_type = NexusSimulator.get_eos_details(surface_file)

        if fluid_type is None:
            raise ValueError("No Oil / Gas type detected")

        return fluid_type

    def get_model_oil_type(self) -> str:
        """Returns the get_fluid_type method on the existing NexusSimulator instance

        Raises:
            ValueError: If no file path is provided for the surface file path

        Returns:
            str: fluid type as one of [BLACKOIL, WATEROIL, GASWATER,] or the full details from an EOS model
        """
        if self.__surface_file_path is None:
            raise ValueError("No value provided for the __surface_file_path")
        return NexusSimulator.get_fluid_type(self.__surface_file_path)

    def get_rootname(self) -> str:
        """ Returns the name of the fcs file without the .fcs extension
        Returns:
            str: string of the fcs file without the .fcs extension
        """
        rootname = os.path.basename(self.__origin)
        rootname = rootname.split(".fcs")[0]
        return rootname

    def check_output_path(self) -> None:
        """ Confirms that the output path has been set (used to stop accidental writing operations in the original
        directory)
        Raises:
            ValueError: if the destination provided is set to None
        """
        if self.__destination is None:
            raise ValueError("Destination is required for this operation. Currently set to: ", self.__destination)

    @property
    def destination(self) -> Optional[str]:
        return self.__destination

    def set_output_path(self, path: str) -> None:
        """ Initialises the output to the declared output location. \
            If the file is a different directory to the origin path location the function will set the origin \
            to the new destination.
        """
        self.__destination = path
        if self.__destination is not None and os.path.dirname(self.__origin) != os.path.dirname(self.__destination):
<<<<<<< HEAD
            self.__origin = self.__destination + "/" + os.path.basename(self.__original_fcs_file_path)
=======
            self.__origin = self.__destination + "/" + \
                            os.path.basename(self.__original_fcs_file_path)
>>>>>>> ed081688

    def __load_fcs_file(self):
        """ Loads in the information from the supplied FCS file into the class instance.
            Loads in the paths for runcontrol, structured grid and the first surface network.
            Loads in the values for dateformat and run units.
            Attempts to load the run_control_file.
            Loads the wellspec and dynamic property files.
        """
        # self.get_simulation_status(True)
<<<<<<< HEAD
        fcs_include_only = NexusFile.generate_file_include_structure(self.__new_fcs_file_path).get_flat_list_str_file()
        self.fcs_file = FcsNexusFile.generate_fcs_structure(self.__new_fcs_file_path)
        if fcs_include_only is None:
            raise ValueError(f'FCS file not found, no content for {self.__new_fcs_file_path}')
        for line in fcs_include_only:
            if nfo.check_token('DATEFORMAT', line):
                value = nfo.get_token_value('DATEFORMAT', line, fcs_include_only)
=======
        # fcs_content_with_includes is used to scan only the fcs file and files specifically called with the INCLUDE
        # token in front of it to prevent it from reading through all the other files. We need this here to extract the
        # fcs properties only. The FcsFile structure is then generated and stored in the object (with all the nesting of
        # the NexusFiles as self.fcs_file (e.g. STRUCTURED_GRID, RUNCONTROL etc)
        fcs_content_with_includes = NexusFile.generate_file_include_structure(
            self.__new_fcs_file_path).get_flat_list_str_file()
        self.fcs_file = FcsNexusFile.generate_fcs_structure(self.__new_fcs_file_path)
        if fcs_content_with_includes is None:
            raise ValueError(f'FCS file not found, no content for {self.__new_fcs_file_path}')
        for line in fcs_content_with_includes:
            if nfo.check_token('DATEFORMAT', line):
                value = nfo.get_token_value('DATEFORMAT', line, fcs_content_with_includes)
>>>>>>> ed081688
                if value is not None:
                    self.use_american_date_format = value == 'MM/DD/YYYY'
                self.Runcontrol.date_format_string = "%m/%d/%Y" if self.use_american_date_format else "%d/%m/%Y"
            elif nfo.check_token('RUN_UNITS', line):
<<<<<<< HEAD
                value = nfo.get_token_value('RUN_UNITS', line, fcs_include_only)
                if value is not None:
                    self.__run_units = UnitSystem(value.upper())
            elif nfo.check_token('DEFAULT_UNITS', line):
                value = nfo.get_token_value('DEFAULT_UNITS', line, fcs_include_only)
=======
                value = nfo.get_token_value('RUN_UNITS', line, fcs_content_with_includes)
                if value is not None:
                    self.__run_units = UnitSystem(value.upper())
            elif nfo.check_token('DEFAULT_UNITS', line):
                value = nfo.get_token_value('DEFAULT_UNITS', line, fcs_content_with_includes)
>>>>>>> ed081688
                if value is not None:
                    self.__default_units = UnitSystem(value.upper())

        # Load in the other files

        # === Load in dynamic properties
        # Read in PVT properties from Nexus PVT method files
        if not isinstance(self.fcs_file.pvt_files, Field) and self.fcs_file.pvt_files is not None and \
                len(self.fcs_file.pvt_files) > 0:  # Check if PVT files exist
            for table_num in self.fcs_file.pvt_files.keys():  # For each PVT method
                pvt_file = self.fcs_file.pvt_files[table_num].location
                if pvt_file is None:
                    raise ValueError(f'Unable to find pvt file: {pvt_file}')
                if os.path.isfile(pvt_file):
                    self.pvt_methods[table_num] = NexusPVT(file_path=pvt_file)  # Create NexusPVT object
                    self.pvt_methods[table_num].read_properties()  # Populate object with PVT properties in file

        # Load in Runcontrol
        if not isinstance(self.fcs_file.runcontrol_file, Field) and self.fcs_file.runcontrol_file is not None:
            self.run_control_file_path = self.fcs_file.runcontrol_file.location
            self.Runcontrol.load_run_control_file()
        if not isinstance(self.fcs_file.surface_files, Field) and self.fcs_file.surface_files is not None:
            # TODO support multiple surface file paths
            self.__surface_file_path = list(self.fcs_file.surface_files.values())[0].location

        if not isinstance(self.fcs_file.structured_grid_file, Field) and self.fcs_file.structured_grid_file is not None:
            self.__structured_grid_file_path = self.fcs_file.structured_grid_file.location
            self.load_structured_grid_file()

        # Load in wellspec files
        if not isinstance(self.fcs_file.well_files, Field) and self.fcs_file.well_files is not None and \
                len(self.fcs_file.well_files) > 0:
            for well_file in self.fcs_file.well_files.values():
                if well_file.location is None:
                    warnings.warn(f'Well file location has not been found for {well_file}')
                    continue
                self.Wells.load_wells(
                    well_file=well_file.location, start_date=self.start_date, default_units=self.__default_units)
                self.Wells.wellspec_paths.append(well_file.location)

    @staticmethod
    def update_file_value(file_path: str, token: str, new_value: str, add_to_start: bool = False):
        """Updates a value in a file if it is present and in the format {TOKEN} {VALUE}. If the token
        isn't present, it will add the token + value to either the start or end of the file

        Args:
            file_path (str): path to a file to update the token/value pair in
            token (str): Keyword token to find in the given file (e.g. KX)
            new_value (str): Value following the TOKEN to be replaced
            add_to_start (bool, optional): Inserts the token/value pair to the start of the file. Defaults to False.

        Raises:
            ValueError: If no value is found after the token
        """

        file = nfo.load_file_as_list(file_path)

        line_counter = 0
        token_found = False
        for line in file:
            modified_line = line.lower().replace('/t', ' ')
            modified_line = ' '.join(modified_line.split())
            if token.lower() in modified_line:
                # We've found the token, now replace the value
                token_location = modified_line.find(token.lower())
                line_before_token_value = line[0: token_location]
                line_after_token = line[token_location:]
                current_value = nfo.get_next_value(0, [line], line_after_token[len(token) + 1:])
                if current_value is None:
                    raise ValueError(f"No value found after the supplied {token=}, \
                        please check the following line for that token: {line}")
                new_line_after = line_after_token.replace(
                    current_value, new_value, 1)
                file[line_counter] = line_before_token_value + new_line_after
                token_found = True
                break
            line_counter += 1

        if token_found is False:
            token_line = f"{token} {new_value}"
            if add_to_start:
                file.insert(0, token_line + '\n')
            else:
                file.append('\n' + token_line)

        new_file_str = "".join(file)

        with open(file_path, "w") as text_file:
            text_file.write(new_file_str)

    def update_fcs_file_value(self, token, new_value, add_to_start=False):
        """Updates a value in the FCS file"""
        self.update_file_value(self.__new_fcs_file_path, token=token, new_value=new_value, add_to_start=add_to_start)

    @staticmethod
    def comment_out_file_value(token: str, file_path: str) -> None:
        """Comments out an uncommented line containing the specified token

        Args:
            token (str): Keyword token to find in the given file (e.g. KX)
            file_path (str): path to a file containing the token
        """
        file = nfo.load_file_as_list(file_path)

        line_counter = 0
        for line in file:
            modified_line = line.lower().replace('/t', ' ')
            modified_line = ' '.join(modified_line.split())
            # If we've found the token, and it isn't already commented, comment it out
            if token.lower() in modified_line and \
                    (modified_line.find(token.lower()) < modified_line.find("!") or modified_line.find("!") == -1):
                file[line_counter] = f"! {file[line_counter]}"
                break
            line_counter += 1

        new_file_str = "".join(file)

        with open(file_path, "w") as text_file:
            text_file.write(new_file_str)

    def get_date_format(self) -> str:
        """Returns the date format being used by the model
        formats used: ('MM/DD/YYYY', 'DD/MM/YYYY')
        """
        return self.Runcontrol.get_date_format(self.use_american_date_format)

    def modify(self, operation: str, section: str, keyword: str, content: list[str]):
        """Generic modify method to modify part of the input deck. \
        Operations are dependent on the section being modified

        Args:
            operation (str): operation to perform on the section of the input deck (e.g. 'merge')
            section (str): file type from the input deck provided (e.g. RUNCONTROL)
            keyword (str): which keyword/token to find within the deck provided (e.g. TIME)
            content (list[str]): The content to modify using the above operation, \
            represented as a list of strings with a new entry per line of the file

        Raises:
            NotImplementedError: if the functionality is not yet implemented
        """
        section = section.upper()
        keyword = keyword.upper()
        operation = operation.lower()

        if section == "RUNCONTROL":
            if keyword == "TIME":
                self.Runcontrol.modify_times(content=content, operation=operation)
            else:
                raise NotImplementedError(keyword, "not yet implemented")
        else:
            raise NotImplementedError(section, "not yet implemented")

    def get_content(self, section: str, keyword: str) -> Union[list[str], None]:
        """Returns the requested input information

        Args:
            section (str): Section to retreive information from
            keyword (str): Keyword/token to retrieve the information for

        Raises:
            NotImplementedError: if the functionality is not yet implemented

        Returns:
            Union[list[str], None]: the requested information
        """
        section = section.upper()
        keyword = keyword.upper()
        if section == "RUNCONTROL":
            if keyword == "TIME":
                return self.Runcontrol.times
            else:
                raise NotImplementedError(keyword, "not yet implemented")
        else:
            raise NotImplementedError(section, "not yet implemented")

    def change_force_output(self, force_output: bool = True) -> None:
        """Sets the force output parameter to the supplied value

        Args:
            force_output (bool, optional): sets the force_output parameter in the class instance. Defaults to True.
        """
        self.__force_output = force_output

<<<<<<< HEAD
=======
    def __get_log_path(self, from_startup: bool = False) -> Optional[str]:
        """Returns the path of the log file for the simulation

        Args:
            from_startup (bool, optional): Searches the same directory as the original_fcs_file_path if True. \
            Otherwise searches the destination folder path, failing this then searches the \
            original_fcs_file_path if False. Defaults to False.

        Returns:
            Optional[str]: The path of the .log file from the simulation if found. If not found returns None.
        """
        folder_path = os.path.dirname(
            self.__original_fcs_file_path) if from_startup else os.path.dirname(self.__origin)
        files = os.listdir(folder_path)
        original_fcs_file_location = os.path.basename(
            self.__original_fcs_file_path)
        log_file_name = os.path.splitext(original_fcs_file_location)[
                            0] + ".log" if from_startup else self.__root_name + ".log"

        if log_file_name in files:
            if from_startup:
                file_location = folder_path
            else:
                file_location = self.__destination if self.__destination is not None else folder_path

            log_file_path = file_location + "/" + log_file_name
            return log_file_path
        else:
            return None

    def __update_simulation_start_and_end_times(self, log_file_line_list: list[str]) -> None:
        """Updates the stored simulation execution start and end times from the log files

        Args:
            log_file_line_list (list[str]): log file information represented with a new entry per line of the file.
        """
        for line in log_file_line_list:
            if nfo.check_token('start generic pdsh   prolog', line):
                value = logfile_operations.get_simulation_time(line)
                self.__simulation_start_time = value

            if nfo.check_token('end generic pdsh   epilog', line):
                value = logfile_operations.get_simulation_time(line)
                self.__simulation_end_time = value

    def __get_start_end_difference(self) -> Optional[str]:
        """Returns a string with the previous time taken when the base case was run

        Returns:
            Optional[str]: returns a human readable string of how long the simulation took to run
        """
        if self.__simulation_start_time is None or self.__simulation_end_time is None:
            return None

        start_date = logfile_operations.convert_server_date(self.__simulation_start_time)
        end_date = logfile_operations.convert_server_date(self.__simulation_end_time)

        total_difference = (end_date - start_date)
        days = int(total_difference.days)
        hours = int((total_difference.seconds / (60 * 60)))
        minutes = int((total_difference.seconds / 60) - (hours * 60))
        seconds = int(total_difference.seconds -
                      (hours * 60 * 60) - (minutes * 60))

        return f"{days} Days, {hours} Hours, {minutes} Minutes {seconds} Seconds"

    def get_simulation_status(self, from_startup: bool = False) -> Optional[str]:
        """Gets the run status of the latest simulation run.

        Args:
            from_startup (bool, optional): Searches the same directory as the original_fcs_file_path if True. \
            Otherwise searches the destination folder path, failing this then searches the \
            original_fcs_file_path if False. Defaults to False.

        Raises:
            NotImplementedError: If log file is not found - only supporting simulation status from log files

        Returns:
            Optional[str]: the error/warning string if the simulation has finished, otherwise \
                returns the running job ID. Empty string if a logfile is not found and from_start up is True
        """
        log_file = self.__get_log_path(from_startup)
        if log_file is None:
            if from_startup:
                return ''
            raise NotImplementedError(
                "Only retrieving status from a log file is supported at the moment")
        else:
            log_file_line_list = nfo.load_file_as_list(log_file)
            self.__update_simulation_start_and_end_times(log_file_line_list)
            job_finished = 'Nexus finished\n' in log_file_line_list
            if job_finished:
                self.__previous_run_time = self.__get_start_end_difference() if from_startup \
                    else self.__previous_run_time
                return logfile_operations.get_errors_warnings_string(log_file_line_list=log_file_line_list)
            else:
                job_number_line = [
                    x for x in log_file_line_list if 'Job number:' in x]
                if len(job_number_line) > 0:
                    self.__job_id = int(job_number_line[0].split(":")[1])
                    # self.__get_job_status()
                    return f"Job Running, ID: {self.__job_id}"
        return None

>>>>>>> ed081688
    def load_structured_grid_file(self):
        """Loads in a structured grid file including all grid properties and modifiers.
        Currently loading in grids with FUNCTIONS included are not supported.

        Raises:
            AttributeError: if no value is found for the structured grid file path
            ValueError: if when loading the grid no values can be found for the NX NY NZ line.
        """
        if self.__structured_grid_file_path is None:
            raise ValueError("No file path given or found for structured grid file path. \
                Please update structured grid file path")
        file_as_list = nfo.load_file_as_list(self.__structured_grid_file_path)
        structured_grid_file = StructuredGridFile()

        def move_next_value(next_line: str) -> tuple[str, str]:
            """finds the next value and then strips out the value from the line.

            Args:
                next_line (str): the line to search through for the value

            Raises:
                ValueError: if no value is found within the line provided

            Returns:
                tuple[str, str]: the next value found in the line, the line with the value stripped out.
            """
            value = nfo.get_next_value(0, [next_line], next_line)
            if value is None:
                raise ValueError(f"No value found within the provided line: {next_line}")
            next_line = next_line.replace(value, "", 1)
            return value, next_line

        for line in file_as_list:
            # Load in the basic properties
            properties_to_load = [
                PropertyToLoad('NETGRS', ['VALUE', 'CON'], structured_grid_file.netgrs),
                PropertyToLoad('POROSITY', ['VALUE', 'CON'], structured_grid_file.porosity),
                PropertyToLoad('SW', ['VALUE', 'CON'], structured_grid_file.sw),
                PropertyToLoad('KX', ['VALUE', 'MULT', 'CON'], structured_grid_file.kx),
                PropertyToLoad('PERMX', ['VALUE', 'MULT', 'CON'], structured_grid_file.kx),
                PropertyToLoad('PERMI', ['VALUE', 'MULT', 'CON'], structured_grid_file.kx),
                PropertyToLoad('KI', ['VALUE', 'MULT', 'CON'], structured_grid_file.kx),
                PropertyToLoad('KY', ['VALUE', 'MULT', 'CON'], structured_grid_file.ky),
                PropertyToLoad('PERMY', ['VALUE', 'MULT', 'CON'], structured_grid_file.ky),
                PropertyToLoad('PERMJ', ['VALUE', 'MULT', 'CON'], structured_grid_file.ky),
                PropertyToLoad('KJ', ['VALUE', 'MULT', 'CON'], structured_grid_file.ky),
                PropertyToLoad('KZ', ['VALUE', 'MULT', 'CON'], structured_grid_file.kz),
                PropertyToLoad('PERMZ', ['VALUE', 'MULT', 'CON'], structured_grid_file.kz),
                PropertyToLoad('PERMK', ['VALUE', 'MULT', 'CON'], structured_grid_file.kz),
                PropertyToLoad('KK', ['VALUE', 'MULT', 'CON'], structured_grid_file.kz),
            ]

            for token_property in properties_to_load:
                for modifier in token_property.modifiers:
                    structured_grid_operations.load_token_value_if_present(token_property.token, modifier,
                                                                           token_property.property, line,
                                                                           file_as_list, ['INCLUDE'])

            # Load in grid dimensions
            if nfo.check_token('NX', line):
                # Check that the format of the grid is NX followed by NY followed by NZ
                current_line = file_as_list[file_as_list.index(line)]
                remaining_line = current_line[current_line.index('NX') + 2:]
                if nfo.get_next_value(0, [remaining_line], remaining_line) != 'NY':
                    continue
                remaining_line = remaining_line[remaining_line.index('NY') + 2:]
                if nfo.get_next_value(0, [remaining_line], remaining_line) != 'NZ':
                    continue

                # Avoid loading in a comment
                if "!" in line and line.index("!") < line.index('NX'):
                    continue
                next_line = file_as_list[file_as_list.index(line) + 1]
                first_value, next_line = move_next_value(next_line)
                second_value, next_line = move_next_value(next_line)
                third_value, next_line = move_next_value(next_line)

                structured_grid_file.range_x = int(first_value)
                structured_grid_file.range_y = int(second_value)
                structured_grid_file.range_z = int(third_value)

        self.__structured_grid_file = structured_grid_file

    def get_structured_grid(self) -> Optional[StructuredGridFile]:
        """Pass the structured grid information to the front end"""
        return self.__structured_grid_file

    def get_structured_grid_dict(self) -> dict[str, Any]:
        """Convert the structured grid info to a dictionary and pass it to the front end"""
        return self.__structured_grid_file.__dict__

    def update_structured_grid_file(self, grid_dict: dict[str, Union[VariableEntry, int]]) -> None:
        """Save values passed from the front end to the structured grid file and update the class

        Args:
            grid_dict (dict[str, Union[VariableEntry, int]]): dictionary containing grid properties to be replaced

        Raises:
            ValueError: If no structured grid file is in the instance of the Simulator class
        """
        if self.__structured_grid_file is None:
            raise ValueError("No structured grid file found. Please provide data for structured grid \
                e.g. through load_structured_grid_file method")
        # Convert the dictionary back to a class, and update the properties on our class
        original_structured_grid_file = copy.deepcopy(self.__structured_grid_file)
        self.__structured_grid_file = StructuredGridFile(grid_dict)

        # Get the existing file as a list
        if self.__structured_grid_file_path is None:
            raise ValueError("No path found for structured grid file path. \
                Please provide a path to the structured grid")
        # TODO move the loading of structured grid file to fcs_reader
        file = nfo.load_file_as_list(self.__structured_grid_file_path)
        # Update each value in the file
        structured_grid_operations.replace_value(file, original_structured_grid_file.netgrs,
                                                 self.__structured_grid_file.netgrs, 'NETGRS')
        structured_grid_operations.replace_value(file, original_structured_grid_file.porosity,
                                                 self.__structured_grid_file.porosity, 'POROSITY')
        structured_grid_operations.replace_value(file, original_structured_grid_file.sw,
                                                 self.__structured_grid_file.sw, 'SW')
        structured_grid_operations.replace_value(file, original_structured_grid_file.kx,
                                                 self.__structured_grid_file.kx, 'KX')
        structured_grid_operations.replace_value(file, original_structured_grid_file.ky,
                                                 self.__structured_grid_file.ky, 'KY')
        structured_grid_operations.replace_value(file, original_structured_grid_file.kz,
                                                 self.__structured_grid_file.kz, 'KZ')

        # Save the new file contents
        new_file_str = "".join(file)
        with open(self.__structured_grid_file_path, "w") as text_file:
            text_file.write(new_file_str)

    @staticmethod
    def get_grid_file_as_3d_list(path: str) -> Optional[list]:
        """Converts a grid file to a 3D list

        Args:
            path (str): path to a grid file

        Returns:
            Optional[list[str]]: Returns None if no file is found, returns the grid as a 3d array otherwise
        """
        try:
            with open(path) as f:
                grid_file_list = list(f)
        except FileNotFoundError:
            return None

        sub_lists = []

        new_list_str = ""
        for sub_list in grid_file_list[4:]:
            if sub_list == '\n':
                new_list_split = [x.split("\t") for x in new_list_str.split("\n")]
                new_list_split_cleaned = []
                for x_list in new_list_split:
                    float_list_split = [float(x) for x in x_list if x != ""]
                    new_list_split_cleaned.append(float_list_split)
                sub_lists.append(new_list_split_cleaned)
                new_list_str = ""
            else:
                new_list_str = new_list_str + sub_list
        return sub_lists

    def view_command(self, field: str, previous_lines: int = 3, following_lines: int = 3) -> Optional[str]:
        """Displays how the property is declared in the structured grid file

        Args:
            field (str): property as written in the structured grid (e.g. KX)
            previous_lines (int, optional): how many lines to look back from the field searched for. Defaults to 3.
            following_lines (int, optional): how many lines to look forward from the field searched for. Defaults to 3.

        Raises:
            ValueError: if no structured grid file path is specified in the class instance

        Returns:
            Optional[str]: the string associated with the supplied property from within the structured grid. \
                If the field is not found in the structured grid returns None.
        """
        structured_grid_dict = self.get_structured_grid_dict()
        command_token = f"{field.upper()} {structured_grid_dict[field.lower()].modifier}"
        if self.__structured_grid_file_path is None:
            raise ValueError("No path found for structured grid file path. \
                Please provide a path to the structured grid")
        file_as_list = nfo.load_file_as_list(self.__structured_grid_file_path)

        for line in file_as_list:
            if nfo.check_token(command_token, line):
                start_index = file_as_list.index(line) - previous_lines \
                    if file_as_list.index(line) - previous_lines > 0 else 0
                end_index = file_as_list.index(line) + following_lines \
                    if file_as_list.index(line) + following_lines < len(file_as_list) else len(file_as_list) - 1

                new_array = file_as_list[start_index: end_index]
                new_array = [x.strip("'") for x in new_array]
                value = "".join(new_array)
                return value
        return None

    def get_abs_structured_grid_path(self, filename: str):
        """Returns the absolute path to the Structured Grid file"""
        if self.__structured_grid_file_path is None:
            raise ValueError("No path found for structured grid file path. \
                Please provide a path to the structured grid")
        return os.path.dirname(self.__structured_grid_file_path) + '/' + filename

    def get_surface_file_path(self):
        """Get the surface file path"""
        return self.__surface_file_path

<<<<<<< HEAD
=======
    def get_base_case_run_time(self) -> str:
        """Get the time taken for the base case to run. Returns '-' if no run time found."""
        if self.__previous_run_time is not None:
            return self.__previous_run_time
        else:
            return '-'

    def get_simulation_progress(self) -> float:
        """Returns the simulation progress from log files

        Raises:
            NotImplementedError: Only retrieving status from a log file is supported at the moment
            ValueError: if no times from the runcontrol file are read in

        Returns:
            Optional[float]: how long through a simulation run as a proportion of the number of days \
                simulated as stated in the runcontrol
        """
        log_file_path = self.__get_log_path()
        if log_file_path is None:
            raise NotImplementedError("Only retrieving status from a log file is supported at the moment")
        log_file = nfo.load_file_as_list(log_file_path)

        read_in_times = False
        time_heading_location = None
        last_time = None
        for line in log_file:
            case_name_string = f"Case Name = {self.__root_name}"
            if case_name_string in line:
                read_in_times = True
                continue
            if read_in_times and nfo.check_token('TIME', line):
                heading_location = 0
                line_string = line
                while len(line_string) > 0:
                    next_value = nfo.get_next_value(0, [line_string], line_string)
                    if next_value is None:
                        break

                    line_string = line_string.replace(next_value, '', 1)
                    if next_value == 'TIME':
                        time_heading_location = heading_location
                    heading_location += 1

            if read_in_times and time_heading_location is not None:
                line_string = line
                next_value = nfo.get_next_value(0, [line_string], line_string)
                if next_value is not None and next_value.replace('.', '', 1).isdigit():
                    if time_heading_location == 0 and (last_time is None or float(next_value) > float(last_time)):
                        last_time = next_value
                    for x in range(0, time_heading_location):
                        line_string = line_string.replace(next_value, '', 1)
                        next_value = nfo.get_next_value(0, [line_string], line_string)
                        if next_value is None:
                            break
                        # When we reach the time column, read in the time value.
                        if x == (time_heading_location - 1) and \
                                (last_time is None or float(next_value) > float(last_time)):
                            last_time = next_value

        if last_time is not None:
            days_completed = self.Runcontrol.convert_date_to_number(last_time)
            if self.Runcontrol.times is None:
                raise ValueError("No times provided in the instance - please read them in from runcontrol file")
            total_days = self.Runcontrol.convert_date_to_number(self.Runcontrol.times[-1], )
            return round((days_completed / total_days) * 100, 1)

        return 0

>>>>>>> ed081688
    # TODO: move to 'Reporting' module
    def add_map_properties_to_start_of_grid_file(self):
        """Adds 'map' statements to the start of the grid file to ensure standalone outputs all the required \
        properties. Writes out to the same structured grid file path provided.

        Raises:
            ValueError: if no structured grid file path is specified in the class instance
        """
        if self.__structured_grid_file_path is None:
            raise ValueError("No file path given or found for structured grid file path. \
                Please update structured grid file path")
        file = nfo.load_file_as_list(self.__structured_grid_file_path)

        if not nfo.value_in_file('MAPBINARY', file):
            new_file = ['MAPBINARY\n']
        else:
            new_file = []

        if not nfo.value_in_file('MAPVDB', file):
            new_file.extend(['MAPVDB\n'])

        if not nfo.value_in_file('MAPOUT', file):
            new_file.extend(['MAPOUT ALL\n'])
        else:
            line_counter = 0
            for line in file:
                if nfo.check_token('MAPOUT', line):
                    file[line_counter] = 'MAPOUT ALL\n'
                    break
                line_counter += 1

        new_file.extend(file)

        # Save the new file contents
        new_file_str = "".join(new_file)
        with open(self.__structured_grid_file_path, "w") as text_file:
            text_file.write(new_file_str)

        # def export_fcs_file_graph(self):
        #     from_main_lists = []
        #     to_main_lists = []
        #     from_list, to_list = self.runcontrol_file.export_network_lists()
        #     from_main_lists.extend(from_list)
        #     to_main_lists.extend(to_list)<|MERGE_RESOLUTION|>--- conflicted
+++ resolved
@@ -16,11 +16,7 @@
 from ResSimpy.Nexus.NexusWells import NexusWells
 from ResSimpy.Simulator import Simulator
 from ResSimpy.Nexus.runcontrol_operations import Runcontrol
-<<<<<<< HEAD
 from ResSimpy.Nexus.logfile_operations import Logging
-=======
-import ResSimpy.Nexus.logfile_operations as logfile_operations
->>>>>>> ed081688
 import ResSimpy.Nexus.structured_grid_operations as structured_grid_operations
 
 
@@ -46,10 +42,6 @@
             run_control_file_path (Optional[str]): file path to the run control file - derived from the fcs file
             __destination (Optional[str]): output path for the simulation. Currently not used.
             use_american_date_format (bool): True if the simulation uses 'MM/DD/YYYY' date format.
-<<<<<<< HEAD
-=======
-            __job_id (int): Run job ID for executed runs
->>>>>>> ed081688
             __original_fcs_file_path (str): Path to the original fcs file path supplied
             __new_fcs_file_path (str): Where the new fcs will be saved to
             __force_output (bool): private attribute of force_output
@@ -81,10 +73,6 @@
         self.run_control_file_path: Optional[str] = ''
         self.__destination: Optional[str] = None
         self.use_american_date_format: bool = False
-<<<<<<< HEAD
-=======
-        self.__job_id: int = -1
->>>>>>> ed081688
         self.__original_fcs_file_path: str = origin.strip()
         self.__new_fcs_file_path: str = origin.strip()
         self.__force_output: bool = force_output
@@ -105,10 +93,7 @@
         self.pvt_methods: dict[int, NexusPVT] = {}
 
         self.Runcontrol = Runcontrol(self)
-<<<<<<< HEAD
         self.Logging = Logging(self)
-=======
->>>>>>> ed081688
 
         if destination is not None and destination != '':
             self.set_output_path(path=destination.strip())
@@ -170,7 +155,6 @@
     def get_write_times(self) -> bool:
         return self.__write_times
 
-<<<<<<< HEAD
     @property
     def original_fcs_file_path(self):
         return self.__original_fcs_file_path
@@ -179,8 +163,6 @@
     def origin(self):
         return self.__origin
 
-=======
->>>>>>> ed081688
     @staticmethod
     def get_check_run_input_units_for_models(models: list[str]) -> tuple[Optional[bool], Optional[bool]]:
         # TODO: add LAB units
@@ -376,12 +358,7 @@
         """
         self.__destination = path
         if self.__destination is not None and os.path.dirname(self.__origin) != os.path.dirname(self.__destination):
-<<<<<<< HEAD
             self.__origin = self.__destination + "/" + os.path.basename(self.__original_fcs_file_path)
-=======
-            self.__origin = self.__destination + "/" + \
-                            os.path.basename(self.__original_fcs_file_path)
->>>>>>> ed081688
 
     def __load_fcs_file(self):
         """ Loads in the information from the supplied FCS file into the class instance.
@@ -391,15 +368,6 @@
             Loads the wellspec and dynamic property files.
         """
         # self.get_simulation_status(True)
-<<<<<<< HEAD
-        fcs_include_only = NexusFile.generate_file_include_structure(self.__new_fcs_file_path).get_flat_list_str_file()
-        self.fcs_file = FcsNexusFile.generate_fcs_structure(self.__new_fcs_file_path)
-        if fcs_include_only is None:
-            raise ValueError(f'FCS file not found, no content for {self.__new_fcs_file_path}')
-        for line in fcs_include_only:
-            if nfo.check_token('DATEFORMAT', line):
-                value = nfo.get_token_value('DATEFORMAT', line, fcs_include_only)
-=======
         # fcs_content_with_includes is used to scan only the fcs file and files specifically called with the INCLUDE
         # token in front of it to prevent it from reading through all the other files. We need this here to extract the
         # fcs properties only. The FcsFile structure is then generated and stored in the object (with all the nesting of
@@ -412,24 +380,15 @@
         for line in fcs_content_with_includes:
             if nfo.check_token('DATEFORMAT', line):
                 value = nfo.get_token_value('DATEFORMAT', line, fcs_content_with_includes)
->>>>>>> ed081688
                 if value is not None:
                     self.use_american_date_format = value == 'MM/DD/YYYY'
                 self.Runcontrol.date_format_string = "%m/%d/%Y" if self.use_american_date_format else "%d/%m/%Y"
             elif nfo.check_token('RUN_UNITS', line):
-<<<<<<< HEAD
-                value = nfo.get_token_value('RUN_UNITS', line, fcs_include_only)
-                if value is not None:
-                    self.__run_units = UnitSystem(value.upper())
-            elif nfo.check_token('DEFAULT_UNITS', line):
-                value = nfo.get_token_value('DEFAULT_UNITS', line, fcs_include_only)
-=======
                 value = nfo.get_token_value('RUN_UNITS', line, fcs_content_with_includes)
                 if value is not None:
                     self.__run_units = UnitSystem(value.upper())
             elif nfo.check_token('DEFAULT_UNITS', line):
                 value = nfo.get_token_value('DEFAULT_UNITS', line, fcs_content_with_includes)
->>>>>>> ed081688
                 if value is not None:
                     self.__default_units = UnitSystem(value.upper())
 
@@ -613,113 +572,6 @@
         """
         self.__force_output = force_output
 
-<<<<<<< HEAD
-=======
-    def __get_log_path(self, from_startup: bool = False) -> Optional[str]:
-        """Returns the path of the log file for the simulation
-
-        Args:
-            from_startup (bool, optional): Searches the same directory as the original_fcs_file_path if True. \
-            Otherwise searches the destination folder path, failing this then searches the \
-            original_fcs_file_path if False. Defaults to False.
-
-        Returns:
-            Optional[str]: The path of the .log file from the simulation if found. If not found returns None.
-        """
-        folder_path = os.path.dirname(
-            self.__original_fcs_file_path) if from_startup else os.path.dirname(self.__origin)
-        files = os.listdir(folder_path)
-        original_fcs_file_location = os.path.basename(
-            self.__original_fcs_file_path)
-        log_file_name = os.path.splitext(original_fcs_file_location)[
-                            0] + ".log" if from_startup else self.__root_name + ".log"
-
-        if log_file_name in files:
-            if from_startup:
-                file_location = folder_path
-            else:
-                file_location = self.__destination if self.__destination is not None else folder_path
-
-            log_file_path = file_location + "/" + log_file_name
-            return log_file_path
-        else:
-            return None
-
-    def __update_simulation_start_and_end_times(self, log_file_line_list: list[str]) -> None:
-        """Updates the stored simulation execution start and end times from the log files
-
-        Args:
-            log_file_line_list (list[str]): log file information represented with a new entry per line of the file.
-        """
-        for line in log_file_line_list:
-            if nfo.check_token('start generic pdsh   prolog', line):
-                value = logfile_operations.get_simulation_time(line)
-                self.__simulation_start_time = value
-
-            if nfo.check_token('end generic pdsh   epilog', line):
-                value = logfile_operations.get_simulation_time(line)
-                self.__simulation_end_time = value
-
-    def __get_start_end_difference(self) -> Optional[str]:
-        """Returns a string with the previous time taken when the base case was run
-
-        Returns:
-            Optional[str]: returns a human readable string of how long the simulation took to run
-        """
-        if self.__simulation_start_time is None or self.__simulation_end_time is None:
-            return None
-
-        start_date = logfile_operations.convert_server_date(self.__simulation_start_time)
-        end_date = logfile_operations.convert_server_date(self.__simulation_end_time)
-
-        total_difference = (end_date - start_date)
-        days = int(total_difference.days)
-        hours = int((total_difference.seconds / (60 * 60)))
-        minutes = int((total_difference.seconds / 60) - (hours * 60))
-        seconds = int(total_difference.seconds -
-                      (hours * 60 * 60) - (minutes * 60))
-
-        return f"{days} Days, {hours} Hours, {minutes} Minutes {seconds} Seconds"
-
-    def get_simulation_status(self, from_startup: bool = False) -> Optional[str]:
-        """Gets the run status of the latest simulation run.
-
-        Args:
-            from_startup (bool, optional): Searches the same directory as the original_fcs_file_path if True. \
-            Otherwise searches the destination folder path, failing this then searches the \
-            original_fcs_file_path if False. Defaults to False.
-
-        Raises:
-            NotImplementedError: If log file is not found - only supporting simulation status from log files
-
-        Returns:
-            Optional[str]: the error/warning string if the simulation has finished, otherwise \
-                returns the running job ID. Empty string if a logfile is not found and from_start up is True
-        """
-        log_file = self.__get_log_path(from_startup)
-        if log_file is None:
-            if from_startup:
-                return ''
-            raise NotImplementedError(
-                "Only retrieving status from a log file is supported at the moment")
-        else:
-            log_file_line_list = nfo.load_file_as_list(log_file)
-            self.__update_simulation_start_and_end_times(log_file_line_list)
-            job_finished = 'Nexus finished\n' in log_file_line_list
-            if job_finished:
-                self.__previous_run_time = self.__get_start_end_difference() if from_startup \
-                    else self.__previous_run_time
-                return logfile_operations.get_errors_warnings_string(log_file_line_list=log_file_line_list)
-            else:
-                job_number_line = [
-                    x for x in log_file_line_list if 'Job number:' in x]
-                if len(job_number_line) > 0:
-                    self.__job_id = int(job_number_line[0].split(":")[1])
-                    # self.__get_job_status()
-                    return f"Job Running, ID: {self.__job_id}"
-        return None
-
->>>>>>> ed081688
     def load_structured_grid_file(self):
         """Loads in a structured grid file including all grid properties and modifiers.
         Currently loading in grids with FUNCTIONS included are not supported.
@@ -930,78 +782,6 @@
         """Get the surface file path"""
         return self.__surface_file_path
 
-<<<<<<< HEAD
-=======
-    def get_base_case_run_time(self) -> str:
-        """Get the time taken for the base case to run. Returns '-' if no run time found."""
-        if self.__previous_run_time is not None:
-            return self.__previous_run_time
-        else:
-            return '-'
-
-    def get_simulation_progress(self) -> float:
-        """Returns the simulation progress from log files
-
-        Raises:
-            NotImplementedError: Only retrieving status from a log file is supported at the moment
-            ValueError: if no times from the runcontrol file are read in
-
-        Returns:
-            Optional[float]: how long through a simulation run as a proportion of the number of days \
-                simulated as stated in the runcontrol
-        """
-        log_file_path = self.__get_log_path()
-        if log_file_path is None:
-            raise NotImplementedError("Only retrieving status from a log file is supported at the moment")
-        log_file = nfo.load_file_as_list(log_file_path)
-
-        read_in_times = False
-        time_heading_location = None
-        last_time = None
-        for line in log_file:
-            case_name_string = f"Case Name = {self.__root_name}"
-            if case_name_string in line:
-                read_in_times = True
-                continue
-            if read_in_times and nfo.check_token('TIME', line):
-                heading_location = 0
-                line_string = line
-                while len(line_string) > 0:
-                    next_value = nfo.get_next_value(0, [line_string], line_string)
-                    if next_value is None:
-                        break
-
-                    line_string = line_string.replace(next_value, '', 1)
-                    if next_value == 'TIME':
-                        time_heading_location = heading_location
-                    heading_location += 1
-
-            if read_in_times and time_heading_location is not None:
-                line_string = line
-                next_value = nfo.get_next_value(0, [line_string], line_string)
-                if next_value is not None and next_value.replace('.', '', 1).isdigit():
-                    if time_heading_location == 0 and (last_time is None or float(next_value) > float(last_time)):
-                        last_time = next_value
-                    for x in range(0, time_heading_location):
-                        line_string = line_string.replace(next_value, '', 1)
-                        next_value = nfo.get_next_value(0, [line_string], line_string)
-                        if next_value is None:
-                            break
-                        # When we reach the time column, read in the time value.
-                        if x == (time_heading_location - 1) and \
-                                (last_time is None or float(next_value) > float(last_time)):
-                            last_time = next_value
-
-        if last_time is not None:
-            days_completed = self.Runcontrol.convert_date_to_number(last_time)
-            if self.Runcontrol.times is None:
-                raise ValueError("No times provided in the instance - please read them in from runcontrol file")
-            total_days = self.Runcontrol.convert_date_to_number(self.Runcontrol.times[-1], )
-            return round((days_completed / total_days) * 100, 1)
-
-        return 0
-
->>>>>>> ed081688
     # TODO: move to 'Reporting' module
     def add_map_properties_to_start_of_grid_file(self):
         """Adds 'map' statements to the start of the grid file to ensure standalone outputs all the required \
