--- conflicted
+++ resolved
@@ -18,13 +18,9 @@
 from ResSimpy.Nexus.NexusReporting import Reporting
 from ResSimpy.Nexus.NexusWells import NexusWells
 from ResSimpy.Nexus.runcontrol_operations import Runcontrol
-<<<<<<< HEAD
+from ResSimpy.Nexus.logfile_operations import Logging
 from ResSimpy.Nexus.structured_grid_operations import StructuredGridOperations
 from ResSimpy.Simulator import Simulator
-=======
-from ResSimpy.Nexus.logfile_operations import Logging
-import ResSimpy.Nexus.structured_grid_operations as structured_grid_operations
->>>>>>> 81df2f63
 
 
 class NexusSimulator(Simulator):
@@ -86,17 +82,7 @@
         self.__origin: str = origin.strip()  # this is the fcs file path
         self.__nexus_data_name: str = nexus_data_name
         self.__structured_grid_file_path: Optional[str] = None
-<<<<<<< HEAD
-        self.__structured_grid: Optional[StructuredGridFile] = None
-        # run execution start time from the log file
-        self.__simulation_start_time: Optional[str] = None
-        # run execution finish time from the log file
-        self.__simulation_end_time: Optional[str] = None
-        # run execution finish time from the log file
-        self.__previous_run_time: Optional[str] = None
-=======
         self.__structured_grid_file: Optional[StructuredGridFile] = None
->>>>>>> 81df2f63
         self.__run_units: UnitSystem = UnitSystem.ENGLISH  # The Nexus default
         self.root_name: str = root_name
         self.use_american_run_units: bool = False
@@ -108,15 +94,12 @@
         self.__default_units: UnitSystem = UnitSystem.ENGLISH  # The Nexus default
         # Model dynamic properties
         self.pvt_methods: dict[int, NexusPVT] = {}
-
+        # Nexus operations modules
         self.Runcontrol = Runcontrol(self)
-<<<<<<< HEAD
         self.Reporting = Reporting(self)
         self.StructuredGridOperations = StructuredGridOperations(self)
-=======
         self.Logging = Logging(self)
 
->>>>>>> 81df2f63
         if destination is not None and destination != '':
             self.set_output_path(path=destination.strip())
 
@@ -604,195 +587,6 @@
         """
         self.__force_output = force_output
 
-<<<<<<< HEAD
-    def __get_log_path(self, from_startup: bool = False) -> Optional[str]:
-        """Returns the path of the log file for the simulation
-
-        Args:
-            from_startup (bool, optional): Searches the same directory as the original_fcs_file_path if True. \
-            Otherwise searches the destination folder path, failing this then searches the \
-            original_fcs_file_path if False. Defaults to False.
-
-        Returns:
-            Optional[str]: The path of the .log file from the simulation if found. If not found returns None.
-        """
-        folder_path = os.path.dirname(
-            self.__original_fcs_file_path) if from_startup else os.path.dirname(self.__origin)
-        files = os.listdir(folder_path)
-        original_fcs_file_location = os.path.basename(
-            self.__original_fcs_file_path)
-        log_file_name = os.path.splitext(original_fcs_file_location)[
-                            0] + ".log" if from_startup else self.__root_name + ".log"
-
-        if log_file_name in files:
-            if from_startup:
-                file_location = folder_path
-            else:
-                file_location = self.__destination if self.__destination is not None else folder_path
-
-            log_file_path = file_location + "/" + log_file_name
-            return log_file_path
-        else:
-            return None
-
-    def __update_simulation_start_and_end_times(self, log_file_line_list: list[str]) -> None:
-        """Updates the stored simulation execution start and end times from the log files
-
-        Args:
-            log_file_line_list (list[str]): log file information represented with a new entry per line of the file.
-        """
-        for line in log_file_line_list:
-            if nfo.check_token('start generic pdsh   prolog', line):
-                value = logfile_operations.get_simulation_time(line)
-                self.__simulation_start_time = value
-
-            if nfo.check_token('end generic pdsh   epilog', line):
-                value = logfile_operations.get_simulation_time(line)
-                self.__simulation_end_time = value
-
-    def __get_start_end_difference(self) -> Optional[str]:
-        """Returns a string with the previous time taken when the base case was run
-
-        Returns:
-            Optional[str]: returns a human readable string of how long the simulation took to run
-        """
-        if self.__simulation_start_time is None or self.__simulation_end_time is None:
-            return None
-
-        start_date = logfile_operations.convert_server_date(self.__simulation_start_time)
-        end_date = logfile_operations.convert_server_date(self.__simulation_end_time)
-
-        total_difference = (end_date - start_date)
-        days = int(total_difference.days)
-        hours = int((total_difference.seconds / (60 * 60)))
-        minutes = int((total_difference.seconds / 60) - (hours * 60))
-        seconds = int(total_difference.seconds -
-                      (hours * 60 * 60) - (minutes * 60))
-
-        return f"{days} Days, {hours} Hours, {minutes} Minutes {seconds} Seconds"
-
-    def get_simulation_status(self, from_startup: bool = False) -> Optional[str]:
-        """Gets the run status of the latest simulation run.
-
-        Args:
-            from_startup (bool, optional): Searches the same directory as the original_fcs_file_path if True. \
-            Otherwise searches the destination folder path, failing this then searches the \
-            original_fcs_file_path if False. Defaults to False.
-
-        Raises:
-            NotImplementedError: If log file is not found - only supporting simulation status from log files
-
-        Returns:
-            Optional[str]: the error/warning string if the simulation has finished, otherwise \
-                returns the running job ID. Empty string if a logfile is not found and from_start up is True
-        """
-        log_file = self.__get_log_path(from_startup)
-        if log_file is None:
-            if from_startup:
-                return ''
-            raise NotImplementedError(
-                "Only retrieving status from a log file is supported at the moment")
-        else:
-            log_file_line_list = nfo.load_file_as_list(log_file)
-            self.__update_simulation_start_and_end_times(log_file_line_list)
-            job_finished = 'Nexus finished\n' in log_file_line_list
-            if job_finished:
-                self.__previous_run_time = self.__get_start_end_difference() if from_startup \
-                    else self.__previous_run_time
-                return logfile_operations.get_errors_warnings_string(log_file_line_list=log_file_line_list)
-            else:
-                job_number_line = [
-                    x for x in log_file_line_list if 'Job number:' in x]
-                if len(job_number_line) > 0:
-                    self.__job_id = int(job_number_line[0].split(":")[1])
-                    # self.__get_job_status()
-                    return f"Job Running, ID: {self.__job_id}"
-        return None
-=======
-    def load_structured_grid_file(self):
-        """Loads in a structured grid file including all grid properties and modifiers.
-        Currently loading in grids with FUNCTIONS included are not supported.
-
-        Raises:
-            AttributeError: if no value is found for the structured grid file path
-            ValueError: if when loading the grid no values can be found for the NX NY NZ line.
-        """
-        if self.__structured_grid_file_path is None:
-            raise ValueError("No file path given or found for structured grid file path. \
-                Please update structured grid file path")
-        file_as_list = nfo.load_file_as_list(self.__structured_grid_file_path)
-        structured_grid_file = StructuredGridFile()
-
-        def move_next_value(next_line: str) -> tuple[str, str]:
-            """finds the next value and then strips out the value from the line.
-
-            Args:
-                next_line (str): the line to search through for the value
-
-            Raises:
-                ValueError: if no value is found within the line provided
-
-            Returns:
-                tuple[str, str]: the next value found in the line, the line with the value stripped out.
-            """
-            value = nfo.get_next_value(0, [next_line], next_line)
-            if value is None:
-                raise ValueError(f"No value found within the provided line: {next_line}")
-            next_line = next_line.replace(value, "", 1)
-            return value, next_line
-
-        for line in file_as_list:
-            # Load in the basic properties
-            properties_to_load = [
-                PropertyToLoad('NETGRS', ['VALUE', 'CON'], structured_grid_file.netgrs),
-                PropertyToLoad('POROSITY', ['VALUE', 'CON'], structured_grid_file.porosity),
-                PropertyToLoad('SW', ['VALUE', 'CON'], structured_grid_file.sw),
-                PropertyToLoad('KX', ['VALUE', 'MULT', 'CON'], structured_grid_file.kx),
-                PropertyToLoad('PERMX', ['VALUE', 'MULT', 'CON'], structured_grid_file.kx),
-                PropertyToLoad('PERMI', ['VALUE', 'MULT', 'CON'], structured_grid_file.kx),
-                PropertyToLoad('KI', ['VALUE', 'MULT', 'CON'], structured_grid_file.kx),
-                PropertyToLoad('KY', ['VALUE', 'MULT', 'CON'], structured_grid_file.ky),
-                PropertyToLoad('PERMY', ['VALUE', 'MULT', 'CON'], structured_grid_file.ky),
-                PropertyToLoad('PERMJ', ['VALUE', 'MULT', 'CON'], structured_grid_file.ky),
-                PropertyToLoad('KJ', ['VALUE', 'MULT', 'CON'], structured_grid_file.ky),
-                PropertyToLoad('KZ', ['VALUE', 'MULT', 'CON'], structured_grid_file.kz),
-                PropertyToLoad('PERMZ', ['VALUE', 'MULT', 'CON'], structured_grid_file.kz),
-                PropertyToLoad('PERMK', ['VALUE', 'MULT', 'CON'], structured_grid_file.kz),
-                PropertyToLoad('KK', ['VALUE', 'MULT', 'CON'], structured_grid_file.kz),
-            ]
-
-            for token_property in properties_to_load:
-                for modifier in token_property.modifiers:
-                    structured_grid_operations.load_token_value_if_present(token_property.token, modifier,
-                                                                           token_property.property, line,
-                                                                           file_as_list, ['INCLUDE'])
-
-            # Load in grid dimensions
-            if nfo.check_token('NX', line):
-                # Check that the format of the grid is NX followed by NY followed by NZ
-                current_line = file_as_list[file_as_list.index(line)]
-                remaining_line = current_line[current_line.index('NX') + 2:]
-                if nfo.get_next_value(0, [remaining_line], remaining_line) != 'NY':
-                    continue
-                remaining_line = remaining_line[remaining_line.index('NY') + 2:]
-                if nfo.get_next_value(0, [remaining_line], remaining_line) != 'NZ':
-                    continue
-
-                # Avoid loading in a comment
-                if "!" in line and line.index("!") < line.index('NX'):
-                    continue
-                next_line = file_as_list[file_as_list.index(line) + 1]
-                first_value, next_line = move_next_value(next_line)
-                second_value, next_line = move_next_value(next_line)
-                third_value, next_line = move_next_value(next_line)
-
-                structured_grid_file.range_x = int(first_value)
-                structured_grid_file.range_y = int(second_value)
-                structured_grid_file.range_z = int(third_value)
-
-        self.__structured_grid_file = structured_grid_file
->>>>>>> 81df2f63
-
     def get_structured_grid(self) -> Optional[StructuredGridFile]:
         """Pass the structured grid information to the front end"""
         return self.__structured_grid
@@ -804,136 +598,6 @@
     def set_structured_grid(self, structured_grid: StructuredGridFile):
         """Setter method for the structured grid file for use with modifying functions"""
         self.__structured_grid = structured_grid
-
-<<<<<<< HEAD
-    def get_simulation_start_time(self) -> str:
-        """Get the start time of an executed simulation run, if no simulation start time returns '-'"""
-        self.get_simulation_status()
-        if self.__simulation_start_time is not None:
-            return self.__simulation_start_time
-        else:
-            return '-'
-
-    def get_simulation_end_time(self) -> str:
-        """Get the end time of an executed simulation run if it has completed, if no simulation end time returns '-'"""
-        self.get_simulation_status()
-        if self.__simulation_end_time is not None:
-            return self.__simulation_end_time
-        else:
-            return '-'
-
-    def get_job_id(self) -> int:
-        """Get the job Id of a simulation run"""
-        return self.__job_id
-=======
-    def update_structured_grid_file(self, grid_dict: dict[str, Union[VariableEntry, int]]) -> None:
-        """Save values passed from the front end to the structured grid file and update the class
-
-        Args:
-            grid_dict (dict[str, Union[VariableEntry, int]]): dictionary containing grid properties to be replaced
-
-        Raises:
-            ValueError: If no structured grid file is in the instance of the Simulator class
-        """
-        if self.__structured_grid_file is None:
-            raise ValueError("No structured grid file found. Please provide data for structured grid \
-                e.g. through load_structured_grid_file method")
-        # Convert the dictionary back to a class, and update the properties on our class
-        original_structured_grid_file = copy.deepcopy(self.__structured_grid_file)
-        self.__structured_grid_file = StructuredGridFile(grid_dict)
-
-        # Get the existing file as a list
-        if self.__structured_grid_file_path is None:
-            raise ValueError("No path found for structured grid file path. \
-                Please provide a path to the structured grid")
-        # TODO move the loading of structured grid file to fcs_reader
-        file = nfo.load_file_as_list(self.__structured_grid_file_path)
-        # Update each value in the file
-        structured_grid_operations.replace_value(file, original_structured_grid_file.netgrs,
-                                                 self.__structured_grid_file.netgrs, 'NETGRS')
-        structured_grid_operations.replace_value(file, original_structured_grid_file.porosity,
-                                                 self.__structured_grid_file.porosity, 'POROSITY')
-        structured_grid_operations.replace_value(file, original_structured_grid_file.sw,
-                                                 self.__structured_grid_file.sw, 'SW')
-        structured_grid_operations.replace_value(file, original_structured_grid_file.kx,
-                                                 self.__structured_grid_file.kx, 'KX')
-        structured_grid_operations.replace_value(file, original_structured_grid_file.ky,
-                                                 self.__structured_grid_file.ky, 'KY')
-        structured_grid_operations.replace_value(file, original_structured_grid_file.kz,
-                                                 self.__structured_grid_file.kz, 'KZ')
-
-        # Save the new file contents
-        new_file_str = "".join(file)
-        with open(self.__structured_grid_file_path, "w") as text_file:
-            text_file.write(new_file_str)
-
-    @staticmethod
-    def get_grid_file_as_3d_list(path: str) -> Optional[list]:
-        """Converts a grid file to a 3D list
-
-        Args:
-            path (str): path to a grid file
-
-        Returns:
-            Optional[list[str]]: Returns None if no file is found, returns the grid as a 3d array otherwise
-        """
-        try:
-            with open(path) as f:
-                grid_file_list = list(f)
-        except FileNotFoundError:
-            return None
-
-        sub_lists = []
-
-        new_list_str = ""
-        for sub_list in grid_file_list[4:]:
-            if sub_list == '\n':
-                new_list_split = [x.split("\t") for x in new_list_str.split("\n")]
-                new_list_split_cleaned = []
-                for x_list in new_list_split:
-                    float_list_split = [float(x) for x in x_list if x != ""]
-                    new_list_split_cleaned.append(float_list_split)
-                sub_lists.append(new_list_split_cleaned)
-                new_list_str = ""
-            else:
-                new_list_str = new_list_str + sub_list
-        return sub_lists
-
-    def view_command(self, field: str, previous_lines: int = 3, following_lines: int = 3) -> Optional[str]:
-        """Displays how the property is declared in the structured grid file
-
-        Args:
-            field (str): property as written in the structured grid (e.g. KX)
-            previous_lines (int, optional): how many lines to look back from the field searched for. Defaults to 3.
-            following_lines (int, optional): how many lines to look forward from the field searched for. Defaults to 3.
-
-        Raises:
-            ValueError: if no structured grid file path is specified in the class instance
-
-        Returns:
-            Optional[str]: the string associated with the supplied property from within the structured grid. \
-                If the field is not found in the structured grid returns None.
-        """
-        structured_grid_dict = self.get_structured_grid_dict()
-        command_token = f"{field.upper()} {structured_grid_dict[field.lower()].modifier}"
-        if self.__structured_grid_file_path is None:
-            raise ValueError("No path found for structured grid file path. \
-                Please provide a path to the structured grid")
-        file_as_list = nfo.load_file_as_list(self.__structured_grid_file_path)
-
-        for line in file_as_list:
-            if nfo.check_token(command_token, line):
-                start_index = file_as_list.index(line) - previous_lines \
-                    if file_as_list.index(line) - previous_lines > 0 else 0
-                end_index = file_as_list.index(line) + following_lines \
-                    if file_as_list.index(line) + following_lines < len(file_as_list) else len(file_as_list) - 1
-
-                new_array = file_as_list[start_index: end_index]
-                new_array = [x.strip("'") for x in new_array]
-                value = "".join(new_array)
-                return value
-        return None
->>>>>>> 81df2f63
 
     def get_abs_structured_grid_path(self, filename: str):
         """Returns the absolute path to the Structured Grid file"""
@@ -944,120 +608,4 @@
 
     def get_surface_file_path(self):
         """Get the surface file path"""
-        return self.__surface_file_path
-
-<<<<<<< HEAD
-    def get_base_case_run_time(self) -> str:
-        """Get the time taken for the base case to run. Returns '-' if no run time found."""
-        if self.__previous_run_time is not None:
-            return self.__previous_run_time
-        else:
-            return '-'
-
-    def get_simulation_progress(self) -> float:
-        """Returns the simulation progress from log files
-
-        Raises:
-            NotImplementedError: Only retrieving status from a log file is supported at the moment
-            ValueError: if no times from the runcontrol file are read in
-
-        Returns:
-            Optional[float]: how long through a simulation run as a proportion of the number of days \
-                simulated as stated in the runcontrol
-        """
-        log_file_path = self.__get_log_path()
-        if log_file_path is None:
-            raise NotImplementedError("Only retrieving status from a log file is supported at the moment")
-        log_file = nfo.load_file_as_list(log_file_path)
-
-        read_in_times = False
-        time_heading_location = None
-        last_time = None
-        for line in log_file:
-            case_name_string = f"Case Name = {self.__root_name}"
-            if case_name_string in line:
-                read_in_times = True
-                continue
-            if read_in_times and nfo.check_token('TIME', line):
-                heading_location = 0
-                line_string = line
-                while len(line_string) > 0:
-                    next_value = nfo.get_next_value(0, [line_string], line_string)
-                    if next_value is None:
-                        break
-
-                    line_string = line_string.replace(next_value, '', 1)
-                    if next_value == 'TIME':
-                        time_heading_location = heading_location
-                    heading_location += 1
-
-            if read_in_times and time_heading_location is not None:
-                line_string = line
-                next_value = nfo.get_next_value(0, [line_string], line_string)
-                if next_value is not None and next_value.replace('.', '', 1).isdigit():
-                    if time_heading_location == 0 and (last_time is None or float(next_value) > float(last_time)):
-                        last_time = next_value
-                    for x in range(0, time_heading_location):
-                        line_string = line_string.replace(next_value, '', 1)
-                        next_value = nfo.get_next_value(0, [line_string], line_string)
-                        if next_value is None:
-                            break
-                        # When we reach the time column, read in the time value.
-                        if x == (time_heading_location - 1) and \
-                                (last_time is None or float(next_value) > float(last_time)):
-                            last_time = next_value
-
-        if last_time is not None:
-            days_completed = self.Runcontrol.convert_date_to_number(last_time)
-            if self.Runcontrol.times is None:
-                raise ValueError("No times provided in the instance - please read them in from runcontrol file")
-            total_days = self.Runcontrol.convert_date_to_number(self.Runcontrol.times[-1], )
-            return round((days_completed / total_days) * 100, 1)
-
-        return 0
-=======
-    # TODO: move to 'Reporting' module
-    def add_map_properties_to_start_of_grid_file(self):
-        """Adds 'map' statements to the start of the grid file to ensure standalone outputs all the required \
-        properties. Writes out to the same structured grid file path provided.
-
-        Raises:
-            ValueError: if no structured grid file path is specified in the class instance
-        """
-        if self.__structured_grid_file_path is None:
-            raise ValueError("No file path given or found for structured grid file path. \
-                Please update structured grid file path")
-        file = nfo.load_file_as_list(self.__structured_grid_file_path)
-
-        if not nfo.value_in_file('MAPBINARY', file):
-            new_file = ['MAPBINARY\n']
-        else:
-            new_file = []
-
-        if not nfo.value_in_file('MAPVDB', file):
-            new_file.extend(['MAPVDB\n'])
-
-        if not nfo.value_in_file('MAPOUT', file):
-            new_file.extend(['MAPOUT ALL\n'])
-        else:
-            line_counter = 0
-            for line in file:
-                if nfo.check_token('MAPOUT', line):
-                    file[line_counter] = 'MAPOUT ALL\n'
-                    break
-                line_counter += 1
-
-        new_file.extend(file)
-
-        # Save the new file contents
-        new_file_str = "".join(new_file)
-        with open(self.__structured_grid_file_path, "w") as text_file:
-            text_file.write(new_file_str)
-
-        # def export_fcs_file_graph(self):
-        #     from_main_lists = []
-        #     to_main_lists = []
-        #     from_list, to_list = self.runcontrol_file.export_network_lists()
-        #     from_main_lists.extend(from_list)
-        #     to_main_lists.extend(to_list)
->>>>>>> 81df2f63
+        return self.__surface_file_path