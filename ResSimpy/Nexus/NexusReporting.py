"""Class for handling all Reporting and runcontrol related tasks."""
from __future__ import annotations

import warnings
from dataclasses import dataclass, field
from typing import TYPE_CHECKING

import ResSimpy.Nexus.nexus_file_operations as nfo
import ResSimpy.FileOperations.file_operations as fo
from ResSimpy.Enums.FrequencyEnum import FrequencyEnum
from ResSimpy.Enums.OutputType import OutputType
<<<<<<< HEAD
from ResSimpy.Nexus.NexusEnums.DateFormatEnum import DateFormat
=======
from ResSimpy.Nexus.DataModels.NexusReportingRequests import NexusOutputRequest, NexusOutputContents
>>>>>>> 16bce72a
from ResSimpy.Nexus.nexus_add_new_object_to_file import AddObjectOperations
from ResSimpy.Reporting import Reporting

if TYPE_CHECKING:
    from ResSimpy.Nexus.NexusSimulator import NexusSimulator


@dataclass(kw_only=True)
<<<<<<< HEAD
class NexusOutputRequest(DataObjectMixin):
    """Class for handling output requests in Nexus."""
    # TODO: Create tests for this class that use different date formats
    output: str
    output_type: OutputType
    output_frequency: FrequencyEnum
    output_frequency_number: None | float

    def __init__(self, date: str, output: str, output_type: OutputType, output_frequency: FrequencyEnum,
                 output_frequency_number: None | float, date_format: DateFormat = DateFormat.MM_DD_YYYY) -> None:
        super().__init__()
        self._date_format = date_format
        self.date = date
        self.output = output
        self.output_type = output_type
        self.output_frequency = output_frequency
        self.output_frequency_number = output_frequency_number

    def to_table_line(self, headers: list[str]) -> str:
        """String representation of the single line within an Output request table."""
        _ = headers
        result = f'{self.output} {self.output_frequency.name}'
        if self.output_frequency_number is not None:
            result += ' ' + str(self.output_frequency_number)
        result += '\n'
        return result

    @property
    def units(self) -> BaseUnitMapping:
        return BaseUnitMapping(unit_system=None)

    @staticmethod
    def get_keyword_mapping() -> dict[str, tuple[str, type]]:
        """No keywords for this class, returns an empty dict."""
        return {}


@dataclass(kw_only=True)
class NexusOutputContents:
    """Class for handling the output that Nexus produces."""
    date: str
    output_contents: list[str]
    output_type: OutputType
    output: str


@dataclass(kw_only=True)
class NexusReporting:
=======
class NexusReporting(Reporting):
>>>>>>> 16bce72a
    """Class for handling all Reporting and runcontrol related tasks."""
    __ss_output_requests: list[NexusOutputRequest]
    __array_output_requests: list[NexusOutputRequest]
    __ss_output_contents: list[NexusOutputContents]
    __array_output_contents: list[NexusOutputContents]
    __load_status: bool = field(default=False, repr=False, compare=False)

    table_header = 'OUTPUT'
    table_footer = 'ENDOUTPUT'

    def __init__(self, model: NexusSimulator, assume_loaded: bool = False) -> None:
        """Initialises the NexusReporting class.

        Args:
            model (NexusSimulator): The Nexus model to get the reporting information from.
        """
        super().__init__(model)
        self.__model: NexusSimulator = model
        self.__add_object_operations = AddObjectOperations(NexusOutputRequest, self.table_header, self.table_footer,
                                                           model)
        if assume_loaded:
            self.__load_status = True
        self.__ss_output_requests = []
        self.__ss_output_contents = []
        self.__array_output_requests = []
        self.__array_output_contents = []

    @property
    def ss_output_requests(self) -> list[NexusOutputRequest]:
        """Gets the spreadsheet and tabulated output requests."""
        if not self.__load_status:
            self.load_output_requests()
        return self.__ss_output_requests

    @property
    def ss_output_contents(self) -> list[NexusOutputContents]:
        """Gets the contents requested for spreadsheet and tabulated results."""
        if not self.__load_status:
            self.load_output_requests()
        return self.__ss_output_contents

    @property
    def array_output_requests(self) -> list[NexusOutputRequest]:
        """Gets the array output requests."""
        if not self.__load_status:
            self.load_output_requests()
        return self.__array_output_requests

    @property
    def array_output_contents(self) -> list[NexusOutputContents]:
        """Gets the contents requested to be output for the arrays."""
        if not self.__load_status:
            self.load_output_requests()
        return self.__array_output_contents

    def add_map_properties_to_start_of_grid_file(self) -> None:
        """Adds 'map' statements to the start of the grid file to ensure standalone outputs all the required \
        properties. Writes out to the same structured grid file path provided.

        Raises:
            ValueError: if no structured grid file path is specified in the class instance
        """
        structured_grid_path = self.__model.structured_grid_path
        if structured_grid_path is None:
            raise ValueError("No file path given or found for structured grid file path. \
                Please update structured grid file path")
        file = nfo.load_file_as_list(structured_grid_path)

        if not fo.value_in_file('MAPBINARY', file):
            new_file = ['MAPBINARY\n']
        else:
            new_file = []

        if not fo.value_in_file('MAPVDB', file):
            new_file.extend(['MAPVDB\n'])

        if not fo.value_in_file('MAPOUT', file):
            new_file.extend(['MAPOUT ALL\n'])
        else:
            line_counter = 0
            for line in file:
                if nfo.check_token('MAPOUT', line):
                    file[line_counter] = 'MAPOUT ALL\n'
                    break
                line_counter += 1

        new_file.extend(file)

        # Save the new file contents
        new_file_str = "".join(new_file)
        with open(structured_grid_path, "w") as text_file:
            text_file.write(new_file_str)

    def load_output_requests(self) -> None:
        """Loads output requests from the Nexus runcontrol file."""
        if self.__model.model_files.runcontrol_file is None:
            raise ValueError("No file path given or found for runcontrol file path. \
                Please update runcontrol file path")
        file_as_list = self.__model.model_files.runcontrol_file.get_flat_list_str_file

        # Get the output requests
        ss_output_requests: list[NexusOutputRequest] = []
        array_output_requests: list[NexusOutputRequest] = []

        ss_output_contents: list[NexusOutputContents] = []
        array_output_contents: list[NexusOutputContents] = []

        ss_start_index: int = -1
        array_start_index: int = -1
        current_date = self.__model.start_date
        for index, line in enumerate(file_as_list):

            # check for TIME keyword and update the current date
            if nfo.check_token('TIME', line):
                current_date = nfo.get_expected_token_value('TIME', token_line=line, file_list=file_as_list)

            if nfo.check_token('SPREADSHEET', line):
                ss_start_index = index + 1

            if ss_start_index > -1 and nfo.check_token('ENDSPREADSHEET', line):
                ss_end_index = index
                list_of_output_requests = self._get_output_request(file_as_list[ss_start_index:ss_end_index],
                                                                   date=current_date,
                                                                   output_type=OutputType.SPREADSHEET)
                ss_output_requests.extend(list_of_output_requests)

            if nfo.check_token('OUTPUT', line):
                array_start_index = index + 1
            if array_start_index > -1 and nfo.check_token('ENDOUTPUT', line):
                array_end_index = index
                list_of_output_requests = self._get_output_request(file_as_list[array_start_index:array_end_index],
                                                                   date=current_date,
                                                                   output_type=OutputType.ARRAY)
                array_output_requests.extend(list_of_output_requests)

            if nfo.check_token('SSOUT', line):
                ss_start_index = index + 1
            if ss_start_index > -1 and nfo.check_token('ENDSSOUT', line):
                ss_end_index = index
                list_of_output_contents = self._get_output_contents(file_as_list[ss_start_index:ss_end_index],
                                                                    date=current_date,
                                                                    output_type=OutputType.SPREADSHEET)
                ss_output_contents.extend(list_of_output_contents)

            if nfo.check_token('MAPOUT', line) or nfo.check_token('ARRAYOUT', line):
                ss_start_index = index + 1
            if ss_start_index > -1 and nfo.check_token('ENDMAPOUT', line) or nfo.check_token('ENDARRAYOUT', line):
                ss_end_index = index
                list_of_output_contents = self._get_output_contents(file_as_list[ss_start_index:ss_end_index],
                                                                    date=current_date,
                                                                    output_type=OutputType.ARRAY)
                array_output_contents.extend(list_of_output_contents)

        self.__ss_output_requests = ss_output_requests
        self.__array_output_requests = array_output_requests
        self.__ss_output_contents = ss_output_contents
        self.__array_output_contents = array_output_contents
        self.__load_status = True

    @staticmethod
    def _get_output_request(table_file_as_list: list[str], date: str, output_type: OutputType) \
            -> list[NexusOutputRequest]:
        """Gets the output objects from the runcontrol file.

        Args:
            table_file_as_list (list[str]): The table file as a list of strings
            date (str): The date of the output
            output_type (OutputType): The output type as an Enum
        """
        output_request_with_number = ['DT', 'DTTOL', 'FREQ', 'TIMESTEP']

        resulting_output_requests: list[NexusOutputRequest] = []
        for line in table_file_as_list:
            number_defined_float: None | float = None
            element = nfo.get_next_value(start_line_index=0, file_as_list=[line])
            if element is None or element == '':
                continue
            frequency = nfo.get_expected_token_value(element, token_line=line,
                                                     file_list=[line])
            if frequency in output_request_with_number:
                number_defined = nfo.get_expected_token_value(frequency, token_line=line,
                                                              file_list=[line])
                try:
                    number_defined_float = float(number_defined)
                except ValueError:
                    warnings.warn(f'Unable to convert output request number to float: {number_defined}')
                    number_defined_float = None

            frequency_enum = FrequencyEnum[frequency]
            output_request = NexusOutputRequest(date=date, output=element, output_frequency=frequency_enum,
                                                output_frequency_number=number_defined_float, output_type=output_type)
            resulting_output_requests.append(output_request)

        return resulting_output_requests

    @staticmethod
    def _get_output_contents(table_file_as_list: list[str], date: str, output_type: OutputType) \
            -> list[NexusOutputContents]:
        """Gets the output contents from a table.

        Args:
            table_file_as_list (list[str]): The table file as a list of strings
            date (str): The date of the output
            output_type (OutputType): The output type as an Enum
        """
        resulting_output_contents: list[NexusOutputContents] = []
        for line in table_file_as_list:
            element = nfo.get_next_value(start_line_index=0, file_as_list=[line])
            if element is None or element == '':
                continue
            value: None | str = element
            output_contents = []
            filter_line = line
            while value is not None:
                filter_line = filter_line.replace(value, '', 1)
                value = nfo.get_next_value(start_line_index=0, file_as_list=[filter_line])
                if value is not None:
                    output_contents.append(value)

            output_contents_obj = NexusOutputContents(date=date, output_contents=output_contents,
                                                      output_type=output_type,
                                                      output=element)
            resulting_output_contents.append(output_contents_obj)

        return resulting_output_contents

    def _add_array_output_request(self, output_request: NexusOutputRequest) -> None:
        """Adds an output request to the array output requests list.

        Args:
            output_request (NexusOutputRequest): The output request to add the model and associated in memory files.
        """
        if self.__model.model_files.runcontrol_file is None:
            raise ValueError("No file found for runcontrol file path.")
        file_as_list = self.__model.model_files.runcontrol_file.get_flat_list_str_file
        obj_props = output_request.to_dict(add_units=False)
        self.__add_object_operations.add_object_to_file(date=output_request.date,
                                                        file_as_list=file_as_list,
                                                        file_to_add_to=self.__model.model_files.runcontrol_file,
                                                        new_object=output_request,
                                                        object_properties=obj_props,
                                                        skip_reading_headers=True,
                                                        )<|MERGE_RESOLUTION|>--- conflicted
+++ resolved
@@ -9,11 +9,8 @@
 import ResSimpy.FileOperations.file_operations as fo
 from ResSimpy.Enums.FrequencyEnum import FrequencyEnum
 from ResSimpy.Enums.OutputType import OutputType
-<<<<<<< HEAD
 from ResSimpy.Nexus.NexusEnums.DateFormatEnum import DateFormat
-=======
 from ResSimpy.Nexus.DataModels.NexusReportingRequests import NexusOutputRequest, NexusOutputContents
->>>>>>> 16bce72a
 from ResSimpy.Nexus.nexus_add_new_object_to_file import AddObjectOperations
 from ResSimpy.Reporting import Reporting
 
@@ -22,14 +19,8 @@
 
 
 @dataclass(kw_only=True)
-<<<<<<< HEAD
-class NexusOutputRequest(DataObjectMixin):
-    """Class for handling output requests in Nexus."""
+class NexusReporting(Reporting):
     # TODO: Create tests for this class that use different date formats
-    output: str
-    output_type: OutputType
-    output_frequency: FrequencyEnum
-    output_frequency_number: None | float
 
     def __init__(self, date: str, output: str, output_type: OutputType, output_frequency: FrequencyEnum,
                  output_frequency_number: None | float, date_format: DateFormat = DateFormat.MM_DD_YYYY) -> None:
@@ -40,40 +31,6 @@
         self.output_type = output_type
         self.output_frequency = output_frequency
         self.output_frequency_number = output_frequency_number
-
-    def to_table_line(self, headers: list[str]) -> str:
-        """String representation of the single line within an Output request table."""
-        _ = headers
-        result = f'{self.output} {self.output_frequency.name}'
-        if self.output_frequency_number is not None:
-            result += ' ' + str(self.output_frequency_number)
-        result += '\n'
-        return result
-
-    @property
-    def units(self) -> BaseUnitMapping:
-        return BaseUnitMapping(unit_system=None)
-
-    @staticmethod
-    def get_keyword_mapping() -> dict[str, tuple[str, type]]:
-        """No keywords for this class, returns an empty dict."""
-        return {}
-
-
-@dataclass(kw_only=True)
-class NexusOutputContents:
-    """Class for handling the output that Nexus produces."""
-    date: str
-    output_contents: list[str]
-    output_type: OutputType
-    output: str
-
-
-@dataclass(kw_only=True)
-class NexusReporting:
-=======
-class NexusReporting(Reporting):
->>>>>>> 16bce72a
     """Class for handling all Reporting and runcontrol related tasks."""
     __ss_output_requests: list[NexusOutputRequest]
     __array_output_requests: list[NexusOutputRequest]
