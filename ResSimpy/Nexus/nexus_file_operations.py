from __future__ import annotations

from enum import Enum
from functools import partial
from io import StringIO
from typing import Optional, Union, Any

import pandas as pd
from ResSimpy.Grid import VariableEntry
from string import Template
import re
import os

from ResSimpy.Nexus.NexusEnums.DateFormatEnum import DateFormat
from ResSimpy.Enums.UnitsEnum import UnitSystem, TemperatureUnits, SUnits
from ResSimpy.Nexus.NexusKeywords.structured_grid_keywords import GRID_ARRAY_KEYWORDS
from ResSimpy.Nexus.NexusKeywords.nexus_keywords import VALID_NEXUS_KEYWORDS


def nexus_token_found(line_to_check: str, valid_list: list[str] = VALID_NEXUS_KEYWORDS) -> bool:
    """Checks if a valid Nexus token has been found  in the supplied line.

    Args:
        line_to_check (str):  The string to search for a Nexus keyword
        valid_list (list[str]): list of keywords to search from (e.g. from nexus_constants)

    Returns:
        token_found (bool): A boolean value stating whether the token is found or not

    """
    valid_set = set(valid_list)
    uppercase_line = line_to_check.upper()
    strip_comments = strip_file_of_comments([uppercase_line])
    if len(strip_comments) == 0:
        return False
    split_line = set(strip_comments[0].split())

    return not valid_set.isdisjoint(split_line)


def value_in_file(token: str, file: list[str]) -> bool:
    """Returns true if a token is found in the specified file.

    Args:
        token (str): the token being searched for.
        file (list[str]): a list of strings containing each line of the file as a new entry

    Returns:
        bool: True if the token is found and False otherwise
    """
    token_found = any(map(partial(check_token, token), file))

    return token_found


def check_token(token: str, line: str) -> bool:
    """Checks if the text line contains the supplied token and is not commented out
    Args:
        token (str): keyword value to search the line for
        line (str): string to search the token in
    Returns:
        bool: True if the text line contains the supplied token, False otherwise.
    """
    token_separator_chars = [" ", '\n', '\t', '!']
    uppercase_line = line.upper()
    token_location = uppercase_line.find(token.upper())

    # Not found at all, return false
    if token_location == -1:
        return False

    if line.startswith('C '):
        return False

    comment_character_location = line.find("!")

    # Check if the line is commented out before the token appears
    if comment_character_location != -1 and comment_character_location < token_location:
        return False

    # Check if the character before the token is a separator such as space, tab etc and not another alphanumeric char
    if token_location != 0 and line[token_location - 1] not in token_separator_chars:
        return False

    # Check if the character after the token is a separator such as space, tab etc and not another alphanumeric char
    if token_location + len(token) != len(line) and line[token_location + len(token)] not in token_separator_chars:
        return False

    return True


def get_previous_value(file_as_list: list[str], search_before: Optional[str] = None,
                       ignore_values: Optional[list[str]] = None) -> Optional[str]:
    """Gets the previous non blank value in a list of lines. Starts from the last line working backwards.

    Args:
        file_as_list (list[str]): a list of strings containing each line of the file as a new entry,
        ending with the line to start searching from.
        search_before (Optional[str]): The string to start the search from in a backwards direction
        ignore_values (Optional[list[str]], optional): a list of values that should be ignored if found. \
                    Defaults to None.

    Returns:
        Optional[str]: Next non blank value from the list, if none found returns None
    """

    # Reverse the order of the lines
    file_as_list.reverse()

    # If we are searching before a specific token, remove that and the rest of the line.
    if search_before is not None:
        search_before_location = file_as_list[0].upper().rfind(search_before)
        file_as_list[0] = file_as_list[0][0: search_before_location]

    previous_value: str = ''

    for line in file_as_list:
        string_to_search: str = line

        # Retrieve all of the values in the line, then return the last one found if one is found.
        # Otherwise search the next line
        next_value = get_next_value(0, [string_to_search], ignore_values=ignore_values)

        while next_value is not None and search_before != next_value:
            previous_value = next_value
            string_to_search = string_to_search.replace(next_value, '')
            next_value = get_next_value(0, [string_to_search], ignore_values=ignore_values)

        if previous_value != '':
            return previous_value

    # Start of file reached, no values found
    return None


def get_next_value(start_line_index: int, file_as_list: list[str], search_string: Optional[str] = None,
                   ignore_values: Optional[list[str]] = None,
                   replace_with: Union[str, VariableEntry, None] = None) -> Optional[str]:
    """Gets the next non blank value in a list of lines.

    Args:
        start_line_index (int): line number to start reading file_as_list from
        file_as_list (list[str]): a list of strings containing each line of the file as a new entry
        search_string (str): string to search from within the first indexed line
        ignore_values (Optional[list[str]], optional): a list of values that should be ignored if found. \
            Defaults to None.
        replace_with (Union[str, VariableEntry, None], optional): a value to replace the existing value with. \
            Defaults to None.

    Returns:
        Optional[str]: Next non blank value from the list, if none found returns None
    """
    invalid_characters = ["\n", "\t", " ", "!", ","]
    value_found = False
    value = ''
    if search_string is None:
        search_string = file_as_list[start_line_index]
    line_index = start_line_index
    while value_found is False and line_index <= len(file_as_list):
        character_location = 0
        new_search_string = False
        line_already_skipped = False
        if len(search_string) > 2 and search_string.startswith("\"") and search_string.endswith("\""):
            value += search_string[1:len(search_string)-1]
            value_found = True
        else:
            for character in search_string:
                # move lines once we hit a comment character or new line character,or are at the end of search string
                if character == "!" or character == "\n" or (character_location == 0 and character == "C" and
                                                             (len(search_string) == 1 or search_string[
                                                              character_location + 1] == ' ')):
                    line_index += 1
                    line_already_skipped = True
                    # If we've reached the end of the file, return None
                    if line_index >= len(file_as_list):
                        return None
                    # Move to the next line down in file_as_list
                    temp_search_string = file_as_list[line_index]
                    if not isinstance(temp_search_string, str):
                        raise ValueError(f'No valid value found, hit INCLUDE statement instead on line number \
                            {line_index}')
                    search_string = temp_search_string
                    break
                elif character not in invalid_characters:
                    value_string = search_string[character_location: len(search_string)]
                    for value_character in value_string:
                        # If we've formed a string we're supposed to ignore, ignore it and get the next value
                        if ignore_values is not None and value in ignore_values:
                            search_string = search_string[character_location: len(search_string)]
                            new_search_string = True
                            value = ""

                        if value_character not in invalid_characters:
                            value += value_character

                        character_location += 1

                        # stop adding to the value once we hit an invalid_character
                        if value_character in invalid_characters and value != '':
                            break

                    if value != "":
                        value_found = True
                        # Replace the original value with the new requested value
                        if replace_with is not None:
                            original_line = file_as_list[line_index]
                            if not isinstance(original_line, str):
                                raise ValueError(f'No valid value found, hit INCLUDE statement instead on line number \
                                                {line_index}')
                            new_line = original_line

                            if isinstance(replace_with, str):
                                new_value = replace_with
                            elif isinstance(replace_with, VariableEntry):
                                new_value = replace_with.value if replace_with.value is not None else ''
                                if replace_with.modifier != 'VALUE':
                                    new_line = new_line.replace('INCLUDE ', '')
                                elif 'INCLUDE' not in original_line:
                                    new_value = 'INCLUDE '+replace_with.value if replace_with.value is not None else ''
                                # If we are replacing the first value from a mult, remove the space as well
                                if replace_with.modifier == 'MULT' and replace_with.value == '':
                                    value += ' '
                            if new_value is None:
                                raise ValueError(f'Value for replacing has returned a null value,\
                                check replace_with input, {replace_with=}')
                            new_line = new_line.replace(value, new_value, 1)
                            file_as_list[line_index] = new_line

                        break

                if new_search_string is True:
                    break

                character_location += 1
        if not line_already_skipped:
            line_index += 1
        if line_index <= len(file_as_list) - 1:
            search_string = file_as_list[line_index]

    if not value_found:
        return None

    return value


def get_expected_next_value(start_line_index: int, file_as_list: list[str], search_string: Optional[str] = None,
                            ignore_values: Optional[list[str]] = None,
                            replace_with: Union[str, VariableEntry, None] = None,
                            custom_message: Optional[str] = None) -> str:
    """Gets the next non blank value in a list of lines.

    Args:
        start_line_index (int): line number to start reading file_as_list from
        file_as_list (list[str]): a list of strings containing each line of the file as a new entry
        search_string (str): string to search from within the first indexed line
        ignore_values (Optional[list[str]], optional): a list of values that should be ignored if found. \
            Defaults to None.
        replace_with (Union[str, VariableEntry, None], optional): a value to replace the existing value with. \
            Defaults to None.
        custom_message Optional[str]: A custom error message if no value is found

    Returns:
        str: Next non blank value from the list, if none found raises ValueError
    """
    value = get_next_value(start_line_index, file_as_list, search_string, ignore_values, replace_with)

    if value is None:
        if custom_message is None:
            raise ValueError(f"No value found in the line, line: {file_as_list[start_line_index]}")
        else:
            raise ValueError(f"{custom_message} {file_as_list[start_line_index]}")

    return value


def get_token_value(token: str, token_line: str, file_list: list[str],
                    ignore_values: Optional[list[str]] = None,
                    replace_with: Union[str, VariableEntry, None] = None) -> Optional[str]:
    """Gets the value following a token if supplied with a line containing the token.

    Arguments:
        token (str): the token being searched for.
        token_line (str): string value of the line that the token was found in.
        file_list (list[str]): a list of strings containing each line of the file as a new entry
        ignore_values (list[str], optional): a list of values that should be ignored if found. \
            Defaults to None.
        replace_with (Union[str, VariableEntry, None], optional):  a value to replace the existing value with. \
            Defaults to None.

    Returns:
        Optional[str]: The value following the supplied token, if it is present.
    """

    token_upper = token.upper()
    token_line_upper = token_line.upper()

    # If this line is commented out, don't return a value
    if "!" in token_line_upper and token_line_upper.index("!") < token_line_upper.index(token_upper):
        return None

    search_start = token_line_upper.index(token_upper) + len(token) + 1
    search_string = token_line[search_start: len(token_line)]
    line_index = file_list.index(token_line)

    # If we have reached the end of the line, go to the next line to start our search
    if len(search_string) < 1:
        line_index += 1
        if line_index >= len(file_list):
            return None
        search_string = file_list[line_index]
    if not isinstance(search_string, str):
        raise ValueError
    value = get_next_value(line_index, file_list, search_string, ignore_values, replace_with)
    return value


def get_expected_token_value(token: str, token_line: str, file_list: list[str],
                             ignore_values: Optional[list[str]] = None,
                             replace_with: Union[str, VariableEntry, None] = None,
                             custom_message: Optional[str] = None) -> str:
    """Function that returns the result of get_token_value if a value is found, otherwise it raises a ValueError.

    Args:
        token (str): the token being searched for.
        token_line (str): string value of the line that the token was found in.
        file_list (list[str]): a list of strings containing each line of the file as a new entry
        ignore_values (list[str], optional): a list of values that should be ignored if found. \
            Defaults to None.
        replace_with (Union[str, VariableEntry, None], optional):  a value to replace the existing value with. \
            Defaults to None.
        custom_message Optional[str]: A custom error message if no value is found.

    Returns:
        str:  The value following the supplied token, if it is present.

    Raises:
        ValueError if a value is not found
    """
    value = get_token_value(token, token_line, file_list, ignore_values, replace_with)

    if value is None:
        if custom_message is None:
            raise ValueError(f"No value found in the line after the expected token ({token}), line: {token_line}")
        else:
            raise ValueError(f"{custom_message} {token_line}")

    return value


def strip_file_of_comments(file_as_list: list[str], strip_str: bool = False) -> list[str]:
    """Strips all of the inline, single and multi line comments out of a file.
    Comment characters assumed are: ! and square brackets. Escaped characters are ones wrapped in quotation marks.

    Args:
        file_as_list (list[str]): a list of strings containing each line of the file as a new entry
        strip_str (bool, optional): if True strips the lines of whitespace. Defaults to False.

    Returns:
        list[str]: a list of strings containing each line of the file as a new entry without comments
    """
    # TODO: support VIP comment out single C character
    # remove any empty lines
    file_as_list = list(filter(None, file_as_list))

    # regex: look back and forward 1 character from an ! and check if its a quotation mark and
    # exclude it from the match if it is
    file_without_comments = [re.split(r'(?<!\")!(?!\")', x)[0] for x in file_as_list if x and x[0] != '!']

    flat_file = '\n'.join(file_without_comments)

    # regex: look back and forward 1 character from a square bracket and check if its a quotation mark and
    # exclude it from the match if it is
    flatfile_minus_square_brackets = re.sub(r"(?<!\")\[.*?\](?!\")", '', flat_file, flags=re.DOTALL)

    file_without_comments = flatfile_minus_square_brackets.splitlines()

    if strip_str:
        file_without_comments = [x.strip() for x in file_without_comments]
    return file_without_comments


def load_file_as_list(file_path: str, strip_comments: bool = False, strip_str: bool = False) -> list[str]:
    """Reads the text file into a variable.

    Args:
        file_path (str): string containing a path pointing towards a text file
        strip_comments (bool, optional): If set to True removes all inline/single line comments from \
            the passed in file. Defaults to False.
        strip_str (bool, optional): if True strips the lines of whitespace. Defaults to False.

    Returns:
        list[str]: list of strings with each line from the file a new entry in the list
    """
    try:
        with open(file_path, 'r') as f:
            file_content = list(f)
    except UnicodeDecodeError:
        with open(file_path, 'r', errors='replace') as f:
            file_content = list(f)

    if strip_comments:
        file_content = strip_file_of_comments(file_content, strip_str=strip_str)

    return file_content


def create_templated_file(template_location: str, substitutions: dict, output_file_name: str):
    """Creates a new text file at the requested destination substituting the supplied values.

    Args:
        template_location (str): path to the template file
        substitutions (dict): dictionary of substitutions to be made {variable: subsistuted_value,}
        output_file_name (str): path/name of the file to write out to
    """

    class NewTemplate(Template):
        delimiter = '**!'

    with open(template_location, 'r') as template_file:
        template = NewTemplate(template_file.read())

    output_file = template.substitute(substitutions)

    # Create the output file
    with open(output_file_name, 'w') as new_file:
        new_file.write(output_file)


def expand_include(file_as_list: list[str], recursive: bool = True) -> tuple[list[str], Optional[str]]:
    """Expands out include files. If recursive set to True will expand all include_locations including nested.

    Args:
        file_as_list (list[str]): a list of strings containing each line of the file as a new entry
        recursive (bool): If recursive set to True will expand all include_locations including nested include_locations

    Raises:
        ValueError: if no value found after INCLUDE keyword in file

    Returns:
        list[str]: list of strings containing each line of the file as a new entry but with files following \
            include_locations expanded out
    """
    no_comment_file = strip_file_of_comments(file_as_list, strip_str=True)

    # Initialize iterator variables, if no Include is found then return the prvious file
    old_file_contents = no_comment_file.copy()
    inc_file_path = None
    expanded_file = old_file_contents
    for i, line in enumerate(no_comment_file):
        if "INCLUDE" in line.upper():
            # doesn't necessarily work if the file is a relative reference
            inc_file_path = get_expected_token_value('INCLUDE', line, [line],
                                                     custom_message="No value found after INCLUDE keyword in")
            inc_data = load_file_as_list(inc_file_path, strip_comments=True, strip_str=True)
            inc_data = list(filter(None, inc_data))

            # this won't work with arbitrary whitespace
            prefix_line, suffix_line = re.split(
                'INCLUDE', line, maxsplit=1, flags=re.IGNORECASE)
            suffix_line = suffix_line.lstrip()
            suffix_line = suffix_line.replace(inc_file_path, '', 1)
            expanded_file = old_file_contents[0:i]

            if prefix_line:
                expanded_file += [prefix_line]
            expanded_file += inc_data
            if suffix_line:
                expanded_file += [suffix_line]
            expanded_file += old_file_contents[i + 1::]
            break
    # if INCLUDE is not found in the file provided then inc_file_path is None and so will break recursion
    if recursive:
        while inc_file_path is not None:
            expanded_file, inc_file_path = expand_include(expanded_file)
    return expanded_file, inc_file_path


def get_full_file_path(file_path: str, origin: str):
    """Returns the full file path including the base directories if they aren't present in the string.

    Args:
        file_path (str): the initial file path found in a file
        origin (str): the initial origin of the file
    """
    if os.path.isabs(file_path):
        return_path = file_path
    else:
        return_path = str(os.path.join(os.path.dirname(origin), file_path))
    return return_path


def read_table_to_df(file_as_list: list[str], keep_comments: bool = False, noheader: bool = False) -> pd.DataFrame:
    """From a list of strings that represents a table, generate a Pandas dataframe representation of the table.

    Args:
        file_as_list (list[str]): List of strings representing a single table to be read
        keep_comments (bool): Boolean to determine if we keep comments as a separate column or not
        noheader (bool): Boolean signaling if the input has a header or not

    Returns:
        pd.DataFrame: Created Pandas DataFrame representation of table to be read
    """
    df = pd.DataFrame()
    header: Union[str, None] = 'infer'
    if noheader:
        header = None
    if not keep_comments:
        # Clean of comments
        cleaned_file_as_list = strip_file_of_comments(file_as_list, strip_str=True)
        # Create dataframe
        df = pd.read_csv(StringIO('\n'.join(cleaned_file_as_list)), sep=r'\s+', header=header)
        if header is not None:
            df.columns = [col.upper() for col in df.columns if isinstance(col, str)]
    else:  # Going to retain comments as a separate column in dataframe
        # Clean of comments
        cleaned_file_as_list = [re.split(r'(?<!\")!(?!\")', line)[0].strip() if line and line[0] != '!' else line
                                for line in file_as_list]
        cleaned_file_as_list = [line if not line.startswith('!') else '' for line in cleaned_file_as_list]
        # Save comments in a list
        comment_column = [line.split('!', 1)[1].strip() if '!' in line else None for line in file_as_list]
        # Create dataframe
        df = pd.read_csv(StringIO('\n'.join(cleaned_file_as_list) + '\n'), sep=r'\s+', skip_blank_lines=False,
                         header=header)
        if header is not None:
            df.columns = [col.upper() for col in df.columns if isinstance(col, str)]
        if any(x is not None for x in comment_column):  # If comment column isn't a full column of Nones
            df['COMMENT'] = comment_column[1:]
        df = df.convert_dtypes().dropna(axis=0, how='all').reset_index(drop=True)
    return df


def clean_up_string(value: str) -> str:
    r"""Removes unwanted characters from a string
        unwanted characters: ("\\n", "\\t", "!").

    Args:
        value (str): string to clean up
    Returns:
        str: string with unwanted characters removed.
    """
    value = value.replace("\n", "")
    value = value.replace("!", "")
    value = value.replace("\t", "")
    return value


def get_multiple_sequential_values(list_of_strings: list[str], number_tokens: int) -> list[str]:
    """Returns a sequential list of values as long as the number of tokens requested.

    Args:
        list_of_strings (list[str]): list of strings to represent the file with a new entry per line in the file.
        number_tokens (int): number of tokens to return values of

    Raises:
        ValueError: if too many tokens are requested compared to the file provided

    Returns:
        list[str]: list of strings comprised of the token values in order.
    """
    store_values = []
    filter_list = list_of_strings.copy()
    for i in range(0, number_tokens):
        value = get_expected_next_value(0, filter_list, filter_list[0], replace_with='')
        while value is None:
            # if no valid value found in the first line, remove it and try it again
            filter_list.pop(0)
            if len(filter_list) == 0:
                raise ValueError('Too many values requested from the list of strings passed')
            value = get_next_value(0, filter_list, filter_list[0], replace_with='')
        store_values.append(value)

    return store_values


def check_for_and_populate_common_input_data(
        file_as_list: list[str],
        property_dict: dict[str, Union[str, int, float, Enum, list[str],
                                       pd.DataFrame, dict[str, Union[float, pd.DataFrame]]]]
        ) -> None:
    """Loop through lines of Nexus input file content looking for common input data, e.g.,
    units such as ENGLISH or METRIC, temperature units such as FAHR or CELSIUS, DATEFORMAT, etc.,
    as defined in Nexus manual. If any found, include in provided property_dict and return.

    Args:
        file_as_list (list[str]): Nexus input file content
        property_dict (dict): Dictionary in which to include common input data if found

    Returns:
        dict: Dictionary including found common input data
    """
    for line in file_as_list:
        # Check for description
        check_property_in_line(line, property_dict, file_as_list)


def check_property_in_line(
        line: str,
        property_dict: dict[str, Union[str, int, float, Enum, list[str],
                                       pd.DataFrame, dict[str, Union[float, pd.DataFrame]]]],
        file_as_list: list[str]) -> None:
    """Given a line of Nexus input file content looking for common input data, e.g.,
    units such as ENGLISH or METRIC, temperature units such as FAHR or CELSIUS, DATEFORMAT, etc.,
    as defined in Nexus manual. If any found, include in provided property_dict and return.

    Args:
    line (str): line to search for the common input data
    file_as_list (list[str]): Nexus input file content
    property_dict (dict): Dictionary in which to include common input data if found

    Returns:
    dict: Dictionary including found common input data
    """
    if check_token('DESC', line):
        if 'DESC' in property_dict.keys():
            if isinstance(property_dict['DESC'], list):
                property_dict['DESC'].append(line.split('DESC')[1].strip())
        else:
            property_dict['DESC'] = [line.split('DESC')[1].strip()]
    # Check for label
    if check_token('LABEL', line):
        property_dict['LABEL'] = get_expected_token_value('LABEL', line, file_as_list,
                                                          custom_message='Invalid file: LABEL value not provided')
    # Check for dateformat
    if check_token('DATEFORMAT', line):
        date_format_value = get_expected_token_value('DATEFORMAT', line, file_as_list)
        if date_format_value == 'MM/DD/YYYY':
            property_dict['DATEFORMAT'] = DateFormat.MM_DD_YYYY
        else:
            property_dict['DATEFORMAT'] = DateFormat.DD_MM_YYYY
    # Check unit system specification
    if check_token('ENGLISH', line):
        property_dict['UNIT_SYSTEM'] = UnitSystem.ENGLISH
        property_dict['TEMP_UNIT'] = TemperatureUnits.FAHR
    if check_token('METRIC', line):
        property_dict['UNIT_SYSTEM'] = UnitSystem.METRIC
        property_dict['TEMP_UNIT'] = TemperatureUnits.CELSIUS
    if check_token('METKG/CM2', line):
        property_dict['UNIT_SYSTEM'] = UnitSystem.METKGCM2
    if check_token('METBAR', line):
        property_dict['UNIT_SYSTEM'] = UnitSystem.METBAR
        property_dict['TEMP_UNIT'] = TemperatureUnits.CELSIUS
    if check_token('LAB', line):
        property_dict['UNIT_SYSTEM'] = UnitSystem.LAB
        property_dict['TEMP_UNIT'] = TemperatureUnits.CELSIUS
    # Check to see if salinity unit is provided
    if check_token('SUNITS', line):
        s_units_value = get_expected_token_value('SUNITS', line, file_as_list)
        if s_units_value == 'PPM':
            property_dict['SUNITS'] = SUnits.PPM
        else:
            property_dict['SUNITS'] = SUnits.MEQ_ML
    # Check to see if temperature units are provided
    if check_token('KELVIN', line):
        property_dict['TEMP_UNIT'] = TemperatureUnits.KELVIN
    if check_token('RANKINE', line):
        property_dict['TEMP_UNIT'] = TemperatureUnits.RANKINE
    if check_token('FAHR', line):
        property_dict['TEMP_UNIT'] = TemperatureUnits.FAHR
    if check_token('CELSIUS', line):
        property_dict['TEMP_UNIT'] = TemperatureUnits.CELSIUS


def looks_like_grid_array(file_path: str, lines2check: int = 10) -> bool:
    """Returns true if a Nexus include file begins with one of the
    Nexus grid array keywords.

    Args:
        file_path (str): Path to Nexus include file
        lines2check (int): First number of lines in file to check, looking for
        a Nexus grid array keyword. Default: first 10 lines of file

    Returns:
        bool: True if file begins with one of Nexus grid array keywords
    """
    with open(file_path, 'r') as f:

        for i in range(0, lines2check):
            line = f.readline()
            line_elems = line.split()
            found_keywords = [word for word in line_elems if (word in GRID_ARRAY_KEYWORDS) and
                              check_token(word, line)]
            if found_keywords:
                for word in found_keywords:
                    if (line_elems.index(word) < len(line_elems) - 1 and
                            line_elems[line_elems.index(word) + 1].upper() == 'VALUE'):
                        return True
    return False


def get_table_header(file_as_list: list[str], header_values: dict[str, str]) -> tuple[int, list[str]]:
    """Gets the table headers for a given line in a file.

    Args:
        file_as_list (list[str]): file represented as a list of strings
        header_values (dict[str, str]): dictionary of column headings to populate from the table
    Raises:
        ValueError: if no headers belonging to the header_values dict is found
    Returns:
        int, list[str]: index in the file provided for the header, list of headers as Nexus keyword format.
    """
    headers = []
    header_index = -1
    for index, line in enumerate(file_as_list):
        for key in header_values:
            if check_token(key, line):
                header_line = line.upper()
                header_index = index
                # Map the headers
                next_column_heading = get_next_value(start_line_index=0, file_as_list=[header_line])
                trimmed_line = header_line

                while next_column_heading is not None:
                    headers.append(next_column_heading)
                    trimmed_line = trimmed_line.replace(next_column_heading, "", 1)
                    next_column_heading = get_next_value(0, [trimmed_line], trimmed_line)

                if len(headers) > 0:
                    break
        if len(headers) > 0:
            break
    if header_index == -1:
        raise ValueError('No headers belonging to the header_values dictionary found within the provided file')
    return header_index, headers


def table_line_reader(keyword_store: dict[str, None | int | float | str], headers: list[str], line: str) -> \
        tuple[bool, dict[str, None | int | float | str]]:
    """Reads in a line from a nexus table with a given set of headers and populates each of those values into a \
    corresponding dictionary.

    Args:
        keyword_store (dict[str, None | int | float | str]):
        headers (list[str]):
        line (str):

    Returns:
        tuple[bool, dict[str, None | int | float | str]]: a dictionary with the found set of
    """
    trimmed_line = line
    valid_line = True
    for column in headers:
        value = get_next_value(0, [trimmed_line], trimmed_line)
        if value is None:
            valid_line = False
            break

        keyword_store[column] = value
        trimmed_line = trimmed_line.replace(value, "", 1)
    return valid_line, keyword_store


def load_table_to_objects(file_as_list: list[str], row_object: Any, property_map: dict[str, tuple[str, type]],
                          current_date: Optional[str] = None, unit_system: Optional[UnitSystem] = None,
                          nexus_obj_dict: Optional[dict[str, list[Any]]] = None,
                          preserve_previous_object_attributes: bool = False,
                          ) -> list[tuple[Any, int]]:
    """Loads a table row by row to an object provided in the row_object.

    Args:
        file_as_list (list[str]): file represented as a list of strings.
        row_object (Any): class to populate, should take a dictionary of attributes as an argument to the __init__
        property_map (dict[str, tuple[str, type]]): map of the Nexus keywords as keys to the dictionary and the names\
            of the object attribute and the type of that attribute as a tuple in the values.
            e.g. {'NAME': ('name', str)} for the object obj with attribute obj.name
        current_date (Optional[str]): date/time at which the object was found within a recurrent file
        unit_system (Optional[UnitSystem): most recent UnitSystem enum of the file where the object was found
        nexus_obj_dict (Optional[dict[str, list[Any]]]): list of objects to append to. \
            If None creates an empty list to populate.
        preserve_previous_object_attributes (bool): If True the code will find the latest object with a matching name\
            attribute and will update the object to reflect the latest additional attributes and overriding all \
            matching attributes. Must have a .update() method implemented and a name
    Returns:
        list[obj]: list of tuples containing instances of the class provided for the row_object,
        populated with attributes from the property map dictionary and the line index where it was found
    """
    keyword_map = {x: y[0] for x, y in property_map.items()}
    header_index, headers = get_table_header(file_as_list, keyword_map)
    table_as_list = file_as_list[header_index + 1::]
    if nexus_obj_dict is None:
        nexus_obj_dict = {}

    return_objects = []
    for index, line in enumerate(table_as_list, start=header_index+1):
        keyword_store: dict[str, None | int | float | str] = {x: None for x in property_map.keys()}
        valid_line, keyword_store = table_line_reader(keyword_store, headers, line)
        if not valid_line:
            continue
        # cast the values to the correct typing
        keyword_store = {x: correct_datatypes(y, property_map[x][1]) for x, y in keyword_store.items()}

        # generate an object using the properties stored in the keyword dict
        # Use the map to create a kwargs dict for passing to the object
        keyword_store = {keyword_map[x]: y for x, y in keyword_store.items()}
        row_name = keyword_store.get('name', None)
        if row_name is None:
            # if there is no name try and get it from the well_name instead and align well_name and name
            row_name = keyword_store.get('well_name', None)
            keyword_store['name'] = row_name
        if preserve_previous_object_attributes and row_name is not None:
            all_matching_existing_constraints = nexus_obj_dict.get(str(row_name), None)
            if all_matching_existing_constraints is not None:
                # use the previous object to update this
                existing_constraint = all_matching_existing_constraints[-1]
                new_object_date = getattr(existing_constraint, 'date', None)
                if new_object_date is not None and new_object_date == current_date:
                    # otherwise just update the object inplace and don't add it to the return list
                    existing_constraint.update(keyword_store)
                    # add just the id back in to track the lines where it came from in the file
                    return_objects.append((existing_constraint.id, index))
                    continue
                else:
                    new_object = row_object(keyword_store)
            else:
                new_object = row_object(keyword_store)
        else:
            new_object = row_object(keyword_store)
        setattr(new_object, 'date', current_date)
        setattr(new_object, 'unit_system', unit_system)
        return_objects.append((new_object, index))
    return return_objects


def check_list_tokens(list_tokens: list[str], line: str) -> Optional[str]:
    """Checks a list of tokens for whether it exists in a string and returns the token that matched.

    Args:
        list_tokens (list[str]): list of tokens to search for within the line
        line (str): line to search for tokens

    Returns:
        Optional[str]: returns the token which was found otherwise returns None.

    """
    for x in list_tokens:
        token_found = check_token(x, line)
        if token_found:
            return x
    return None


def correct_datatypes(value: None | float | str, dtype: type,
<<<<<<< HEAD
                      na_to_none: bool = True) -> None | int | str | float:
=======
                      na_to_none: bool = True) -> None | str | float:
>>>>>>> fd83d93a
    """Takes a value and returns the value but converted to specified type. if na_to_none True then will
        reduce a lot of values to none.

    Args:
        value (None | int | float | str): value to convert
        dtype (type): one of (int, float, str)
        na_to_none (bool): if True NA strings are sent to None

    Returns:
        None | int | str | float: value but cast to the requested type
    """
    if value is None:
        return None
    check_value = value
    if isinstance(value, str):
        check_value = value.upper()
    match check_value:
        case 'NA':
            if na_to_none:
                return None
            else:
                return value
        case '#':
            return None
        case 'NONE':
            return None
        case 'OFF':
            if dtype == str:
                return 'OFF'
            else:
                return None
        case _:
            return dtype(value)<|MERGE_RESOLUTION|>--- conflicted
+++ resolved
@@ -839,11 +839,7 @@
 
 
 def correct_datatypes(value: None | float | str, dtype: type,
-<<<<<<< HEAD
-                      na_to_none: bool = True) -> None | int | str | float:
-=======
                       na_to_none: bool = True) -> None | str | float:
->>>>>>> fd83d93a
     """Takes a value and returns the value but converted to specified type. if na_to_none True then will
         reduce a lot of values to none.
 
