from enum import Enum
from functools import partial
from io import StringIO
from typing import Optional, Union
import pandas as pd
from ResSimpy.Grid import VariableEntry
from string import Template
import re

from ResSimpy.Nexus.NexusEnums.DateFormatEnum import DateFormat
from ResSimpy.Nexus.NexusEnums.UnitsEnum import UnitSystem, TemperatureUnits, SUnits
from ResSimpy.Nexus.NexusKeywords.structured_grid_keywords import GRID_ARRAY_KEYWORDS
from ResSimpy.Nexus.nexus_constants import VALID_NEXUS_KEYWORDS
import os


def nexus_token_found(line_to_check: str, valid_list: list[str] = VALID_NEXUS_KEYWORDS) -> bool:
    """
    Checks if a valid Nexus token has been found  in the supplied line

    Args:
        line_to_check (str):  The string to search for a Nexus keyword
        valid_list (list[str]): list of keywords to search from (e.g. from nexus_constants)

    Returns:
        token_found (bool): A boolean value stating whether the token is found or not

    """
    uppercase_line = line_to_check.upper()
    for token in valid_list:
        if check_token(token, uppercase_line):
            return True

    return False


def check_token(token: str, line: str) -> bool:
    """ Checks if the text line contains the supplied token and is not commented out
    Args:
        token (str): keyword value to search the line for
        line (str): string to search the token in
    Returns:
        bool: True if the text line contains the supplied token, False otherwise
    """
    token_separator_chars = [" ", '\n', '\t', '!']
    uppercase_line = line.upper()
    token_location = uppercase_line.find(token.upper())

    # Not found at all, return false
    if token_location == -1:
        return False

    comment_character_location = line.find("!")

    # Check if the line is commented out before the token appears
    if comment_character_location != -1 and comment_character_location < token_location:
        return False

    # Check if the character before the token is a separator such as space, tab etc and not another alphanumeric char
    if token_location != 0 and line[token_location - 1] not in token_separator_chars:
        return False

    # Check if the character after the token is a separator such as space, tab etc and not another alphanumeric char
    if token_location + len(token) != len(line) and line[token_location + len(token)] not in token_separator_chars:
        return False

    return True


def get_next_value(start_line_index: int, file_as_list: list[str], search_string: Optional[str] = None,
                   ignore_values: Optional[list[str]] = None,
                   replace_with: Union[str, VariableEntry, None] = None) -> Optional[str]:
    """Gets the next non blank value in a list of lines

    Args:
        start_line_index (int): line number to start reading file_as_list from
        file_as_list (list[str]): a list of strings containing each line of the file as a new entry
        search_string (str): string to search from within the first indexed line
        ignore_values (Optional[list[str]], optional): a list of values that should be ignored if found. \
            Defaults to None.
        replace_with (Union[str, VariableEntry, None], optional): a value to replace the existing value with. \
            Defaults to None.

    Returns:
        Optional[str]: Next non blank value from the list, if none found returns None
    """
    invalid_characters = ["\n", "\t", " ", "!", ","]
    value_found = False
    value = ''
    if search_string is None:
        search_string = file_as_list[start_line_index]

    line_index = start_line_index

    while value_found is False and line_index <= len(file_as_list):
        character_location = 0
        new_search_string = False
        line_already_skipped = False
        for character in search_string:
            # move lines once we hit a comment character or new line character, or are at the end of the search string
            if character == "!" or character == "\n":
                line_index += 1
                line_already_skipped = True
                # If we've reached the end of the file, return None
                if line_index >= len(file_as_list):
                    return None
                # Move to the next line down in file_as_list
                temp_search_string = file_as_list[line_index]
                if not isinstance(temp_search_string, str):
                    raise ValueError(f'No valid value found, hit INCLUDE statement instead on line number \
                        {line_index}')
                search_string = temp_search_string
                break
            elif character not in invalid_characters:
                value_string = search_string[character_location: len(search_string)]
                for value_character in value_string:
                    # If we've formed a string we're supposed to ignore, ignore it and get the next value
                    if ignore_values is not None and value in ignore_values:
                        search_string = search_string[character_location: len(search_string)]
                        new_search_string = True
                        value = ""

                    if value_character not in invalid_characters:
                        value += value_character

                    character_location += 1

                    # stop adding to the value once we hit an invalid_character
                    if value_character in invalid_characters and value != '':
                        break

                if value != "":
                    value_found = True
                    # Replace the original value with the new requested value
                    if replace_with is not None:
                        original_line = file_as_list[line_index]
                        if not isinstance(original_line, str):
                            raise ValueError(f'No valid value found, hit INCLUDE statement instead on line number \
                                             {line_index}')
                        new_line = original_line

                        if isinstance(replace_with, str):
                            new_value = replace_with
                        elif isinstance(replace_with, VariableEntry):
                            new_value = replace_with.value if replace_with.value is not None else ''

                            if replace_with.modifier != 'VALUE':
                                new_line = new_line.replace('INCLUDE ', '')
                            elif 'INCLUDE' not in original_line:
                                new_value = 'INCLUDE ' + replace_with.value if replace_with.value is not None else ''

                            # If we are replacing the first value from a mult, remove the space as well
                            if replace_with.modifier == 'MULT' and replace_with.value == '':
                                value += ' '
                        if new_value is None:
                            raise ValueError(f'Value for replacing has returned a null value,\
                            check replace_with input, {replace_with=}')
                        new_line = new_line.replace(value, new_value, 1)
                        file_as_list[line_index] = new_line

                    break

            if new_search_string is True:
                break

            character_location += 1
        if not line_already_skipped:
            line_index += 1
        if line_index <= len(file_as_list) - 1:
            search_string = file_as_list[line_index]

    if not value_found:
        return None

    return value


def get_expected_next_value(start_line_index: int, file_as_list: list[str], search_string: Optional[str] = None,
                            ignore_values: Optional[list[str]] = None,
                            replace_with: Union[str, VariableEntry, None] = None,
                            custom_message: Optional[str] = None) -> str:
    """Gets the next non blank value in a list of lines

    Args:
        start_line_index (int): line number to start reading file_as_list from
        file_as_list (list[str]): a list of strings containing each line of the file as a new entry
        search_string (str): string to search from within the first indexed line
        ignore_values (Optional[list[str]], optional): a list of values that should be ignored if found. \
            Defaults to None.
        replace_with (Union[str, VariableEntry, None], optional): a value to replace the existing value with. \
            Defaults to None.
        custom_message Optional[str]: A custom error message if no value is found

    Returns:
        str: Next non blank value from the list, if none found raises ValueError
    """
    value = get_next_value(start_line_index, file_as_list, search_string, ignore_values, replace_with)

    if value is None:
        if custom_message is None:
            raise ValueError(f"No value found in the line, line: {file_as_list[start_line_index]}")
        else:
            raise ValueError(f"{custom_message} {file_as_list[start_line_index]}")

    return value


def get_token_value(token: str, token_line: str, file_list: list[str],
                    ignore_values: Optional[list[str]] = None,
                    replace_with: Union[str, VariableEntry, None] = None) -> Optional[str]:
    """Gets the value following a token if supplied with a line containing the token.

    arguments:
        token (str): the token being searched for.
        token_line (str): string value of the line that the token was found in.
        file_list (list[str]): a list of strings containing each line of the file as a new entry
        ignore_values (list[str], optional): a list of values that should be ignored if found. \
            Defaults to None.
        replace_with (Union[str, VariableEntry, None], optional):  a value to replace the existing value with. \
            Defaults to None.

    returns:
        Optional[str]: The value following the supplied token, if it is present.
    """

    token_upper = token.upper()
    token_line_upper = token_line.upper()

    # If this line is commented out, don't return a value
    if "!" in token_line_upper and token_line_upper.index("!") < token_line_upper.index(token_upper):
        return None

    search_start = token_line_upper.index(token_upper) + len(token) + 1
    search_string = token_line[search_start: len(token_line)]
    line_index = file_list.index(token_line)

    # If we have reached the end of the line, go to the next line to start our search
    if len(search_string) < 1:
        line_index += 1
        if line_index >= len(file_list):
            return None
        search_string = file_list[line_index]
    if not isinstance(search_string, str):
        raise ValueError
    value = get_next_value(line_index, file_list, search_string, ignore_values, replace_with)
    return value


def get_expected_token_value(token: str, token_line: str, file_list: list[str],
                             ignore_values: Optional[list[str]] = None,
                             replace_with: Union[str, VariableEntry, None] = None,
                             custom_message: Optional[str] = None) -> str:
    """Function that returns the result of get_token_value if a value is found, otherwise it raises a ValueError
     arguments:
        token (str): the token being searched for.
        token_line (str): string value of the line that the token was found in.
        file_list (list[str]): a list of strings containing each line of the file as a new entry
        ignore_values (list[str], optional): a list of values that should be ignored if found. \
            Defaults to None.
        replace_with (Union[str, VariableEntry, None], optional):  a value to replace the existing value with. \
            Defaults to None.
        custom_message Optional[str]: A custom error message if no value is found

    returns:
        str:  The value following the supplied token, if it is present.

    raises: ValueError if a value is not found
    """
    value = get_token_value(token, token_line, file_list, ignore_values, replace_with)

    if value is None:
        if custom_message is None:
            raise ValueError(f"No value found in the line after the expected token ({token}), line: {token_line}")
        else:
            raise ValueError(f"{custom_message} {token_line}")

    return value


def strip_file_of_comments(file_as_list: list[str], strip_str: bool = False) -> list[str]:
    """Strips all of the inline, single and multi line comments out of a file.
    Comment characters assumed are: ! and square brackets. Escaped characters are ones wrapped in quotation marks

    Args:
        file_as_list (list[str]): a list of strings containing each line of the file as a new entry
        strip_str (bool, optional): if True strips the lines of whitespace. Defaults to False.
    Returns:
        list[str]: a list of strings containing each line of the file as a new entry without comments
    """
    # TODO: support VIP comment out single C character
    # remove any empty lines
    file_as_list = list(filter(None, file_as_list))

    # regex: look back and forward 1 character from an ! and check if its a quotation mark and
    # exclude it from the match if it is
    file_without_comments = [re.split(r'(?<!\")!(?!\")', x)[0] for x in file_as_list if x and x[0] != '!']

    flat_file = '\n'.join(file_without_comments)

    # regex: look back and forward 1 character from a square bracket and check if its a quotation mark and
    # exclude it from the match if it is
    flatfile_minus_square_brackets = re.sub(r"(?<!\")\[.*?\](?!\")", '', flat_file, flags=re.DOTALL)

    file_without_comments = flatfile_minus_square_brackets.splitlines()

    if strip_str:
        file_without_comments = [x.strip() for x in file_without_comments]
    return file_without_comments


def load_file_as_list(file_path: str, strip_comments: bool = False, strip_str: bool = False) -> list[str]:
    """ Reads the text file into a variable
    Args:
        file_path (str): string containing a path pointing towards a text file
        strip_comments (bool, optional): If set to True removes all inline/single line comments from \
            the passed in file. Defaults to False.
        strip_str (bool, optional): if True strips the lines of whitespace. Defaults to False.

    Returns:
        list[str]: list of strings with each line from the file a new entry in the list
     """
    with open(file_path, 'r') as f:
        file_content = list(f)

    if strip_comments:
        file_content = strip_file_of_comments(file_content, strip_str=strip_str)

    return file_content


def create_templated_file(template_location: str, substitutions: dict, output_file_name: str):
    """Creates a new text file at the requested destination substituting the supplied values.

    Args:
        template_location (str): path to the template file
        substitutions (dict): dictionary of substitutions to be made {variable: subsistuted_value,}
        output_file_name (str): path/name of the file to write out to
    """

    class NewTemplate(Template):
        delimiter = '**!'

    with open(template_location, 'r') as template_file:
        template = NewTemplate(template_file.read())

    output_file = template.substitute(substitutions)

    # Create the output file
    with open(output_file_name, 'w') as new_file:
        new_file.write(output_file)


def expand_include(file_as_list: list[str], recursive: bool = True) -> tuple[list[str], Optional[str]]:
    """Expands out include files. If recursive set to True will expand all includes including nested

    Args:
        file_as_list (list[str]): a list of strings containing each line of the file as a new entry
        recursive (bool): If recursive set to True will expand all includes including nested includes

    Raises:
        ValueError: if no value found after INCLUDE keyword in file

    Returns:
        list[str]: list of strings containing each line of the file as a new entry but with files following includes \
            expanded out
    """
    no_comment_file = strip_file_of_comments(file_as_list, strip_str=True)

    # Initialize iterator variables, if no Include is found then return the prvious file
    old_file_contents = no_comment_file.copy()
    inc_file_path = None
    expanded_file = old_file_contents
    for i, line in enumerate(no_comment_file):
        if "INCLUDE" in line.upper():
            # doesn't necessarily work if the file is a relative reference
            inc_file_path = get_expected_token_value('INCLUDE', line, [line],
                                                     custom_message="No value found after INCLUDE keyword in")
            inc_data = load_file_as_list(inc_file_path, strip_comments=True, strip_str=True)
            inc_data = list(filter(None, inc_data))

            # this won't work with arbitrary whitespace
            prefix_line, suffix_line = re.split(
                'INCLUDE', line, maxsplit=1, flags=re.IGNORECASE)
            suffix_line = suffix_line.lstrip()
            suffix_line = suffix_line.replace(inc_file_path, '', 1)
            expanded_file = old_file_contents[0:i]

            if prefix_line:
                expanded_file += [prefix_line]
            expanded_file += inc_data
            if suffix_line:
                expanded_file += [suffix_line]
            expanded_file += old_file_contents[i + 1::]
            break
    # if INCLUDE is not found in the file provided then inc_file_path is None and so will break recursion
    if recursive:
        while inc_file_path is not None:
            expanded_file, inc_file_path = expand_include(expanded_file)
    return expanded_file, inc_file_path


def get_full_file_path(file_path: str, origin: str):
    """Returns the full file path including the base directories if they aren't present in the string

    Args:
        file_path (str): the initial file path found in a file
        origin (str): the initial origin of the file
    """
    if os.path.isabs(file_path):
        return_path = file_path
    else:
        return_path = str(os.path.join(os.path.dirname(origin), file_path))
    return return_path


def read_table_to_df(file_as_list: list[str], keep_comments: bool = False) -> pd.DataFrame:
    """From a list of strings that represents a table, generate a Pandas dataframe representation of the table

    Args:
        file_as_list (list[str]): List of strings representing a single table to be read
        keep_comments (bool): Boolean to determine if we keep comments as a separate column or not

    Returns:
        pd.DataFrame: Created Pandas DataFrame representation of table to be read
    """
    df = pd.DataFrame()
    if not keep_comments:
        # Clean of comments
        cleaned_file_as_list = strip_file_of_comments(file_as_list, strip_str=True)
        # Create dataframe
        df = pd.read_csv(StringIO('\n'.join(cleaned_file_as_list)), sep=r'\s+')
        df.columns = [col.upper() for col in df.columns if isinstance(col, str)]
    else:  # Going to retain comments as a separate column in dataframe
        # Clean of comments
        cleaned_file_as_list = [re.split(r'(?<!\")!(?!\")', line)[0].strip()
                                if line and line[0] != '!' else line
                                for line in file_as_list]
        cleaned_file_as_list = [line if not line.startswith('!') else '' for line in cleaned_file_as_list]
        # Save comments in a list
        comment_column = [line.split('!', 1)[1].strip() if '!' in line else None for line in file_as_list]
        # Create dataframe
        df = pd.read_csv(StringIO('\n'.join(cleaned_file_as_list) + '\n'), sep=r'\s+', skip_blank_lines=False)
        df.columns = [col.upper() for col in df.columns if isinstance(col, str)]
        if any(x is not None for x in comment_column):  # If comment column isn't a full column of Nones
            df['COMMENT'] = comment_column[1:]
        df = df.convert_dtypes().dropna(axis=0, how='all').reset_index(drop=True)
    return df


def clean_up_string(value: str) -> str:
    """Removes unwanted characters from a string
        unwanted characters: ("\\n", "\\t", "!")
    Args:
        value (str): string to clean up
    Returns:
        str: string with unwanted characters removed
    """
    value = value.replace("\n", "")
    value = value.replace("!", "")
    value = value.replace("\t", "")
    return value


def get_multiple_sequential_tokens(list_of_strings: list[str], number_tokens: int) -> list[str]:
    """Returns a sequential list of tokens as long as the number of tokens requested.

    Args:
        list_of_strings (list[str]): list of strings to represent the file with a new entry per line in the file.
        number_tokens (int): number of tokens to return values of

    Raises:
        ValueError: if too many tokens are requested compared to the file provided

    Returns:
        list[str]: list of strings comprised of the token values in order.
    """
    store_values = []
    filter_list = list_of_strings.copy()
    for i in range(0, number_tokens):
        # TODO: change to get_expected_next_value
        value = get_next_value(0, filter_list, filter_list[0], replace_with='')
        while value is None:
            # if no valid value found in the first line, remove it and try it again
            filter_list.pop(0)
            if len(filter_list) == 0:
                raise ValueError('Too many values requested from the list of strings passed')
            value = get_next_value(0, filter_list, filter_list[0], replace_with='')
        store_values.append(value)

    return store_values


def check_for_common_input_data(file_as_list: list[str], property_dict: dict) -> dict[str, str | list[str] | Enum]:
    """Loop through lines of Nexus input file content looking for common input data, e.g.,
    units such as ENGLISH or METRIC, temparure units such as FAHR or CELSIUS, DATEFORMAT, etc.,
    as defined in Nexus manual. If any found, include in provided property_dict and return

    Args:
        file_as_list (list[str]): Nexus input file content
        property_dict (dict): Dictionary in which to include common input data if found

    Returns:
        dict: Dictionary including found common input data
    """
    for line in file_as_list:
        # Check for description
        check_property_in_line(line, property_dict, file_as_list)

    return property_dict


def check_property_in_line(line: str, property_dict: dict, file_as_list: list[str]) -> dict:
    """Given a line of Nexus input file content looking for common input data, e.g.,
        units such as ENGLISH or METRIC, temparure units such as FAHR or CELSIUS, DATEFORMAT, etc.,
        as defined in Nexus manual. If any found, include in provided property_dict and return

        Args:
            line (str): line to search for the common input data
            file_as_list (list[str]): Nexus input file content
            property_dict (dict): Dictionary in which to include common input data if found

        Returns:
            dict: Dictionary including found common input data
        """
    if check_token('DESC', line):
        if 'DESC' in property_dict.keys():
            property_dict['DESC'].append(line.split('DESC')[1].strip())
        else:
            property_dict['DESC'] = [line.split('DESC')[1].strip()]
    # Check for label
    if check_token('LABEL', line):
        property_dict['LABEL'] = get_token_value('LABEL', line, file_as_list)
    # Check for dateformat
    if check_token('DATEFORMAT', line):
        date_format_value = get_expected_token_value('DATEFORMAT', line, file_as_list)
        if date_format_value == 'MM/DD/YYYY':
            property_dict['DATEFORMAT'] = DateFormat.MM_DD_YYYY
        else:
            property_dict['DATEFORMAT'] = DateFormat.DD_MM_YYYY
    # Check unit system specification
    if check_token('ENGLISH', line):
        property_dict['UNIT_SYSTEM'] = UnitSystem.ENGLISH
        property_dict['TEMP_UNIT'] = TemperatureUnits.FAHR
    if check_token('METRIC', line):
        property_dict['UNIT_SYSTEM'] = UnitSystem.METRIC
        property_dict['TEMP_UNIT'] = TemperatureUnits.CELSIUS
    if check_token('METKG/CM2', line):
        property_dict['UNIT_SYSTEM'] = UnitSystem.METKGCM2
    if check_token('METBAR', line):
        property_dict['UNIT_SYSTEM'] = UnitSystem.METBAR
        property_dict['TEMP_UNIT'] = TemperatureUnits.CELSIUS
    if check_token('LAB', line):
        property_dict['UNIT_SYSTEM'] = UnitSystem.LAB
        property_dict['TEMP_UNIT'] = TemperatureUnits.CELSIUS
    # Check to see if salinity unit is provided
    if check_token('SUNITS', line):
        s_units_value = get_expected_token_value('SUNITS', line, file_as_list)
        if s_units_value == 'PPM':
            property_dict['SUNITS'] = SUnits.PPM
        else:
            property_dict['SUNITS'] = SUnits.MEQ_ML
    # Check to see if temperature units are provided
    if check_token('KELVIN', line):
        property_dict['TEMP_UNIT'] = TemperatureUnits.KELVIN
    if check_token('RANKINE', line):
        property_dict['TEMP_UNIT'] = TemperatureUnits.RANKINE
    if check_token('FAHR', line):
        property_dict['TEMP_UNIT'] = TemperatureUnits.FAHR
    if check_token('CELSIUS', line):
        property_dict['TEMP_UNIT'] = TemperatureUnits.CELSIUS
    return property_dict


def value_in_file(token: str, file: list[str]) -> bool:
    """Returns true if a token is found in the specified file

    Args:
        token (str): the token being searched for.
        file (list[str]): a list of strings containing each line of the file as a new entry

    Returns:
        bool: True if the token is found and False otherwise
    """
    token_found = any(map(partial(check_token, token), file))

    return token_found


<<<<<<< HEAD
def get_table_header(file_as_list: list[str], header_values: dict[str, str]) -> tuple[int, list[str]]:
    """ Gets the table headers for a given line in a file.
    Args:
        file_as_list (list[str]): file represented as a list of strings
        header_values (dict[str, str]): dictionary of column headings to populate from the table
    Raises:
        ValueError: if no headers belonging to the header_values dict is found
    Returns:
        int, list[str]: index in the file provided for the header, list of headers
    """
    headers = []
    header_index = -1
    for index, line in enumerate(file_as_list):
        for key in header_values:
            if check_token(key, line):
                header_line = line.upper()
                header_index = index
                # Map the headers
                next_column_heading = get_next_value(start_line_index=0, file_as_list=[line])
                trimmed_line = header_line

                while next_column_heading is not None:
                    headers.append(next_column_heading)
                    trimmed_line = trimmed_line.replace(next_column_heading, "", 1)
                    next_column_heading = get_next_value(0, [trimmed_line], trimmed_line)

                if len(headers) > 0:
                    break
        if len(headers) > 0:
            break
    if header_index == -1:
        raise ValueError('No headers belonging to the header_values dictionary found within the provided file')
    return header_index, headers


def table_line_reader(keyword_store: dict[str, None | int | float | str], headers: list[str], line: str) -> \
        tuple[bool, dict[str, None | int | float | str]]:
    """ reads in a line from a nexus table with a given set of headers and populates each of those values into a \
    corresponding dictionary

    Args:
        keyword_store (dict[str, None | int | float | str]):
        headers (list[str]):
        line (str):

    Returns:
        tuple[bool, dict[str, None | int | float | str]]: a dictionary with the found set of
    """
    trimmed_line = line
    valid_line = True
    for column in headers:
        value = get_next_value(0, [trimmed_line], trimmed_line)
        if value is None:
            valid_line = False
            break

        keyword_store[column] = value
        trimmed_line = trimmed_line.replace(value, "", 1)
    return valid_line, keyword_store


def correct_datatypes(value: None | int | float | str, dtype: type,
                      na_to_none: bool = True) -> None | int | str | float:
    """ takes a value and returns the value but converted to specified type. if na_to_none True then

    Args:
        value (None | int | float | str): value to convert
        dtype (type): one of (int, float, str)
        na_to_none (bool): if True NA strings are sent to None

    Returns:
        None | int | str | float: value but cast to the requested type
    """
    if value is None:
        return None
    if na_to_none and value == 'NA':
        return None
    if value == '#':
        return None
    return None if value is None else dtype(value)
=======
def looks_like_grid_array(file_path: str, lines2check: int = 10) -> bool:
    """Returns true if a Nexus include file begins with one of the
    Nexus grid array keywords.

    Args:
        file_path (str): Path to Nexus include file
        lines2check (int): First number of lines in file to check, looking for
        a Nexus grid array keyword. Default: first 10 lines of file

    Returns:
        bool: True if file begins with one of Nexus grid array keywords
    """
    with open(file_path, 'r') as f:

        for i in range(0, lines2check):
            line = f.readline()
            line_elems = line.split()
            found_keywords = [word for word in line_elems if (word in GRID_ARRAY_KEYWORDS) and
                              check_token(word, line)]
            if found_keywords:
                for word in found_keywords:
                    if (line_elems.index(word) < len(line_elems)-1 and
                            line_elems[line_elems.index(word)+1].upper() == 'VALUE'):
                        return True
    return False
>>>>>>> f97695a5
<|MERGE_RESOLUTION|>--- conflicted
+++ resolved
@@ -511,7 +511,7 @@
 
 def check_property_in_line(line: str, property_dict: dict, file_as_list: list[str]) -> dict:
     """Given a line of Nexus input file content looking for common input data, e.g.,
-        units such as ENGLISH or METRIC, temparure units such as FAHR or CELSIUS, DATEFORMAT, etc.,
+        units such as ENGLISH or METRIC, temperature units such as FAHR or CELSIUS, DATEFORMAT, etc.,
         as defined in Nexus manual. If any found, include in provided property_dict and return
 
         Args:
@@ -586,88 +586,6 @@
     return token_found
 
 
-<<<<<<< HEAD
-def get_table_header(file_as_list: list[str], header_values: dict[str, str]) -> tuple[int, list[str]]:
-    """ Gets the table headers for a given line in a file.
-    Args:
-        file_as_list (list[str]): file represented as a list of strings
-        header_values (dict[str, str]): dictionary of column headings to populate from the table
-    Raises:
-        ValueError: if no headers belonging to the header_values dict is found
-    Returns:
-        int, list[str]: index in the file provided for the header, list of headers
-    """
-    headers = []
-    header_index = -1
-    for index, line in enumerate(file_as_list):
-        for key in header_values:
-            if check_token(key, line):
-                header_line = line.upper()
-                header_index = index
-                # Map the headers
-                next_column_heading = get_next_value(start_line_index=0, file_as_list=[line])
-                trimmed_line = header_line
-
-                while next_column_heading is not None:
-                    headers.append(next_column_heading)
-                    trimmed_line = trimmed_line.replace(next_column_heading, "", 1)
-                    next_column_heading = get_next_value(0, [trimmed_line], trimmed_line)
-
-                if len(headers) > 0:
-                    break
-        if len(headers) > 0:
-            break
-    if header_index == -1:
-        raise ValueError('No headers belonging to the header_values dictionary found within the provided file')
-    return header_index, headers
-
-
-def table_line_reader(keyword_store: dict[str, None | int | float | str], headers: list[str], line: str) -> \
-        tuple[bool, dict[str, None | int | float | str]]:
-    """ reads in a line from a nexus table with a given set of headers and populates each of those values into a \
-    corresponding dictionary
-
-    Args:
-        keyword_store (dict[str, None | int | float | str]):
-        headers (list[str]):
-        line (str):
-
-    Returns:
-        tuple[bool, dict[str, None | int | float | str]]: a dictionary with the found set of
-    """
-    trimmed_line = line
-    valid_line = True
-    for column in headers:
-        value = get_next_value(0, [trimmed_line], trimmed_line)
-        if value is None:
-            valid_line = False
-            break
-
-        keyword_store[column] = value
-        trimmed_line = trimmed_line.replace(value, "", 1)
-    return valid_line, keyword_store
-
-
-def correct_datatypes(value: None | int | float | str, dtype: type,
-                      na_to_none: bool = True) -> None | int | str | float:
-    """ takes a value and returns the value but converted to specified type. if na_to_none True then
-
-    Args:
-        value (None | int | float | str): value to convert
-        dtype (type): one of (int, float, str)
-        na_to_none (bool): if True NA strings are sent to None
-
-    Returns:
-        None | int | str | float: value but cast to the requested type
-    """
-    if value is None:
-        return None
-    if na_to_none and value == 'NA':
-        return None
-    if value == '#':
-        return None
-    return None if value is None else dtype(value)
-=======
 def looks_like_grid_array(file_path: str, lines2check: int = 10) -> bool:
     """Returns true if a Nexus include file begins with one of the
     Nexus grid array keywords.
@@ -693,4 +611,85 @@
                             line_elems[line_elems.index(word)+1].upper() == 'VALUE'):
                         return True
     return False
->>>>>>> f97695a5
+
+
+def get_table_header(file_as_list: list[str], header_values: dict[str, str]) -> tuple[int, list[str]]:
+    """ Gets the table headers for a given line in a file.
+    Args:
+        file_as_list (list[str]): file represented as a list of strings
+        header_values (dict[str, str]): dictionary of column headings to populate from the table
+    Raises:
+        ValueError: if no headers belonging to the header_values dict is found
+    Returns:
+        int, list[str]: index in the file provided for the header, list of headers
+    """
+    headers = []
+    header_index = -1
+    for index, line in enumerate(file_as_list):
+        for key in header_values:
+            if check_token(key, line):
+                header_line = line.upper()
+                header_index = index
+                # Map the headers
+                next_column_heading = get_next_value(start_line_index=0, file_as_list=[line])
+                trimmed_line = header_line
+
+                while next_column_heading is not None:
+                    headers.append(next_column_heading)
+                    trimmed_line = trimmed_line.replace(next_column_heading, "", 1)
+                    next_column_heading = get_next_value(0, [trimmed_line], trimmed_line)
+
+                if len(headers) > 0:
+                    break
+        if len(headers) > 0:
+            break
+    if header_index == -1:
+        raise ValueError('No headers belonging to the header_values dictionary found within the provided file')
+    return header_index, headers
+
+
+def table_line_reader(keyword_store: dict[str, None | int | float | str], headers: list[str], line: str) -> \
+        tuple[bool, dict[str, None | int | float | str]]:
+    """ reads in a line from a nexus table with a given set of headers and populates each of those values into a \
+    corresponding dictionary
+
+    Args:
+        keyword_store (dict[str, None | int | float | str]):
+        headers (list[str]):
+        line (str):
+
+    Returns:
+        tuple[bool, dict[str, None | int | float | str]]: a dictionary with the found set of
+    """
+    trimmed_line = line
+    valid_line = True
+    for column in headers:
+        value = get_next_value(0, [trimmed_line], trimmed_line)
+        if value is None:
+            valid_line = False
+            break
+
+        keyword_store[column] = value
+        trimmed_line = trimmed_line.replace(value, "", 1)
+    return valid_line, keyword_store
+
+
+def correct_datatypes(value: None | int | float | str, dtype: type,
+                      na_to_none: bool = True) -> None | int | str | float:
+    """ takes a value and returns the value but converted to specified type. if na_to_none True then
+
+    Args:
+        value (None | int | float | str): value to convert
+        dtype (type): one of (int, float, str)
+        na_to_none (bool): if True NA strings are sent to None
+
+    Returns:
+        None | int | str | float: value but cast to the requested type
+    """
+    if value is None:
+        return None
+    if na_to_none and value == 'NA':
+        return None
+    if value == '#':
+        return None
+    return None if value is None else dtype(value)