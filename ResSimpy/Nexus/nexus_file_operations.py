from datetime import datetime
from typing import Dict, Optional, Union

from ResSimpy.Nexus.DataModels.StructuredGridFile import VariableEntry
from string import Template
import re

from ResSimpy.Nexus.nexus_constants import VALID_NEXUS_TOKENS


def nexus_token_found(line_to_check: str) -> bool:
    """
    Checks if a valid Nexus token has been found  in the supplied line

    Args:
        line_to_check (str):  The string to search for a Nexus keyword

    Returns:
        token_found (bool): A boolean value stating whether the token is found or not

    """
    uppercase_line = line_to_check.upper()
    for token in VALID_NEXUS_TOKENS:
        if check_token(token, uppercase_line):
            return True

    return False


def check_token(token: str, line: str) -> bool:
    """ Checks if the text line contains the supplied token and is not commented out
    Args:
        token (str): keyword value to search the line for
        line (str): string to search the token in
    Returns:
        bool: True if the text line contains the supplied token, False otherwise
    """
    token_separator_chars = [" ", '\n', '\t', '!']
    uppercase_line = line.upper()
    token_location = uppercase_line.find(token.upper())

    # Not found at all, return false
    if token_location == -1:
        return False

    comment_character_location = line.find("!")

    # Check if the line is commented out before the token appears
    if comment_character_location != -1 and comment_character_location < token_location:
        return False

    # Check if the character before the token is a separator such as space, tab etc and not another alphanumeric char
    if token_location != 0 and line[token_location - 1] not in token_separator_chars:
        return False

    # Check if the character after the token is a separator such as space, tab etc and not another alphanumeric char
    if token_location + len(token) != len(line) and line[token_location + len(token)] not in token_separator_chars:
        return False

    return True


def get_next_value(start_line_index: int, file_as_list: list[str], search_string: str,
                   ignore_values: Optional[list[str]] = None,
                   replace_with: Union[str, VariableEntry, None] = None) -> Optional[str]:
    """Gets the next non blank value in a list of lines

    Args:
        start_line_index (int): line number to start reading file_as_list from
        file_as_list (list[str]): a list of strings containing each line of the file as a new entry
        search_string (str): string to search from within the first indexed line
        ignore_values (Optional[list[str]], optional): a list of values that should be ignored if found. \
            Defaults to None.
        replace_with (Union[str, VariableEntry, None], optional): a value to replace the existing value with. \
            Defaults to None.

    Returns:
        Optional[str]: Next non blank value from the list, if none found returns None
    """

    invalid_characters = ["\n", "\t", " ", "!", ","]
    value_found = False
    value = ""
    while value_found is False:
        character_location = 0
        new_search_string = False
        for character in search_string:
            # move lines once we hit a comment character or new line or are at the end of the search string
            if character == "!" or character == "\n" or \
                    (character_location != 0 and character_location == len(search_string) - 1):
                start_line_index += 1
                # If we've reached the end of the file, return None
                if start_line_index >= len(file_as_list):
                    return None
                # Move to the next line down in file_as_list
                search_string = file_as_list[start_line_index]
                break
            elif character not in invalid_characters:
                value_string = search_string[character_location: len(search_string)]
                for value_character in value_string:
                    # If we've formed a string we're supposed to ignore, ignore it and get the next value
                    if ignore_values is not None and value in ignore_values:
                        search_string = search_string[character_location: len(search_string)]
                        new_search_string = True
                        value = ""
                        break
                    # stop adding to the value once we hit an invalid_character
                    if value_character in invalid_characters:
                        break
                    value += value_character
                    character_location += 1

                if value != "":
                    value_found = True
                    # Replace the original value with the new requested value
                    if replace_with is not None:
                        original_line = file_as_list[start_line_index]
                        new_line = original_line

                        if isinstance(replace_with, str):
                            new_value = replace_with
                        elif isinstance(replace_with, VariableEntry):
                            new_value = replace_with.value if replace_with.value is not None else ''

                            if replace_with.modifier != 'VALUE':
                                new_line = new_line.replace('INCLUDE ', '')
                            elif 'INCLUDE' not in original_line:
<<<<<<< HEAD
                                new_value = 'INCLUDE ' + replace_with.value if replace_with.value is not None else ''
=======
                                if isinstance(replace_with.value, str):
                                    new_value = 'INCLUDE ' + replace_with.value
>>>>>>> f4bbc189

                            # If we are replacing the first value from a mult, remove the space as well
                            if replace_with.modifier == 'MULT' and replace_with.value == '':
                                value += ' '
<<<<<<< HEAD
                        else:
                            raise ValueError("Invalid type for replace_with: " + str(replace_with))

=======
                        if new_value is None:
                            raise ValueError(f'Value for replacing has returned a null value,\
                            check replace_with input, {replace_with=}')
>>>>>>> f4bbc189
                        new_line = new_line.replace(value, new_value, 1)
                        file_as_list[start_line_index] = new_line

                    break

            character_location += 1

            if new_search_string is True:
                break

    return value


def get_token_value(token: str, token_line: str, file_list: list[str],
                    ignore_values: Optional[list[str]] = None,
                    replace_with: Union[str, VariableEntry, None] = None) -> Optional[str]:
    """Gets the value following a token if supplied with a line containing the token.

    arguments:
        token (str): the token being searched for.
        token_line (str): string value of the line that the token was found in.
        file_list (list[str]): a list of strings containing each line of the file as a new entry
        ignore_values (list[str], optional): a list of values that should be ignored if found. \
            Defaults to None.
        replace_with (Union[str, VariableEntry, None], optional):  a value to replace the existing value with. \
            Defaults to None.

    returns:
        The value following the supplied token, if it is present.
    """

    # If this line is commented out, don't return a value
    if "!" in token_line and token_line.index("!") < token_line.index(token):
        return None

    token_upper = token.upper()
    token_line_upper = token_line.upper()

    search_start = token_line_upper.index(token_upper) + len(token) + 1
    search_string = token_line[search_start: len(token_line)]
    line_index = file_list.index(token_line)

    # If we have reached the end of the line, go to the next line to start our search
    if len(search_string) < 1:
        line_index += 1
        search_string = file_list[line_index]

    value = get_next_value(line_index, file_list, search_string, ignore_values, replace_with)
    return value


def get_times(times_file: list[str]) -> list[str]:
    """Retrieves a list of TIMES from the supplied Runcontrol / Include file

    Args:
        times_file (list[str]): list of strings with each line from the file a new entry in the list

    Returns:
        list[str]: list of all the values following the TIME keyword in supplied file, \
            empty list if no values found
    """
    times = []
    for line in times_file:
        if check_token('TIME', line):
            value = get_token_value('TIME', line, times_file)
            if value is not None:
                times.append(value)

    return times


def delete_times(file_content: list[str]) -> list[str]:
    """ Deletes times from file contents
    Args:
        file_content (list[str]):  list of strings with each line from the file a new entry in the list

    Returns:
        list[str]: the modified file without any TIME cards in
    """
    new_file = []
    previous_line_is_time = False
    for line in file_content:
        if "TIME " not in line and (previous_line_is_time is False or line != '\n'):
            new_file.append(line)
            previous_line_is_time = False
        elif "TIME " in line:
            previous_line_is_time = True
        else:
            previous_line_is_time = False
    return new_file


def strip_file_of_comments(file_as_list: list[str], strip_str: bool = False) -> list[str]:
    """Strips all of the inline, single and multi line comments out of a file.
    Comment characters assumed are: ! and square brackets. Escaped characters are ones wrapped in quotation marks

    Args:
        file_as_list (list[str]): a list of strings containing each line of the file as a new entry
        strip_str (bool, optional): if True strips the lines of whitespace. Defaults to False.
    Returns:
        list[str]: a list of strings containing each line of the file as a new entry without comments
    """
    # remove any empty lines
    file_as_list = list(filter(None, file_as_list))

    # regex: look back and forward 1 character from an ! and check if its a quotation mark and
    # exclude it from the match if it is
    file_without_comments = [re.split(r'(?<!\")!(?!\")', x)[0] for x in file_as_list if x[0] != '!']

    flat_file = '\n'.join(file_without_comments)

    # regex: look back and forward 1 character from a square bracket and check if its a quotation mark and
    # exclude it from the match if it is
    flatfile_minus_square_brackets = re.sub(r"(?<!\")\[.*?\](?!\")", '', flat_file, flags=re.DOTALL)

    file_without_comments = flatfile_minus_square_brackets.splitlines()

    if strip_str:
        file_without_comments = [x.strip() for x in file_without_comments]
    return file_without_comments


def load_file_as_list(file_path: str, strip_comments: bool = False, strip_str: bool = False) -> list[str]:
    """ Reads the text file into a variable
    Args:
        file_path (str): string containing a path pointing towards a text file
        strip_comments (bool, optional): If set to True removes all inline/single line comments from \
            the passed in file. Defaults to False.
        strip_str (bool, optional): if True strips the lines of whitespace. Defaults to False.

    Returns:
        list[str]: list of strings with each line from the file a new entry in the list
     """
    with open(file_path, 'r') as f:
        file_content = list(f)

    if strip_comments:
        file_content = strip_file_of_comments(file_content, strip_str=strip_str)

    return file_content


# TODO: Rename
def load_token_value_if_present(token: str, modifier: str, token_property: VariableEntry,
                                line: str, file_as_list: list[str],
                                ignore_values: Optional[list[str]] = None) -> None:
    """Gets a token's value if there is one and loads it into the token_property

    Args:
        token (str): the token being searched for. e.g. 'PERMX'
        modifier (str): any modifiers applied to the token e.g. 'MULT'
        token_property (VariableEntry): VariableEntry object to store the modifier and value pair into
        line (str): line to search for the token in
        file_as_list (list[str]): a list of strings containing each line of the file as a new entry
        ignore_values (Optional[list[str]], optional): values to be ignored. Defaults to None.
    Raises:
        ValueError: raises an error if no numerical value can be found after the supplied token modifier pair
    Returns:
        None: stores the value into token_property supplied instead
    """

    if ignore_values is None:
        ignore_values = []
    token_modifier = f"{token} {modifier}"

    if token_modifier in line:
        # If we are loading a multiple, load the two relevant values, otherwise just the next value
        if modifier == 'MULT':
            numerical_value = get_token_value(token_modifier, line, file_as_list,
                                              ignore_values=None)
            if numerical_value is None:
                raise ValueError(f'No numerical value found after {token_modifier} keyword in line: {line}')
            value_to_multiply = get_token_value(token_modifier, line, file_as_list,
                                                ignore_values=[numerical_value])
            if numerical_value is not None and value_to_multiply is not None:
                token_property.modifier = 'MULT'
                token_property.value = f"{numerical_value} {value_to_multiply}"
        else:
            value = get_token_value(token_modifier, line, file_as_list,
                                    ignore_values=ignore_values)
            if value is None:
                raise ValueError(f'No value found after {token_modifier} in line: {line}')
            token_property.value = value
            token_property.modifier = modifier


# TODO: move to it's own module + rename
def get_simulation_time(line: str) -> str:
    """searches for the simulation time in a line

    Args:
        line (str): line to search for the simulation time

    Raises:
        ValueError: Throws error if get_next_value doesn't find any subsequent value in the line

    Returns:
        str: value found after TIME card in a line
    """
    value_found = False
    value = ''
    line_string = line
    while value_found is False:
        next_value = get_next_value(0, [line_string], line_string)
        if next_value is None:
            raise ValueError(f'No next value found in the line supplied, line: {line_string}')
        if next_value == 'on':
            line_string = line_string.replace(next_value, '', 1)
            next_value = get_next_value(0, [line_string], line_string)
            if next_value is None:
                raise ValueError(f'No next value found in the line supplied, line: {line_string}')
            for c in range(6):
                line_string = line_string.replace(next_value, '', 1)
                next_value = get_next_value(0, [line_string], line_string)
                if next_value is None:
                    raise ValueError(f'No next value found in the line supplied, line: {line_string}')
                value += next_value + (' ' if c < 5 else '')
            value_found = True
        line_string = line_string.replace(next_value, '', 1)
    return value


# TODO: move to structured grid module
def replace_value(file_as_list: list[str], old_property: VariableEntry, new_property: VariableEntry,
                  token_name: str) -> None:
    """Replace the value and token + modifier with the new values

    Args:
        file_as_list (list[str]): a list of strings containing each line of the file as a new entry
        old_property (VariableEntry): property found in the original file to be replaced
        new_property (VariableEntry): new property to replace the old property with
        token_name (str): name of the token being replaced
    Returns:
        None: modifies the file_as_list with the new property
    """

    for line in file_as_list:
        old_token_modifier = f"{token_name} {old_property.modifier}"
        new_token_modifier = f"{token_name} {new_property.modifier}"
        ignore_values = ['INCLUDE'] if old_property.modifier == 'VALUE' else []
        if old_token_modifier in line:
            # If we are replacing a mult, replace the first value with a blank
            if old_property.modifier == 'MULT':
                dummy_value = VariableEntry('MULT', '')
                get_token_value(old_token_modifier, line, file_as_list, ignore_values=ignore_values,
                                replace_with=dummy_value)

            get_token_value(old_token_modifier, line, file_as_list, ignore_values=ignore_values,
                            replace_with=new_property)

            new_line = line.replace(old_token_modifier, new_token_modifier, 1)
            line_index = file_as_list.index(line)
            file_as_list[line_index] = new_line


# TODO: move to simulation log module
def clean_up_string(value: str) -> str:
    """Removes unwanted characters from a string
        unwanted characters: ("\\n", "\\t", "!")
    Args:
        value (str): string to clean up
    Returns:
        str: string with unwanted characters removed
    """
    value = value.replace("\n", "")
    value = value.replace("!", "")
    value = value.replace("\t", "")
    return value


# TODO: move to simulation log module
def convert_server_date(original_date: str) -> datetime:
    """Convert a datetime string from the server for when the simulation was started to a strptime object

    Args:
        original_date (str): string of a date with format: "Mon Jan 01 00:00:00 CST 2020"

    Returns:
        datetime: datetime object derived from the input string
    """

    date_format = '%a %b %d %X %Z %Y'
    converted_date = original_date

    # Convert CDT and CST timezones as Python doesn't work with CDT for some reason
    if 'CDT' in original_date:
        converted_date = converted_date.replace('CDT', '-0500', 1)
        date_format = '%a %b %d %X %z %Y'
    elif 'CST' in original_date:
        converted_date = converted_date.replace('CST', '-0600', 1)
        date_format = '%a %b %d %X %z %Y'

    return datetime.strptime(converted_date, date_format)


# TODO: move to simulation log module
def get_errors_warnings_string(log_file_line_list: list[str]) -> Optional[str]:
    """Retrieves the number of warnings and errors from the simulation log output,
    and formats them as a string

    Args:
        log_file_line_list (list[str]): log file formatted as a list of strings with \
            a new list entry per line

    Returns:
        Optional[str]: string containing the errors and warnings from the simulation log. \
            None if error/warning set is too short
    """
    error_warning = ""
    for line in log_file_line_list:
        line = line.lower()
        if "errors" in line and "warnings" in line:
            error_warning = line

    error_warning_list = [x for x in error_warning.split(" ") if x != ""]

    error_warning_list = [clean_up_string(x) for x in error_warning_list]

    if len(error_warning_list) < 4:
        return None

    errors = error_warning_list[1]
    warnings = error_warning_list[3]

    error_warning_str = f"Simulation complete - Errors: {errors} and Warnings: {warnings}"
    return error_warning_str


def create_templated_file(template_location: str, substitutions: dict, output_file_name: str):
    """Creates a new text file at the requested destination substituting the supplied values.

    Args:
        template_location (str): path to the template file
        substitutions (dict): dictionary of substitutions to be made {variable: subsistuted_value,}
        output_file_name (str): path/name of the file to write out to
    """

    class NewTemplate(Template):
        delimiter = '**!'

    with open(template_location) as template_file:
        template = NewTemplate(template_file.read())

    output_file = template.substitute(substitutions)

    # Create the output file
    with open(output_file_name, 'w') as new_file:
        new_file.write(output_file)


# TODO: MOVE TO RELPERM MODULE
def get_relperm_combined_fluid_column_heading(table_heading: str) -> str:
    """Returns the combined rel perm fluid perm heading for a Nexus Relperm table
    Args:
        table_heading (str): heading for the rel perm table, expects one of (WOTABLE, GOTABLE, GWTABLE)

    Returns:
        str: one of (KROW, KROG, KRWG) defaults to KRWG if one of the expected table_headings is not given
    """
    rel_perm_header_map = {
        'WOTABLE': 'KROW',
        'GOTABLE': 'KROG',
        'GWTABLE': 'KRWG',
    }
    column_heading = rel_perm_header_map.get(table_heading, 'KRWG')

    return column_heading


def get_relperm_single_fluid_column_heading(table_heading: str) -> str:
    """Returns the single fluid heading for a Nexus Relperm table

    Args:
        table_heading (str): heading for the rel perm table, expects one of (WOTABLE, GOTABLE, GWTABLE)

    Returns:
        str: heading for the single fluid rel perm header one of (KRG, KRW)
    """
    if table_heading == 'GOTABLE':
        column_heading = 'KRG'
    else:
        column_heading = 'KRW'

    return column_heading


# TODO: move this to a relperm specific module
def get_relperm_base_saturation_column_heading(table_heading: str) -> str:
    """Returns the column heading for the base saturation column

    Args:
        table_heading (str): heading for the rel perm table, expects one of (WOTABLE, GOTABLE, GWTABLE)

    Returns:
        str: heading for the saturation based on the table header one of (SG, SW)
    """

    if table_heading == 'GOTABLE':
        column_heading = 'SG'
    else:
        column_heading = 'SW'

    return column_heading


# TODO: move this to a relperm specific module
def load_nexus_relperm_table(relperm_file_path: str) -> dict[str, list[tuple[float, float]]]:
    """ Loads in a Nexus relperm table and returns a dictionary with two lists, one with the relperm values for the
    single fluid, and the other with the values for combined fluids
    Args:
        relperm_file_path (str): path to a single Nexus rel perm file

    Raises:
        ValueError: if the table header cannot be found for the rel perm table

    Returns:
        dict[str, list[tuple[float, float]]]: dictionary containing two entries one for the column (KRG, KRW)
        and one for one of (KROW, KROG, KRWG) depending on the type of table read.
        Each list entry consists of a tuple of (saturation, relperm value)
    """

    file_as_list = load_file_as_list(relperm_file_path)

    # Find the column headings line (assume it is the first non-commented out line after the table heading)
    possible_table_headings = ['GWTABLE', 'WOTABLE', 'GOTABLE']
    header_index = None
    table_heading = None

    for index, line in enumerate(file_as_list):
        first_value_in_line = get_next_value(0, [line], line)
        if first_value_in_line in possible_table_headings:
            table_heading = first_value_in_line
            header_index = index + 1
            break

    if header_index is None or table_heading is None:
        raise ValueError("Cannot find the header for this relperm table")

    # Read in the header line to get the column order
    header_line = file_as_list[header_index]
    columns: list[str] = []

    next_column_heading = get_next_value(0, [header_line], header_line)
    next_line = header_line
    while next_column_heading is not None:
        columns.append(next_column_heading)
        next_line = next_line.replace(next_column_heading, "", 1)
        next_column_heading = get_next_value(0, [next_line], next_line)

    # Load in each row from the table
    all_values: list[Optional[Dict[str, str]]] = []

    for line in file_as_list[header_index + 1:]:
        trimmed_line = line
        line_values: Optional[Dict[str, str]] = {}
        for column in columns:
            value = get_next_value(0, [trimmed_line], trimmed_line)

            # If we hit a comment or blank line, assume that we've reached the end of our table
            if value is None:
                line_values = None
                break

            trimmed_line = trimmed_line.replace(value, "", 1)

            if line_values is not None:
                line_values[column] = value
        if line_values is not None:
            all_values.append(line_values)
        elif len(all_values) > 0:
            # We've reached the end of the table, finish reading the lines now
            break

    # Retrieve the water and gas values, and return them
    single_fluid_relperms = []  # E.g. Water
    combined_fluid_relperms = []  # E.g. Water-Oil

    single_fluid_column_heading = get_relperm_single_fluid_column_heading(table_heading)
    combined_fluid_column_heading = get_relperm_combined_fluid_column_heading(table_heading)
    base_saturation_heading = get_relperm_base_saturation_column_heading(table_heading)

    for index, row in enumerate(all_values):
        if row is None:
            continue
        single_fluid_relperms.append(
            (float(row[base_saturation_heading]), float(row[single_fluid_column_heading]))
        )
        combined_fluid_relperms.append(
            (float(row[base_saturation_heading]), float(row[combined_fluid_column_heading]))
        )

    return {'single_fluid': single_fluid_relperms, 'combined_fluids': combined_fluid_relperms}


def expand_include(file_as_list: list[str], recursive: bool = True) -> tuple[list[str], Optional[str]]:
    """Expands out include files. If recursive set to True will expand all includes including nested

    Args:
        file_as_list (list[str]): a list of strings containing each line of the file as a new entry
        recursive (bool): If recursive set to True will expand all includes including nested includes

    Raises:
        ValueError: if no value found after INCLUDE keyword in file

    Returns:
        list[str]: list of strings containing each line of the file as a new entry but with files following includes \
            expanded out
    """
    no_comment_file = strip_file_of_comments(file_as_list, strip_str=True)

    # Initialize iterator variables, if no Include is found then return the prvious file
    old_file_contents = no_comment_file.copy()
    inc_file_path = None
    expanded_file = old_file_contents
    for i, line in enumerate(no_comment_file):
        if "INCLUDE" in line.upper():
            # doesn't necessarily work if the file is a relative reference
            inc_file_path = get_token_value('INCLUDE', line, [line])
            if inc_file_path is None:
                raise ValueError(f"No value found after INCLUDE keyword in {line}")
            inc_data = load_file_as_list(inc_file_path, strip_comments=True, strip_str=True)
            inc_data = list(filter(None, inc_data))

            # this won't work with arbitrary whitespace
            prefix_line, suffix_line = re.split('INCLUDE', line, maxsplit=1, flags=re.IGNORECASE)
            suffix_line = suffix_line.lstrip()
            suffix_line = suffix_line.replace(inc_file_path, '', 1)
            expanded_file = old_file_contents[0:i]

            if prefix_line:
                expanded_file += [prefix_line]
            expanded_file += inc_data
            if suffix_line:
                expanded_file += [suffix_line]
            expanded_file += old_file_contents[i+1::]
            break
    # if INCLUDE is not found in the file provided then inc_file_path is None and so will break recursion
    if recursive:
        while inc_file_path is not None:
            expanded_file, inc_file_path = expand_include(expanded_file)
    return expanded_file, inc_file_path<|MERGE_RESOLUTION|>--- conflicted
+++ resolved
@@ -125,25 +125,14 @@
                             if replace_with.modifier != 'VALUE':
                                 new_line = new_line.replace('INCLUDE ', '')
                             elif 'INCLUDE' not in original_line:
-<<<<<<< HEAD
                                 new_value = 'INCLUDE ' + replace_with.value if replace_with.value is not None else ''
-=======
-                                if isinstance(replace_with.value, str):
-                                    new_value = 'INCLUDE ' + replace_with.value
->>>>>>> f4bbc189
 
                             # If we are replacing the first value from a mult, remove the space as well
                             if replace_with.modifier == 'MULT' and replace_with.value == '':
                                 value += ' '
-<<<<<<< HEAD
-                        else:
-                            raise ValueError("Invalid type for replace_with: " + str(replace_with))
-
-=======
                         if new_value is None:
                             raise ValueError(f'Value for replacing has returned a null value,\
                             check replace_with input, {replace_with=}')
->>>>>>> f4bbc189
                         new_line = new_line.replace(value, new_value, 1)
                         file_as_list[start_line_index] = new_line
 
