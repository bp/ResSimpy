from __future__ import annotations

import copy
from enum import Enum
from functools import partial
from io import StringIO
from typing import Optional, Union, Any, TYPE_CHECKING
import pandas as pd
from ResSimpy.Grid import VariableEntry
from string import Template
import re
import os

from ResSimpy.Nexus.NexusEnums.DateFormatEnum import DateFormat
from ResSimpy.Nexus.NexusEnums.UnitsEnum import UnitSystem, TemperatureUnits, SUnits
from ResSimpy.Nexus.NexusKeywords.structured_grid_keywords import GRID_ARRAY_KEYWORDS
from ResSimpy.Nexus.NexusKeywords.nexus_keywords import VALID_NEXUS_KEYWORDS

if TYPE_CHECKING:
    from ResSimpy.Nexus.DataModels.NexusFile import NexusFile
    from ResSimpy.Nexus.DataModels.Network.NexusConstraint import NexusConstraint


def nexus_token_found(line_to_check: str, valid_list: list[str] = VALID_NEXUS_KEYWORDS) -> bool:
    """Checks if a valid Nexus token has been found  in the supplied line.

    Args:
    ----
        line_to_check (str):  The string to search for a Nexus keyword
        valid_list (list[str]): list of keywords to search from (e.g. from nexus_constants)

    Returns:
    -------
        token_found (bool): A boolean value stating whether the token is found or not

    """
    valid_set = set(valid_list)
    uppercase_line = line_to_check.upper()
    strip_comments = strip_file_of_comments([uppercase_line])
    if len(strip_comments) == 0:
        return False
    split_line = set(strip_comments[0].split())

    return not valid_set.isdisjoint(split_line)


def value_in_file(token: str, file: list[str]) -> bool:
    """Returns true if a token is found in the specified file.

    Args:
    ----
        token (str): the token being searched for.
        file (list[str]): a list of strings containing each line of the file as a new entry

    Returns:
    -------
        bool: True if the token is found and False otherwise
    """
    token_found = any(map(partial(check_token, token), file))

    return token_found


def check_token(token: str, line: str) -> bool:
    """Checks if the text line contains the supplied token and is not commented out
    Args:
        token (str): keyword value to search the line for
        line (str): string to search the token in
    Returns:
        bool: True if the text line contains the supplied token, False otherwise.
    """
    token_separator_chars = [" ", '\n', '\t', '!']
    uppercase_line = line.upper()
    token_location = uppercase_line.find(token.upper())

    # Not found at all, return false
    if token_location == -1:
        return False

    if line.startswith('C '):
        return False

    comment_character_location = line.find("!")

    # Check if the line is commented out before the token appears
    if comment_character_location != -1 and comment_character_location < token_location:
        return False

    # Check if the character before the token is a separator such as space, tab etc and not another alphanumeric char
    if token_location != 0 and line[token_location - 1] not in token_separator_chars:
        return False

    # Check if the character after the token is a separator such as space, tab etc and not another alphanumeric char
    if token_location + len(token) != len(line) and line[token_location + len(token)] not in token_separator_chars:
        return False

    return True


def get_previous_value(file_as_list: list[str], search_before: Optional[str] = None,
                       ignore_values: Optional[list[str]] = None) -> Optional[str]:
    """Gets the previous non blank value in a list of lines. Starts from the last line working backwards.

    Args:
    ----
    file_as_list (list[str]): a list of strings containing each line of the file as a new entry,
    ending with the line to start searching from.
    search_before (Optional[str]): The string to start the search from in a backwards direction
    ignore_values (Optional[list[str]], optional): a list of values that should be ignored if found. \
                Defaults to None.

    Returns:
    -------
    Optional[str]: Next non blank value from the list, if none found returns None
    """

    # Reverse the order of the lines
    file_as_list.reverse()

    # If we are searching before a specific token, remove that and the rest of the line.
    if search_before is not None:
        search_before_location = file_as_list[0].rfind(search_before)
        file_as_list[0] = file_as_list[0][0: search_before_location]

    previous_value: str = ''

    for line in file_as_list:
        string_to_search: str = line

        # Retrieve all of the values in the line, then return the last one found if one is found.
        # Otherwise search the next line
        next_value = get_next_value(0, [string_to_search], ignore_values=ignore_values)

        while next_value is not None and search_before != next_value:
            previous_value = next_value
            string_to_search = string_to_search.replace(next_value, '')
            next_value = get_next_value(0, [string_to_search], ignore_values=ignore_values)

        if previous_value != '':
            return previous_value

    # Start of file reached, no values found
    return None


def get_next_value(start_line_index: int, file_as_list: list[str], search_string: Optional[str] = None,
                   ignore_values: Optional[list[str]] = None,
                   replace_with: Union[str, VariableEntry, None] = None) -> Optional[str]:
    """Gets the next non blank value in a list of lines.

    Args:
    ----
        start_line_index (int): line number to start reading file_as_list from
        file_as_list (list[str]): a list of strings containing each line of the file as a new entry
        search_string (str): string to search from within the first indexed line
        ignore_values (Optional[list[str]], optional): a list of values that should be ignored if found. \
            Defaults to None.
        replace_with (Union[str, VariableEntry, None], optional): a value to replace the existing value with. \
            Defaults to None.

    Returns:
    -------
        Optional[str]: Next non blank value from the list, if none found returns None
    """
    invalid_characters = ["\n", "\t", " ", "!", ","]
    value_found = False
    value = ''
    if search_string is None:
        search_string = file_as_list[start_line_index]

    line_index = start_line_index

    while value_found is False and line_index <= len(file_as_list):
        character_location = 0
        new_search_string = False
        line_already_skipped = False
        for character in search_string:
            # move lines once we hit a comment character or new line character, or are at the end of the search string
            if character == "!" or character == "\n" or (character_location == 0 and character == "C" and
                                                         (len(search_string) == 1 or search_string[
                                                             character_location + 1] == ' ')):
                line_index += 1
                line_already_skipped = True
                # If we've reached the end of the file, return None
                if line_index >= len(file_as_list):
                    return None
                # Move to the next line down in file_as_list
                temp_search_string = file_as_list[line_index]
                if not isinstance(temp_search_string, str):
                    raise ValueError(f'No valid value found, hit INCLUDE statement instead on line number \
                        {line_index}')
                search_string = temp_search_string
                break
            elif character not in invalid_characters:
                value_string = search_string[character_location: len(search_string)]
                for value_character in value_string:
                    # If we've formed a string we're supposed to ignore, ignore it and get the next value
                    if ignore_values is not None and value in ignore_values:
                        search_string = search_string[character_location: len(search_string)]
                        new_search_string = True
                        value = ""

                    if value_character not in invalid_characters:
                        value += value_character

                    character_location += 1

                    # stop adding to the value once we hit an invalid_character
                    if value_character in invalid_characters and value != '':
                        break

                if value != "":
                    value_found = True
                    # Replace the original value with the new requested value
                    if replace_with is not None:
                        original_line = file_as_list[line_index]
                        if not isinstance(original_line, str):
                            raise ValueError(f'No valid value found, hit INCLUDE statement instead on line number \
                                             {line_index}')
                        new_line = original_line

                        if isinstance(replace_with, str):
                            new_value = replace_with
                        elif isinstance(replace_with, VariableEntry):
                            new_value = replace_with.value if replace_with.value is not None else ''

                            if replace_with.modifier != 'VALUE':
                                new_line = new_line.replace('INCLUDE ', '')
                            elif 'INCLUDE' not in original_line:
                                new_value = 'INCLUDE ' + replace_with.value if replace_with.value is not None else ''

                            # If we are replacing the first value from a mult, remove the space as well
                            if replace_with.modifier == 'MULT' and replace_with.value == '':
                                value += ' '
                        if new_value is None:
                            raise ValueError(f'Value for replacing has returned a null value,\
                            check replace_with input, {replace_with=}')
                        new_line = new_line.replace(value, new_value, 1)
                        file_as_list[line_index] = new_line

                    break

            if new_search_string is True:
                break

            character_location += 1
        if not line_already_skipped:
            line_index += 1
        if line_index <= len(file_as_list) - 1:
            search_string = file_as_list[line_index]

    if not value_found:
        return None

    return value


def get_expected_next_value(start_line_index: int, file_as_list: list[str], search_string: Optional[str] = None,
                            ignore_values: Optional[list[str]] = None,
                            replace_with: Union[str, VariableEntry, None] = None,
                            custom_message: Optional[str] = None) -> str:
    """Gets the next non blank value in a list of lines.

    Args:
    ----
        start_line_index (int): line number to start reading file_as_list from
        file_as_list (list[str]): a list of strings containing each line of the file as a new entry
        search_string (str): string to search from within the first indexed line
        ignore_values (Optional[list[str]], optional): a list of values that should be ignored if found. \
            Defaults to None.
        replace_with (Union[str, VariableEntry, None], optional): a value to replace the existing value with. \
            Defaults to None.
        custom_message Optional[str]: A custom error message if no value is found

    Returns:
    -------
        str: Next non blank value from the list, if none found raises ValueError
    """
    value = get_next_value(start_line_index, file_as_list, search_string, ignore_values, replace_with)

    if value is None:
        if custom_message is None:
            raise ValueError(f"No value found in the line, line: {file_as_list[start_line_index]}")
        else:
            raise ValueError(f"{custom_message} {file_as_list[start_line_index]}")

    return value


def get_token_value(token: str, token_line: str, file_list: list[str],
                    ignore_values: Optional[list[str]] = None,
                    replace_with: Union[str, VariableEntry, None] = None) -> Optional[str]:
    """Gets the value following a token if supplied with a line containing the token.

    Arguments:
    ---------
        token (str): the token being searched for.
        token_line (str): string value of the line that the token was found in.
        file_list (list[str]): a list of strings containing each line of the file as a new entry
        ignore_values (list[str], optional): a list of values that should be ignored if found. \
            Defaults to None.
        replace_with (Union[str, VariableEntry, None], optional):  a value to replace the existing value with. \
            Defaults to None.

    Returns:
    -------
        Optional[str]: The value following the supplied token, if it is present.
    """

    token_upper = token.upper()
    token_line_upper = token_line.upper()

    # If this line is commented out, don't return a value
    if "!" in token_line_upper and token_line_upper.index("!") < token_line_upper.index(token_upper):
        return None

    search_start = token_line_upper.index(token_upper) + len(token) + 1
    search_string = token_line[search_start: len(token_line)]
    line_index = file_list.index(token_line)

    # If we have reached the end of the line, go to the next line to start our search
    if len(search_string) < 1:
        line_index += 1
        if line_index >= len(file_list):
            return None
        search_string = file_list[line_index]
    if not isinstance(search_string, str):
        raise ValueError
    value = get_next_value(line_index, file_list, search_string, ignore_values, replace_with)
    return value


def get_expected_token_value(token: str, token_line: str, file_list: list[str],
                             ignore_values: Optional[list[str]] = None,
                             replace_with: Union[str, VariableEntry, None] = None,
                             custom_message: Optional[str] = None) -> str:
    """Function that returns the result of get_token_value if a value is found, otherwise it raises a ValueError
     arguments:
        token (str): the token being searched for.
        token_line (str): string value of the line that the token was found in.
        file_list (list[str]): a list of strings containing each line of the file as a new entry
        ignore_values (list[str], optional): a list of values that should be ignored if found. \
            Defaults to None.
        replace_with (Union[str, VariableEntry, None], optional):  a value to replace the existing value with. \
            Defaults to None.
        custom_message Optional[str]: A custom error message if no value is found.

    Returns
    -------
        str:  The value following the supplied token, if it is present.

    raises: ValueError if a value is not found
    """
    value = get_token_value(token, token_line, file_list, ignore_values, replace_with)

    if value is None:
        if custom_message is None:
            raise ValueError(f"No value found in the line after the expected token ({token}), line: {token_line}")
        else:
            raise ValueError(f"{custom_message} {token_line}")

    return value


def strip_file_of_comments(file_as_list: list[str], strip_str: bool = False) -> list[str]:
    """Strips all of the inline, single and multi line comments out of a file.
    Comment characters assumed are: ! and square brackets. Escaped characters are ones wrapped in quotation marks.

    Args:
    ----
        file_as_list (list[str]): a list of strings containing each line of the file as a new entry
        strip_str (bool, optional): if True strips the lines of whitespace. Defaults to False.

    Returns:
    -------
        list[str]: a list of strings containing each line of the file as a new entry without comments
    """
    # TODO: support VIP comment out single C character
    # remove any empty lines
    file_as_list = list(filter(None, file_as_list))

    # regex: look back and forward 1 character from an ! and check if its a quotation mark and
    # exclude it from the match if it is
    file_without_comments = [re.split(r'(?<!\")!(?!\")', x)[0] for x in file_as_list if x and x[0] != '!']

    flat_file = '\n'.join(file_without_comments)

    # regex: look back and forward 1 character from a square bracket and check if its a quotation mark and
    # exclude it from the match if it is
    flatfile_minus_square_brackets = re.sub(r"(?<!\")\[.*?\](?!\")", '', flat_file, flags=re.DOTALL)

    file_without_comments = flatfile_minus_square_brackets.splitlines()

    if strip_str:
        file_without_comments = [x.strip() for x in file_without_comments]
    return file_without_comments


def load_file_as_list(file_path: str, strip_comments: bool = False, strip_str: bool = False) -> list[str]:
    """Reads the text file into a variable
    Args:
        file_path (str): string containing a path pointing towards a text file
        strip_comments (bool, optional): If set to True removes all inline/single line comments from \
            the passed in file. Defaults to False.
        strip_str (bool, optional): if True strips the lines of whitespace. Defaults to False.

    Returns
    -------
        list[str]: list of strings with each line from the file a new entry in the list
    """
    try:
        with open(file_path, 'r') as f:
            file_content = list(f)
    except UnicodeDecodeError:
        with open(file_path, 'r', errors='replace') as f:
            file_content = list(f)

    if strip_comments:
        file_content = strip_file_of_comments(file_content, strip_str=strip_str)

    return file_content


def create_templated_file(template_location: str, substitutions: dict, output_file_name: str):
    """Creates a new text file at the requested destination substituting the supplied values.

    Args:
    ----
        template_location (str): path to the template file
        substitutions (dict): dictionary of substitutions to be made {variable: subsistuted_value,}
        output_file_name (str): path/name of the file to write out to
    """

    class NewTemplate(Template):
        delimiter = '**!'

    with open(template_location, 'r') as template_file:
        template = NewTemplate(template_file.read())

    output_file = template.substitute(substitutions)

    # Create the output file
    with open(output_file_name, 'w') as new_file:
        new_file.write(output_file)


def expand_include(file_as_list: list[str], recursive: bool = True) -> tuple[list[str], Optional[str]]:
<<<<<<< HEAD
    """Expands out include files. If recursive set to True will expand all include_locations including nested
=======
    """Expands out include files. If recursive set to True will expand all includes including nested.
>>>>>>> 1627765a

    Args:
    ----
        file_as_list (list[str]): a list of strings containing each line of the file as a new entry
        recursive (bool): If recursive set to True will expand all include_locations including nested include_locations

    Raises:
    ------
        ValueError: if no value found after INCLUDE keyword in file

    Returns:
<<<<<<< HEAD
        list[str]: list of strings containing each line of the file as a new entry but with files following include_locations \
=======
    -------
        list[str]: list of strings containing each line of the file as a new entry but with files following includes \
>>>>>>> 1627765a
            expanded out
    """
    no_comment_file = strip_file_of_comments(file_as_list, strip_str=True)

    # Initialize iterator variables, if no Include is found then return the prvious file
    old_file_contents = no_comment_file.copy()
    inc_file_path = None
    expanded_file = old_file_contents
    for i, line in enumerate(no_comment_file):
        if "INCLUDE" in line.upper():
            # doesn't necessarily work if the file is a relative reference
            inc_file_path = get_expected_token_value('INCLUDE', line, [line],
                                                     custom_message="No value found after INCLUDE keyword in")
            inc_data = load_file_as_list(inc_file_path, strip_comments=True, strip_str=True)
            inc_data = list(filter(None, inc_data))

            # this won't work with arbitrary whitespace
            prefix_line, suffix_line = re.split(
                'INCLUDE', line, maxsplit=1, flags=re.IGNORECASE)
            suffix_line = suffix_line.lstrip()
            suffix_line = suffix_line.replace(inc_file_path, '', 1)
            expanded_file = old_file_contents[0:i]

            if prefix_line:
                expanded_file += [prefix_line]
            expanded_file += inc_data
            if suffix_line:
                expanded_file += [suffix_line]
            expanded_file += old_file_contents[i + 1::]
            break
    # if INCLUDE is not found in the file provided then inc_file_path is None and so will break recursion
    if recursive:
        while inc_file_path is not None:
            expanded_file, inc_file_path = expand_include(expanded_file)
    return expanded_file, inc_file_path


def get_full_file_path(file_path: str, origin: str):
    """Returns the full file path including the base directories if they aren't present in the string.

    Args:
    ----
        file_path (str): the initial file path found in a file
        origin (str): the initial origin of the file
    """
    if os.path.isabs(file_path):
        return_path = file_path
    else:
        return_path = str(os.path.join(os.path.dirname(origin), file_path))
    return return_path


def read_table_to_df(file_as_list: list[str], keep_comments: bool = False) -> pd.DataFrame:
    """From a list of strings that represents a table, generate a Pandas dataframe representation of the table.

    Args:
    ----
        file_as_list (list[str]): List of strings representing a single table to be read
        keep_comments (bool): Boolean to determine if we keep comments as a separate column or not

    Returns:
    -------
        pd.DataFrame: Created Pandas DataFrame representation of table to be read
    """
    df = pd.DataFrame()
    if not keep_comments:
        # Clean of comments
        cleaned_file_as_list = strip_file_of_comments(file_as_list, strip_str=True)
        # Create dataframe
        df = pd.read_csv(StringIO('\n'.join(cleaned_file_as_list)), sep=r'\s+')
        df.columns = [col.upper() for col in df.columns if isinstance(col, str)]
    else:  # Going to retain comments as a separate column in dataframe
        # Clean of comments
        cleaned_file_as_list = [re.split(r'(?<!\")!(?!\")', line)[0].strip() if line and line[0] != '!' else line
                                for line in file_as_list]
        cleaned_file_as_list = [line if not line.startswith('!') else '' for line in cleaned_file_as_list]
        # Save comments in a list
        comment_column = [line.split('!', 1)[1].strip() if '!' in line else None for line in file_as_list]
        # Create dataframe
        df = pd.read_csv(StringIO('\n'.join(cleaned_file_as_list) + '\n'), sep=r'\s+', skip_blank_lines=False)
        df.columns = [col.upper() for col in df.columns if isinstance(col, str)]
        if any(x is not None for x in comment_column):  # If comment column isn't a full column of Nones
            df['COMMENT'] = comment_column[1:]
        df = df.convert_dtypes().dropna(axis=0, how='all').reset_index(drop=True)
    return df


def clean_up_string(value: str) -> str:
    r"""Removes unwanted characters from a string
        unwanted characters: ("\\n", "\\t", "!").

    Args:
    ----
        value (str): string to clean up
    Returns:
        str: string with unwanted characters removed.
    """
    value = value.replace("\n", "")
    value = value.replace("!", "")
    value = value.replace("\t", "")
    return value


def get_multiple_sequential_values(list_of_strings: list[str], number_tokens: int) -> list[str]:
    """Returns a sequential list of values as long as the number of tokens requested.

    Args:
    ----
        list_of_strings (list[str]): list of strings to represent the file with a new entry per line in the file.
        number_tokens (int): number of tokens to return values of

    Raises:
    ------
        ValueError: if too many tokens are requested compared to the file provided

    Returns:
    -------
        list[str]: list of strings comprised of the token values in order.
    """
    store_values = []
    filter_list = list_of_strings.copy()
    for i in range(0, number_tokens):
        value = get_expected_next_value(0, filter_list, filter_list[0], replace_with='')
        while value is None:
            # if no valid value found in the first line, remove it and try it again
            filter_list.pop(0)
            if len(filter_list) == 0:
                raise ValueError('Too many values requested from the list of strings passed')
            value = get_next_value(0, filter_list, filter_list[0], replace_with='')
        store_values.append(value)

    return store_values


def check_for_and_populate_common_input_data(
        file_as_list: list[str],
        property_dict: dict[str, Union[str, int, float, Enum, list[str],
                            pd.DataFrame, dict[str, Union[float, pd.DataFrame]]]]
        ) -> None:
    """Loop through lines of Nexus input file content looking for common input data, e.g.,
    units such as ENGLISH or METRIC, temperature units such as FAHR or CELSIUS, DATEFORMAT, etc.,
    as defined in Nexus manual. If any found, include in provided property_dict and return.

    Args:
    ----
        file_as_list (list[str]): Nexus input file content
        property_dict (dict): Dictionary in which to include common input data if found

    Returns:
    -------
        dict: Dictionary including found common input data
    """
    for line in file_as_list:
        # Check for description
        check_property_in_line(line, property_dict, file_as_list)


def check_property_in_line(
        line: str,
        property_dict: dict[str, Union[str, int, float, Enum, list[str],
                            pd.DataFrame, dict[str, Union[float, pd.DataFrame]]]],
        file_as_list: list[str]) -> None:
    """Given a line of Nexus input file content looking for common input data, e.g.,
    units such as ENGLISH or METRIC, temperature units such as FAHR or CELSIUS, DATEFORMAT, etc.,
    as defined in Nexus manual. If any found, include in provided property_dict and return.

    Args:
    ----
    line (str): line to search for the common input data
    file_as_list (list[str]): Nexus input file content
    property_dict (dict): Dictionary in which to include common input data if found

    Returns:
    -------
    dict: Dictionary including found common input data
    """
    if check_token('DESC', line):
        if 'DESC' in property_dict.keys():
            if isinstance(property_dict['DESC'], list):
                property_dict['DESC'].append(line.split('DESC')[1].strip())
        else:
            property_dict['DESC'] = [line.split('DESC')[1].strip()]
    # Check for label
    if check_token('LABEL', line):
        property_dict['LABEL'] = get_expected_token_value('LABEL', line, file_as_list,
                                                          custom_message='Invalid file: LABEL value not provided')
    # Check for dateformat
    if check_token('DATEFORMAT', line):
        date_format_value = get_expected_token_value('DATEFORMAT', line, file_as_list)
        if date_format_value == 'MM/DD/YYYY':
            property_dict['DATEFORMAT'] = DateFormat.MM_DD_YYYY
        else:
            property_dict['DATEFORMAT'] = DateFormat.DD_MM_YYYY
    # Check unit system specification
    if check_token('ENGLISH', line):
        property_dict['UNIT_SYSTEM'] = UnitSystem.ENGLISH
        property_dict['TEMP_UNIT'] = TemperatureUnits.FAHR
    if check_token('METRIC', line):
        property_dict['UNIT_SYSTEM'] = UnitSystem.METRIC
        property_dict['TEMP_UNIT'] = TemperatureUnits.CELSIUS
    if check_token('METKG/CM2', line):
        property_dict['UNIT_SYSTEM'] = UnitSystem.METKGCM2
    if check_token('METBAR', line):
        property_dict['UNIT_SYSTEM'] = UnitSystem.METBAR
        property_dict['TEMP_UNIT'] = TemperatureUnits.CELSIUS
    if check_token('LAB', line):
        property_dict['UNIT_SYSTEM'] = UnitSystem.LAB
        property_dict['TEMP_UNIT'] = TemperatureUnits.CELSIUS
    # Check to see if salinity unit is provided
    if check_token('SUNITS', line):
        s_units_value = get_expected_token_value('SUNITS', line, file_as_list)
        if s_units_value == 'PPM':
            property_dict['SUNITS'] = SUnits.PPM
        else:
            property_dict['SUNITS'] = SUnits.MEQ_ML
    # Check to see if temperature units are provided
    if check_token('KELVIN', line):
        property_dict['TEMP_UNIT'] = TemperatureUnits.KELVIN
    if check_token('RANKINE', line):
        property_dict['TEMP_UNIT'] = TemperatureUnits.RANKINE
    if check_token('FAHR', line):
        property_dict['TEMP_UNIT'] = TemperatureUnits.FAHR
    if check_token('CELSIUS', line):
        property_dict['TEMP_UNIT'] = TemperatureUnits.CELSIUS


def looks_like_grid_array(file_path: str, lines2check: int = 10) -> bool:
    """Returns true if a Nexus include file begins with one of the
    Nexus grid array keywords.

    Args:
    ----
        file_path (str): Path to Nexus include file
        lines2check (int): First number of lines in file to check, looking for
        a Nexus grid array keyword. Default: first 10 lines of file

    Returns:
    -------
        bool: True if file begins with one of Nexus grid array keywords
    """
    with open(file_path, 'r') as f:

        for i in range(0, lines2check):
            line = f.readline()
            line_elems = line.split()
            found_keywords = [word for word in line_elems if (word in GRID_ARRAY_KEYWORDS) and
                              check_token(word, line)]
            if found_keywords:
                for word in found_keywords:
                    if (line_elems.index(word) < len(line_elems) - 1 and
                            line_elems[line_elems.index(word) + 1].upper() == 'VALUE'):
                        return True
    return False


def get_table_header(file_as_list: list[str], header_values: dict[str, str]) -> tuple[int, list[str]]:
    """Gets the table headers for a given line in a file.

    Args:
    ----
        file_as_list (list[str]): file represented as a list of strings
        header_values (dict[str, str]): dictionary of column headings to populate from the table
    Raises:
        ValueError: if no headers belonging to the header_values dict is found
    Returns:
        int, list[str]: index in the file provided for the header, list of headers as Nexus keyword format.
    """
    headers = []
    header_index = -1
    for index, line in enumerate(file_as_list):
        for key in header_values:
            if check_token(key, line):
                header_line = line.upper()
                header_index = index
                # Map the headers
                next_column_heading = get_next_value(start_line_index=0, file_as_list=[header_line])
                trimmed_line = header_line

                while next_column_heading is not None:
                    headers.append(next_column_heading)
                    trimmed_line = trimmed_line.replace(next_column_heading, "", 1)
                    next_column_heading = get_next_value(0, [trimmed_line], trimmed_line)

                if len(headers) > 0:
                    break
        if len(headers) > 0:
            break
    if header_index == -1:
        raise ValueError('No headers belonging to the header_values dictionary found within the provided file')
    return header_index, headers


def table_line_reader(keyword_store: dict[str, None | int | float | str], headers: list[str], line: str) -> \
        tuple[bool, dict[str, None | int | float | str]]:
    """Reads in a line from a nexus table with a given set of headers and populates each of those values into a \
    corresponding dictionary.

    Args:
    ----
        keyword_store (dict[str, None | int | float | str]):
        headers (list[str]):
        line (str):

    Returns:
    -------
        tuple[bool, dict[str, None | int | float | str]]: a dictionary with the found set of
    """
    trimmed_line = line
    valid_line = True
    for column in headers:
        value = get_next_value(0, [trimmed_line], trimmed_line)
        if value is None:
            valid_line = False
            break

        keyword_store[column] = value
        trimmed_line = trimmed_line.replace(value, "", 1)
    return valid_line, keyword_store


def load_table_to_objects(file_as_list: list[str], row_object: Any, property_map: dict[str, tuple[str, type]],
                          current_date: Optional[str] = None, unit_system: Optional[UnitSystem] = None,
                          nexus_obj_dict: Optional[dict[str, list[Any]]] = None,
                          preserve_previous_object_attributes: bool = False) -> list[Any]:
    """Loads a table row by row to an object provided in the row_object.

    Args:
    ----
        file_as_list (list[str]): file represented as a list of strings.
        row_object (Any): class to populate, should take a dictionary of attributes as an argument to the __init__
        property_map (dict[str, tuple[str, type]]): map of the Nexus keywords as keys to the dictionary and the names\
            of the object attribute and the type of that attribute as a tuple in the values.
            e.g. {'NAME': ('name', str)} for the object obj with attribute obj.name
        current_date (Optional[str]): date/time at which the object was found within a recurrent file
        unit_system (Optional[UnitSystem): most recent UnitSystem enum of the file where the object was found
        nexus_obj_dict (Optional[dict[str, list[Any]]]): list of objects to append to. \
            If None creates an empty list to populate.
        preserve_previous_object_attributes (bool): If True the code will find the latest object with a matching name\
            attribute and will update the object to reflect the latest additional attributes and overriding all \
            matching attributes. Must have a .update() method implemented and a name
    Returns:
        list[obj]: list of instances of the class provided for the row_object, populated with attributes from the\
            property map dictionary.
    """
    keyword_map = {x: y[0] for x, y in property_map.items()}
    header_index, headers = get_table_header(file_as_list, keyword_map)
    table_as_list = file_as_list[header_index + 1::]
    if nexus_obj_dict is None:
        nexus_obj_dict = {}

    return_objects = []
    for line in table_as_list:
        add_to_return = True
        keyword_store: dict[str, None | int | float | str] = {x: None for x in property_map.keys()}
        valid_line, keyword_store = table_line_reader(keyword_store, headers, line)
        if not valid_line:
            continue
        # cast the values to the correct typing
        keyword_store = {x: correct_datatypes(y, property_map[x][1]) for x, y in keyword_store.items()}

        # generate an object using the properties stored in the keyword dict
        # Use the map to create a kwargs dict for passing to the object
        keyword_store = {keyword_map[x]: y for x, y in keyword_store.items()}
        row_name = keyword_store.get('name', None)
        if row_name is None:
            # if there is no name try and get it from the well_name instead and align well_name and name
            row_name = keyword_store.get('well_name', None)
            keyword_store['name'] = row_name
        if preserve_previous_object_attributes and row_name is not None:
            all_matching_existing_constraints = nexus_obj_dict.get(str(row_name), None)
            if all_matching_existing_constraints is not None:
                # use the previous object to update this
                existing_constraint = all_matching_existing_constraints[-1]
                new_object_date = getattr(existing_constraint, 'date', None)
                if new_object_date is None or new_object_date != current_date:
                    # take a copy of the object if it has a different date to ensure it doesn't affect\
                    # previous timesteps
                    new_object = copy.deepcopy(existing_constraint)
                    new_object.update(keyword_store)
                else:
                    # otherwise just update the object inplace and don't add it to the return list
                    existing_constraint.update(keyword_store)
                    continue
            else:
                new_object = row_object(keyword_store)
        else:
            new_object = row_object(keyword_store)
        setattr(new_object, 'date', current_date)
        setattr(new_object, 'unit_system', unit_system)
        if add_to_return:
            return_objects.append(new_object)
    return return_objects


def check_list_tokens(list_tokens: list[str], line: str) -> Optional[str]:
    """Checks a list of tokens for whether it exists in a string and returns the token that matched.

    Args:
    ----
        list_tokens (list[str]): list of tokens to search for within the line
        line (str): line to search for tokens

    Returns:
    -------
        Optional[str]: returns the token which was found otherwise returns None.

    """
    for x in list_tokens:
        token_found = check_token(x, line)
        if token_found:
            return x
    return None


def collect_all_tables_to_objects(nexus_file: NexusFile, table_object_map: dict[str, Any], start_date: Optional[str],
                                  default_units: Optional[UnitSystem], ) -> \
        dict[str, list[Any] | dict[str, list[NexusConstraint]]]:
    """Loads all tables from a given file.

    Args:
    ----
    nexus_file (NexusFile): NexusFile representation of the file.
    table_object_map (dict[str, Storage_Object]): dictionary containing the name of the table as keys and \
                the object type to store the data from each row into. Require objects to have a get_nexus_mapping \
                function
    start_date (str): Starting date of the run
    default_units (UnitSystem): Units used in case not specified by file.

    Raises:
    ------
    TypeError: if the unit system found in the property check is not a valid enum UnitSystem.

    Returns:
    -------
    dict[str, list[Storage_Object]]: a dictionary of lists of arbitrary objects populated \
                with properties from the file provided, keyed with the NexusTable name associated with table_object_map.
    """
    current_date = start_date
    nexus_object_results: dict[str, list[Any] | dict[str, list[NexusConstraint]]] = {x: [] for x in table_object_map}
    nexus_constraints: dict[str, list[NexusConstraint]] = {}
    nexus_object_results['CONSTRAINTS'] = nexus_constraints
    file_as_list: list[str] = nexus_file.get_flat_list_str_file
    table_start: int = -1
    table_end: int = -1
    property_dict: dict = {}
    token_found: Optional[str] = None
    for index, line in enumerate(file_as_list):
        # check for changes in unit system
        check_property_in_line(line, property_dict, file_as_list)
        unit_system = property_dict.get('UNIT_SYSTEM', default_units)
        if not isinstance(unit_system, UnitSystem):
            raise TypeError(f"Value found for {unit_system=} of type {type(unit_system)} \
                                not compatible, expected type UnitSystem Enum")
        if check_token('TIME', line):
            current_date = get_expected_token_value(
                token='TIME', token_line=line, file_list=file_as_list,
                custom_message=f"Cannot find the date associated with the TIME card in {line=} at line number {index}")
            continue
        if table_start < 0:
            token_found = check_list_tokens(list(table_object_map.keys()), line)
            if token_found is None or check_token('WELLCONTROL', line):
                continue
            # if a token is found get the starting index of the table
            table_start = index + 1
        if token_found is None:
            continue
        token_found = token_found.upper()

        if table_start > 0 and check_token('END' + token_found, line):
            table_end = index
        # if we have a complete table to read in start reading it into objects
        if 0 < table_start <= table_end:
            # cover for the case where we aren't currently reading in the table to an object.
            # if no object is provided by the map for the token found then skip the keyword and reset the tracking vars
            if table_object_map[token_found] is None:
                table_start = -1
                table_end = -1
                token_found = None
                continue
            list_objects = None
            property_map = table_object_map[token_found].get_nexus_mapping()
            if token_found == 'CONSTRAINTS':
                load_inline_constraints(file_as_list=file_as_list[table_start:table_end],
                                        constraint=table_object_map[token_found],
                                        current_date=current_date,
                                        unit_system=unit_system, property_map=property_map,
                                        existing_constraints=nexus_constraints)
            elif token_found == 'QMULT' or token_found == 'CONSTRAINT':
                list_objects = load_table_to_objects(file_as_list=file_as_list[table_start:table_end],
                                                     row_object=table_object_map[token_found],
                                                     property_map=property_map, current_date=current_date,
                                                     unit_system=unit_system,
                                                     nexus_obj_dict=nexus_constraints,
                                                     preserve_previous_object_attributes=True)
            else:
                list_objects = load_table_to_objects(file_as_list=file_as_list[table_start:table_end],
                                                     row_object=table_object_map[token_found],
                                                     property_map=property_map, current_date=current_date,
                                                     unit_system=unit_system, nexus_obj_dict=None)

            # store objects found into right dictionary
            list_of_token_obj = nexus_object_results[token_found]
            # This statement ensures that CONSTRAINT that are found in tables are actually added to the dictionary
            # under the same key as constraints to preserve their order
            if (token_found == 'CONSTRAINT' or token_found == 'QMULT') and list_objects is not None:
                for constraint in list_objects:
                    well_name = constraint.name
                    if nexus_constraints.get(well_name, None) is not None:
                        nexus_constraints[well_name].append(constraint)
                    else:
                        nexus_constraints[well_name] = [constraint]
            elif list_objects is not None and isinstance(list_of_token_obj, list):
                list_of_token_obj.extend(list_objects)
            else:
                list_of_token_obj = nexus_constraints
            # reset indices for further tables
            table_start = -1
            table_end = -1
            token_found = None
    return nexus_object_results


def load_inline_constraints(file_as_list: list[str], constraint: type[NexusConstraint], current_date: Optional[str],
                            unit_system: UnitSystem, property_map: dict[str, tuple[str, type]],
                            existing_constraints: dict[str, list[NexusConstraint]]):
    """Loads table of constraints with the wellname/node first and the constraints following inline
        uses previous set of constraints as still applied to the well.

    Args:
    ----
        file_as_list (list[str]):
        constraint (NexusConstraint): object to store the attributes extracted from each row.
        current_date (str): the current date in the table
        unit_system (UnitSystem): Unit system enum
        property_map (dict[str, tuple[str, type]]): Mapping of nexus keywords to attributes
        existing_constraints (dict[str, NexusConstraint]):

    Returns:
    -------
        list[NexusConstraint]: list of constraint objects for the given timestep/constraint table
    """
    for line in file_as_list:
        properties_dict: dict[str, str | float | UnitSystem | None] = {'date': current_date, 'unit_system': unit_system}
        # first value in the line has to be the node/wellname
        name = get_next_value(0, [line], )
        nones_overwrite = False
        if name is None:
            continue
        properties_dict['name'] = name
        trimmed_line = line.replace(name, "", 1)
        next_value = get_next_value(0, [trimmed_line], )
        # loop through the line for each set of constraints
        while next_value is not None:
            token_value = next_value.upper()
            if token_value in ['CLEAR', 'CLEARP', 'CLEARQ', 'CLEARLIMIT', 'CLEARALQ']:
                removing_constraints = clear_constraints(token_value, constraint)
                properties_dict.update(removing_constraints)
                nones_overwrite = True
                # break out of the while loop as the next value will not be there
                break
            elif token_value == 'ACTIVATE' or token_value == 'DEACTIVATE':
                properties_dict.update({'active_node': token_value == 'ACTIVATE'})
                trimmed_line = trimmed_line.replace(next_value, "", 1)
                next_value = get_next_value(0, [trimmed_line], )
                if next_value is None:
                    break
                token_value = next_value.upper()

            trimmed_line = trimmed_line.replace(next_value, "", 1)
            # extract the attribute name for the given nexus constraint token
            attribute = property_map[token_value][0]
            next_value = get_next_value(0, [trimmed_line], )
            if next_value is None:
                raise ValueError(f'No value found after {token_value} in {line}')
            elif next_value == 'MULT':
                try:
                    attribute = property_map[token_value + '_MULT'][0]
                except AttributeError:
                    raise AttributeError(f'Unexpected MULT keyword following {token_value}')
                properties_dict[attribute] = True

            else:
                properties_dict[attribute] = correct_datatypes(next_value, float)
            trimmed_line = trimmed_line.replace(next_value, "", 1)
            next_value = get_next_value(0, [trimmed_line])

        # first check if there are any existing constraints created for the well this timestep
        well_constraints = existing_constraints.get(name, None)
        if well_constraints is not None:
            latest_constraint = well_constraints[-1]
            if latest_constraint.date == current_date:
                latest_constraint.update(properties_dict, nones_overwrite)
            else:
                new_constraint = copy.copy(latest_constraint)
                new_constraint.update(properties_dict, nones_overwrite)
                well_constraints.append(new_constraint)
        else:
            nexus_constraint = constraint(properties_dict)
            existing_constraints[name] = [nexus_constraint]


def clear_constraints(token_value, constraint) -> dict[str, None]:
    match token_value:
        case 'CLEAR':
            constraint_clearing_dict = constraint.get_rate_constraints_map()
            constraint_clearing_dict.update(constraint.get_pressure_constraints_map())
            constraint_clearing_dict.update(constraint.get_limit_constraints_map())
        case 'CLEARQ':
            constraint_clearing_dict = constraint.get_rate_constraints_map()
        case 'CLEARLIMIT':
            constraint_clearing_dict = constraint.get_limit_constraints_map()
        case 'CLEARP':
            constraint_clearing_dict = constraint.get_pressure_constraints_map()
        case 'CLEARALQ':
            constraint_clearing_dict = constraint.get_alq_constraints_map()
        case _:
            constraint_clearing_dict = {}
    return {x[0]: None for x in constraint_clearing_dict.values()}


def correct_datatypes(value: None | int | float | str, dtype: type,
                      na_to_none: bool = True) -> None | int | str | float:
    """Takes a value and returns the value but converted to specified type. if na_to_none True then will
        reduce a lot of values to none.

    Args:
    ----
        value (None | int | float | str): value to convert
        dtype (type): one of (int, float, str)
        na_to_none (bool): if True NA strings are sent to None

    Returns:
    -------
        None | int | str | float: value but cast to the requested type
    """
    if value is None:
        return None
    check_value = value
    if isinstance(value, str):
        check_value = value.upper()
    match check_value:
        case 'NA':
            if na_to_none:
                return None
            else:
                return value
        case '#':
            return None
        case 'NONE':
            return None
        case 'OFF':
            if dtype == str:
                return 'OFF'
            else:
                return None
        case _:
            return dtype(value)<|MERGE_RESOLUTION|>--- conflicted
+++ resolved
@@ -445,11 +445,7 @@
 
 
 def expand_include(file_as_list: list[str], recursive: bool = True) -> tuple[list[str], Optional[str]]:
-<<<<<<< HEAD
     """Expands out include files. If recursive set to True will expand all include_locations including nested
-=======
-    """Expands out include files. If recursive set to True will expand all includes including nested.
->>>>>>> 1627765a
 
     Args:
     ----
@@ -461,12 +457,7 @@
         ValueError: if no value found after INCLUDE keyword in file
 
     Returns:
-<<<<<<< HEAD
         list[str]: list of strings containing each line of the file as a new entry but with files following include_locations \
-=======
-    -------
-        list[str]: list of strings containing each line of the file as a new entry but with files following includes \
->>>>>>> 1627765a
             expanded out
     """
     no_comment_file = strip_file_of_comments(file_as_list, strip_str=True)
