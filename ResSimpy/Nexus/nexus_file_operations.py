--- conflicted
+++ resolved
@@ -383,7 +383,6 @@
     return value
 
 
-<<<<<<< HEAD
 def get_multiple_sequential_tokens(list_of_strings: list[str], number_tokens: int) -> list:
     store_values = []
     filter_list = list_of_strings.copy()
@@ -399,7 +398,8 @@
         store_values.append(value)
 
     return store_values
-=======
+
+
 def check_for_common_input_data(file_as_list: list[str], property_dict: dict) -> dict:
     """Loop through lines of Nexus input file content looking for common input data, e.g.,
     units such as ENGLISH or METRIC, temparure units such as FAHR or CELSIUS, DATEFORMAT, etc.,
@@ -453,5 +453,4 @@
         if check_token('CELSIUS', line):
             property_dict['TEMP_UNIT'] = 'CELSIUS'
 
-    return property_dict
->>>>>>> b53c6155
+    return property_dict