from __future__ import annotations
from dataclasses import dataclass
from typing import TypeVar, TYPE_CHECKING

from ResSimpy.DataModelBaseClasses.DataObjectMixin import DataObjectMixin
from ResSimpy.Enums.FluidTypeEnums import PvtType
from ResSimpy.Time.ISODateTime import ISODateTime
if TYPE_CHECKING:
    from ResSimpy import NexusSimulator
T = TypeVar('T', bound=DataObjectMixin)


@dataclass(kw_only=True)
class NexusModelFileGenerator:
    """A class to generate the contents of a NexusSimulator object as a set of model files."""
    __model: NexusSimulator
    __model_name: str

    def __init__(self, model: NexusSimulator, model_name: str) -> None:
        """Initializes the NexusModelFileGenerator."""
        self.__model = model
        self.__model_name = model_name

    @property
    def model(self) -> NexusSimulator:
        """The NexusSimulator model associated with this generator."""
        return self.__model

    def generate_base_model_file_contents(self) -> str:
        """Generates the base contents of the Nexus model file."""
        fcs_file_contents = self.model.model_files.to_string(dateformat=self.model.date_format,
                                                             run_units=self.model.run_units,
                                                             default_units=self.model.default_units)
        return fcs_file_contents

    def output_surface_section(self) -> str:
        """Outputs the surface section of the Nexus model file."""
        full_schedule = ''

        # add the pvt type and EOS properties:

        if self.model.pvt_type == PvtType.EOS and self.model.eos_details is not None:
            full_schedule += self.model.eos_details
        else:
            full_schedule += self.model.pvt_type.name
        full_schedule += '\n\n'

        if self.model.network is None:
            return full_schedule
        all_well_connections = self.model.network.well_connections.get_all()
        all_targets = self.model.network.targets.get_all()
        all_welllists = self.model.network.welllists.get_all()
        all_nodes = self.model.network.nodes.get_all()
        all_connections = self.model.network.connections.get_all()
        all_activations = self.model.network.activation_changes.get_all()

        network_objects = [all_well_connections, all_targets, all_welllists, all_nodes, all_connections,
                           all_activations]

        all_constraints = self.model.network.constraints.get_all()

        all_event_dates: set[ISODateTime] = set()

        all_event_dates.add(self.model.start_iso_date)
        for name, constraints in all_constraints.items():
            all_event_dates.update({x.iso_date for x in constraints})

        # get dates for all the items
        for net_obj in network_objects:
            all_event_dates.update({x.iso_date for x in net_obj})

        # Sort the dates
        ordered_all_event_dates = sorted(all_event_dates)

        # Write out all events for each date
        for date in ordered_all_event_dates:
            if date != self.model.start_iso_date:
                full_schedule += f"TIME {date.strftime_dateformat(self.model.date_format)}\n"

            well_connections_for_date = [x for x in all_well_connections if x.iso_date == date]

            if any(well_connections_for_date) and self.model.network.well_connections is not None:
                full_schedule += self.model.network.well_connections.to_string_for_date(date=date)
                full_schedule += '\n'

            welllists_for_date = [x for x in all_welllists if x.iso_date == date]
            if any(welllists_for_date) and self.model.network.welllists is not None:
                full_schedule += self.model.network.welllists.to_string_for_date(date=date)
                full_schedule += '\n'
            nodes_for_date = [x for x in all_nodes if x.iso_date == date]
            if any(nodes_for_date) and self.model.network.nodes is not None:
                full_schedule += self.model.network.nodes.to_string_for_date(date=date)
                full_schedule += '\n'
            connections_for_date = [x for x in all_connections if x.iso_date == date]
            if any(connections_for_date) and self.model.network.connections is not None:
                full_schedule += self.model.network.connections.to_string_for_date(date=date)
                full_schedule += '\n'

            constraints_for_date = {k: [x for x in v if x.iso_date == date] for k, v in all_constraints.items()}
            if any(x for x in constraints_for_date.values()) and self.model.network.constraints is not None:
                full_schedule += self.model.network.constraints.to_string_for_date(date=date)
                full_schedule += '\n'

            targets_for_date = [x for x in all_targets if x.iso_date == date]
            if any(targets_for_date) and self.model.network.targets is not None:
                full_schedule += self.model.network.targets.to_string_for_date(date=date)
                full_schedule += '\n'

            activations_for_date = [x for x in all_activations if x.iso_date == date]
            if any(activations_for_date) and self.model.network.activation_changes is not None:
                full_schedule += self.model.network.activation_changes.to_string_for_date(date=date)
                full_schedule += '\n'

        return full_schedule

<<<<<<< HEAD
    def output_options_section(self) -> str:
        """Outputs the options section of the Nexus model file."""
        options = self.model.options.to_string()
        return options
=======
    def output_wells_section(self) -> str:
        """Outputs the wells section of the Nexus model file."""
        if not self.model.wells._wells_loaded:
            return ''

        full_wells = ''

        all_well_completions = []
        all_well_mods = []
        for well in self.model.wells.get_all():
            all_well_completions.extend(well.completions)
            all_well_mods.extend(well.wellmods)

        well_mod_dates = {x.iso_date for x in all_well_mods}

        all_event_dates: set[ISODateTime] = self.model.wells.get_wells_iso_dates()
        all_event_dates.add(self.model.start_iso_date)
        all_event_dates.update(well_mod_dates)

        # Sort the dates
        ordered_all_event_dates = sorted(all_event_dates)

        # Write out all events for each date
        for date in ordered_all_event_dates:
            if date != self.model.start_iso_date:
                full_wells += f"TIME {date.strftime_dateformat(self.model.date_format)}\n"
            for well in self.model.wells.get_all():
                full_wells += well.to_string_for_date(date=date)

        return full_wells
>>>>>>> 31089180
<|MERGE_RESOLUTION|>--- conflicted
+++ resolved
@@ -113,12 +113,6 @@
 
         return full_schedule
 
-<<<<<<< HEAD
-    def output_options_section(self) -> str:
-        """Outputs the options section of the Nexus model file."""
-        options = self.model.options.to_string()
-        return options
-=======
     def output_wells_section(self) -> str:
         """Outputs the wells section of the Nexus model file."""
         if not self.model.wells._wells_loaded:
@@ -149,4 +143,8 @@
                 full_wells += well.to_string_for_date(date=date)
 
         return full_wells
->>>>>>> 31089180
+
+    def output_options_section(self) -> str:
+        """Outputs the options section of the Nexus model file."""
+        options = self.model.options.to_string()
+        return options