from __future__ import annotations
from dataclasses import dataclass
from typing import TYPE_CHECKING, Optional, Any

import ResSimpy.Nexus.nexus_collect_tables
from ResSimpy.Nexus.DataModels.Network.NexusConstraint import NexusConstraint
from ResSimpy.Nexus.DataModels.Network.NexusConstraints import NexusConstraints
from ResSimpy.Nexus.DataModels.Network.NexusNode import NexusNode
from ResSimpy.Nexus.DataModels.Network.NexusNodeConnection import NexusNodeConnection
from ResSimpy.Nexus.DataModels.Network.NexusNodeConnections import NexusNodeConnections
from ResSimpy.Nexus.DataModels.Network.NexusNodes import NexusNodes
import ResSimpy.Nexus.nexus_file_operations as nfo
from ResSimpy.Nexus.DataModels.Network.NexusWellConnection import NexusWellConnection
from ResSimpy.Nexus.DataModels.Network.NexusWellConnections import NexusWellConnections
from ResSimpy.Nexus.DataModels.Network.NexusWellbore import NexusWellbore
from ResSimpy.Nexus.DataModels.Network.NexusWellbores import NexusWellbores
from ResSimpy.Nexus.DataModels.Network.NexusWellhead import NexusWellhead
from ResSimpy.Nexus.DataModels.Network.NexusWellheads import NexusWellheads
from ResSimpy.Nexus.DataModels.NexusFile import NexusFile

if TYPE_CHECKING:
    from ResSimpy.Nexus.NexusSimulator import NexusSimulator


@dataclass(kw_only=True)
class NexusNetwork:
    __model: NexusSimulator
    Nodes: NexusNodes
    Connections: NexusNodeConnections
    WellConnections: NexusWellConnections
    Wellheads: NexusWellheads
    Wellbores: NexusWellbores
    Constraints: NexusConstraints
    __has_been_loaded: bool = False

    def __init__(self, model: NexusSimulator) -> None:
        self.__has_been_loaded: bool = False
        self.__model: NexusSimulator = model
        self.Nodes: NexusNodes = NexusNodes(self)
        self.Connections: NexusNodeConnections = NexusNodeConnections(self)
        self.WellConnections: NexusWellConnections = NexusWellConnections(self)
        self.Wellheads: NexusWellheads = NexusWellheads(self)
        self.Wellbores: NexusWellbores = NexusWellbores(self)
        self.Constraints: NexusConstraints = NexusConstraints(self)

    def get_load_status(self) -> bool:
        if not self.__has_been_loaded:
            self.load()
        return self.__has_been_loaded

    def get_surface_file(self, method_number: Optional[int] = None) -> Optional[dict[int, NexusFile] | NexusFile]:
        """Gets a specific surface file object or a dictionary of surface files keyed by method number.

        Args:
        ----
            method_number (int): Method number for selection of a specific surface file.
                If None then returns a dictionary of method, surface file object

        Returns:
        -------
            Optional[dict[int, NexusFile] | NexusFile]: returns a specific surface file object or a dictionary of \
                surface files keyed by method number
        """
        if method_number is None:
            return self.__model.fcs_file.surface_files
        if self.__model.fcs_file.surface_files is None:
            return None
        return self.__model.fcs_file.surface_files.get(method_number)

    def load(self) -> None:
        """Loads all the objects from the surface files in the Simulator class.
        Table headers with None next to their name are currently skipped awaiting development.
        """

        def type_check_lists(input: Optional[list[Any] | dict[str, list[NexusConstraint]]]) -> Optional[list[Any]]:
            """Guards against dictionaries coming from the dictionary."""
            if isinstance(input, dict):
                raise TypeError(f"Expected a list, instead received a dict: {input}")
            return input

        def type_check_dicts(input: Optional[list[Any] | dict[str, list[NexusConstraint]]]) -> \
                Optional[dict[str, list[NexusConstraint]]]:
            """Guards against dictionaries coming from the dictionary."""
            if isinstance(input, list):
                raise TypeError(f"Expected a dict, instead received a list: {input}")
            return input

        # TODO implement all objects with Nones next to them in the dictionary below
        if self.__model.fcs_file.surface_files is None:
            raise FileNotFoundError('Could not find any surface files associated with the fcs file provided.')
<<<<<<< HEAD
        for surface in self.model.fcs_file.surface_files.values():
            nexus_obj_dict = ResSimpy.Nexus.nexus_collect_tables.collect_all_tables_to_objects(
=======
        for surface in self.__model.fcs_file.surface_files.values():
            nexus_obj_dict = nfo.collect_all_tables_to_objects(
>>>>>>> 20d336c5
                surface, {'NODECON': NexusNodeConnection,
                          'NODES': NexusNode,
                          'WELLS': NexusWellConnection,
                          'WELLHEAD': NexusWellhead,
                          'WELLBORE': NexusWellbore,
                          'CONSTRAINTS': NexusConstraint,
                          'CONSTRAINT': NexusConstraint,
                          'QMULT': NexusConstraint,
                          'CONDEFAULTS': None,
                          'TARGET': None,
                          },
                start_date=self.__model.start_date,
                default_units=self.__model.default_units)
            self.Nodes.add_nodes(type_check_lists(nexus_obj_dict.get('NODES')))
            self.Connections.add_connections(type_check_lists(nexus_obj_dict.get('NODECON')))
            self.WellConnections.add_connections(type_check_lists(nexus_obj_dict.get('WELLS')))
            self.Wellheads.add_wellheads(type_check_lists(nexus_obj_dict.get('WELLHEAD')))
            self.Wellbores.add_wellbores(type_check_lists(nexus_obj_dict.get('WELLBORE')))
            self.Constraints.add_constraints(type_check_dicts(nexus_obj_dict.get('CONSTRAINTS')))

        self.__has_been_loaded = True<|MERGE_RESOLUTION|>--- conflicted
+++ resolved
@@ -88,13 +88,8 @@
         # TODO implement all objects with Nones next to them in the dictionary below
         if self.__model.fcs_file.surface_files is None:
             raise FileNotFoundError('Could not find any surface files associated with the fcs file provided.')
-<<<<<<< HEAD
-        for surface in self.model.fcs_file.surface_files.values():
+        for surface in self.__model.fcs_file.surface_files.values():
             nexus_obj_dict = ResSimpy.Nexus.nexus_collect_tables.collect_all_tables_to_objects(
-=======
-        for surface in self.__model.fcs_file.surface_files.values():
-            nexus_obj_dict = nfo.collect_all_tables_to_objects(
->>>>>>> 20d336c5
                 surface, {'NODECON': NexusNodeConnection,
                           'NODES': NexusNode,
                           'WELLS': NexusWellConnection,
