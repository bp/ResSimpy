--- conflicted
+++ resolved
@@ -94,11 +94,8 @@
         self.procs: NexusProcs = NexusProcs(self)
         self.actions: NexusActions = NexusActions(self)
         self.conlists: NexusConLists = NexusConLists(self)
-<<<<<<< HEAD
         self.stations: NexusStations = NexusStations(self)
-=======
         self.nodelists: NexusNodeLists = NexusNodeLists(self)
->>>>>>> dbf83518
         self.activation_changes: NexusActivationChanges = NexusActivationChanges(self)
 
     @property
