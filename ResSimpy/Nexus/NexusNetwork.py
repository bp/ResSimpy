--- conflicted
+++ resolved
@@ -9,11 +9,8 @@
 import ResSimpy.Nexus.nexus_file_operations as nfo
 from ResSimpy.Nexus.DataModels.Network.NexusWellConnection import NexusWellConnection
 from ResSimpy.Nexus.DataModels.Network.NexusWellConnections import NexusWellConnections
-<<<<<<< HEAD
-=======
 from ResSimpy.Nexus.DataModels.Network.NexusWellbore import NexusWellbore
 from ResSimpy.Nexus.DataModels.Network.NexusWellbores import NexusWellbores
->>>>>>> 20a7c9ee
 from ResSimpy.Nexus.DataModels.Network.NexusWellhead import NexusWellhead
 from ResSimpy.Nexus.DataModels.Network.NexusWellheads import NexusWellheads
 from ResSimpy.Nexus.DataModels.NexusFile import NexusFile
@@ -36,10 +33,7 @@
         self.Connections: NexusNodeConnections = NexusNodeConnections(self)
         self.WellConnections: NexusWellConnections = NexusWellConnections(self)
         self.Wellheads: NexusWellheads = NexusWellheads(self)
-<<<<<<< HEAD
-=======
         self.Wellbores: NexusWellbores = NexusWellbores(self)
->>>>>>> 20a7c9ee
         self.__has_been_loaded: bool = False
 
     def get_load_status(self):
@@ -72,10 +66,7 @@
                           'NODES': NexusNode,
                           'WELLS': NexusWellConnection,
                           'WELLHEAD': NexusWellhead,
-<<<<<<< HEAD
-=======
                           'WELLBORE': NexusWellbore,
->>>>>>> 20a7c9ee
                           },
                 start_date=self.model.start_date,
                 default_units=self.model.default_units)
@@ -83,9 +74,6 @@
             self.Connections.add_connections(nexus_obj_dict.get('NODECON'))
             self.WellConnections.add_connections(nexus_obj_dict.get('WELLS'))
             self.Wellheads.add_wellheads(nexus_obj_dict.get('WELLHEAD'))
-<<<<<<< HEAD
-=======
             self.Wellbores.add_wellbores(nexus_obj_dict.get('WELLBORE'))
->>>>>>> 20a7c9ee
 
         self.__has_been_loaded = True