"""Key functions for reading in nexus constraints and populating objects with the data."""
from __future__ import annotations

from typing import Optional, TYPE_CHECKING

from ResSimpy.Nexus.DataModels.Network.NexusConstraint import NexusConstraint
from ResSimpy.Enums.UnitsEnum import UnitSystem
from ResSimpy.Nexus.NexusEnums.DateFormatEnum import DateFormat
from ResSimpy.Nexus.nexus_file_operations import get_next_value, correct_datatypes
from ResSimpy.Utils.invert_nexus_map import nexus_keyword_to_attribute_name
import fnmatch

if TYPE_CHECKING:
    from ResSimpy.File import File


def load_inline_constraints(file_as_list: list[str], constraint: type[NexusConstraint], current_date: Optional[str],
                            unit_system: UnitSystem, property_map: dict[str, tuple[str, type]],
                            existing_constraints: dict[str, list[NexusConstraint]], nexus_file: File,
<<<<<<< HEAD
                            start_line_index: int, network_names: Optional[list[str]] = None) -> None:
    """Loads table of constraints with the wellname/node first and the constraints following inline \
=======
                            start_line_index: int, date_format: DateFormat,
                            network_names: Optional[list[str]] = None) -> None:
    """Loads table of constraints with the wellname/node first and the constraints following inline
>>>>>>> 71b87497
        uses previous set of constraints as still applied to the well.

    Args:
    ----
        file_as_list (list[str]): file represented as a list of strings
        constraint (NexusConstraint): object to store the attributes extracted from each row.
        current_date (str): the current date in the table
        unit_system (UnitSystem): Unit system enum
        property_map (dict[str, tuple[str, type]]): Mapping of nexus keywords to attributes
        existing_constraints (dict[str, NexusConstraint]): all existing constraints from previous lines of the \
            surface file
        nexus_file (File): The Nexus file containing the constraints.
        start_line_index (int): The index of the line in the file to start loading from.
        network_names (Optional[list[str]]): list of names for all nodes, wells and connections in a nexus network.
            Used in deriving constraints from wildcards. Defaults to None
        date_format (Optional[DateFormat]): The date format of the object.

    Returns:
    -------
        dict[UUID, int]: dictionary of object locations derived from inline table.
    """

    for index, line in enumerate(file_as_list):
        properties_dict: dict[str, str | float | UnitSystem | None] = {'date': current_date, 'unit_system': unit_system}
        # first value in the line has to be the node/wellname
        name = get_next_value(0, [line])
        nones_overwrite = False
        constraint_names_to_add: list[str] = []
        if name is None:
            continue
        properties_dict['name'] = name
        if '*' in name:
            if network_names is None:
                raise ValueError('No existing nodes found to add wildcards to')
            else:
                # filter names that match the pattern
                constraint_names_to_add = fnmatch.filter(network_names, name)
        else:
            constraint_names_to_add.append(name)

        trimmed_line = line.replace(name, "", 1)
        next_value = get_next_value(0, [trimmed_line])
        # loop through the line for each set of constraints
        while next_value is not None:
            token_value = next_value.upper()
            if token_value in ['CLEAR', 'CLEARP', 'CLEARQ', 'CLEARLIMIT', 'CLEARALQ']:
                properties_dict[nexus_keyword_to_attribute_name(constraint.get_keyword_mapping(), token_value)] = True
                nones_overwrite = True
                # break out of the while loop as the next value will not be there
                break
            elif token_value == 'ACTIVATE' or token_value == 'DEACTIVATE':
                properties_dict.update({'active_node': token_value == 'ACTIVATE'})
                trimmed_line = trimmed_line.replace(next_value, "", 1)
                next_value = get_next_value(0, [trimmed_line])
                if next_value is None:
                    break
                token_value = next_value.upper()

            trimmed_line = trimmed_line.replace(next_value, "", 1)
            # extract the attribute name for the given nexus constraint token
            if property_map.get(token_value, None) is None:
                # if the next token found along isn't a valid property then move to the next line.
                break

            attribute = property_map[token_value][0]
            next_value = get_next_value(0, [trimmed_line])
            if next_value is None:
                raise ValueError(f'No value found after {token_value} in {line}')
            elif next_value == 'MULT':
                try:
                    attribute = property_map[token_value + '_MULT'][0]
                except AttributeError:
                    raise AttributeError(f'Unexpected MULT keyword following {token_value}')
                properties_dict[attribute] = True

            else:
                properties_dict[attribute] = correct_datatypes(next_value, float)
            trimmed_line = trimmed_line.replace(next_value, "", 1)
            next_value = get_next_value(0, [trimmed_line])

        # first check if there are any existing constraints created for the well this timestep
        for name_of_node in constraint_names_to_add:
            properties_dict['name'] = name_of_node
            well_constraints = existing_constraints.get(name_of_node, None)
            if well_constraints is not None:
                latest_constraint = well_constraints[-1]
                if latest_constraint.date == current_date:
                    latest_constraint.update(properties_dict, nones_overwrite)
                    nexus_file.add_object_locations(latest_constraint.id, [index + start_line_index])
                else:
                    # otherwise take a copy of the previous constraint and add the additional properties
                    new_constraint = constraint(properties_dict, date_format=date_format)
                    well_constraints.append(new_constraint)
                    nexus_file.add_object_locations(new_constraint.id, [index + start_line_index])
            else:
                new_constraint = constraint(properties_dict, date_format=date_format)
                existing_constraints[name_of_node] = [new_constraint]
                nexus_file.add_object_locations(new_constraint.id, [index + start_line_index])


def __clear_constraints(token_value: str, constraint: type[NexusConstraint]) -> dict[str, None]:
    """Replicates behaviour of the clear keyword in nexus constraints by creating a dictionary filled with \
    Nones for the relevant parameters.
    """
    match token_value:
        case 'CLEAR':
            constraint_clearing_dict = constraint.get_rate_constraints_map()
            constraint_clearing_dict.update(constraint.get_pressure_constraints_map())
            constraint_clearing_dict.update(constraint.get_limit_constraints_map())
        case 'CLEARQ':
            constraint_clearing_dict = constraint.get_rate_constraints_map()
        case 'CLEARLIMIT':
            constraint_clearing_dict = constraint.get_limit_constraints_map()
        case 'CLEARP':
            constraint_clearing_dict = constraint.get_pressure_constraints_map()
        case 'CLEARALQ':
            constraint_clearing_dict = constraint.get_alq_constraints_map()
        case _:
            constraint_clearing_dict = {}
    return {x[0]: None for x in constraint_clearing_dict.values()}<|MERGE_RESOLUTION|>--- conflicted
+++ resolved
@@ -17,14 +17,9 @@
 def load_inline_constraints(file_as_list: list[str], constraint: type[NexusConstraint], current_date: Optional[str],
                             unit_system: UnitSystem, property_map: dict[str, tuple[str, type]],
                             existing_constraints: dict[str, list[NexusConstraint]], nexus_file: File,
-<<<<<<< HEAD
-                            start_line_index: int, network_names: Optional[list[str]] = None) -> None:
-    """Loads table of constraints with the wellname/node first and the constraints following inline \
-=======
                             start_line_index: int, date_format: DateFormat,
                             network_names: Optional[list[str]] = None) -> None:
     """Loads table of constraints with the wellname/node first and the constraints following inline
->>>>>>> 71b87497
         uses previous set of constraints as still applied to the well.
 
     Args:
