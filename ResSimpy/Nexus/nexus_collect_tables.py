--- conflicted
+++ resolved
@@ -164,7 +164,6 @@
                                                      date_format=date_format,
                                                      welllists=well_lists)
 
-<<<<<<< HEAD
             elif token_found in [NexusWellLists.table_header(), NexusConLists.table_header()]:
                 list_objects = load_table_to_lists(file_as_list=file_as_list[table_start - 1:table_end],
                                                    row_object=table_object_map[token_found],
@@ -172,27 +171,19 @@
                                                    current_date=current_date,
                                                    previous_lists=nexus_object_results[token_found],
                                                    date_format=date_format)
-                if token_found == NexusWellLists.table_header():
-                    well_lists = [x[0] for x in list_objects]
-=======
-            elif token_found == 'WELLLIST':
-                list_objects = load_well_lists(file_as_list=file_as_list[table_start - 1:table_end],
-                                               current_date=current_date,
-                                               previous_well_lists=nexus_object_results[token_found],
-                                               date_format=date_format)
 
                 # If there is already a matching Welllist for this timestamp, update that with the additional changes,
                 # rather than adding another one.
                 existing_welllist = next(
-                    (x for x in nexus_object_results['WELLLIST'] if x.name == list_objects[0][0].name and
+                    (x for x in nexus_object_results[NexusWellLists.table_header()] if
+                     x.name == list_objects[0][0].name and
                      x.date == list_objects[0][0].date), None)
 
                 if existing_welllist is not None:
-                    existing_welllist.wells = list_objects[0][0].wells
+                    existing_welllist.elements_in_the_list = list_objects[0][0].wells
                     list_objects = []
-
-                well_lists = [x[0] for x in list_objects]
->>>>>>> 3924ea63
+                if token_found == NexusWellLists.table_header():
+                    well_lists = [x[0] for x in list_objects]
 
             else:
                 if 'WELLS' in nexus_object_results:
