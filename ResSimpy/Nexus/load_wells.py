--- conflicted
+++ resolved
@@ -11,14 +11,8 @@
 from ResSimpy.Nexus.NexusKeywords.wells_keywords import WELLS_KEYWORDS
 
 
-<<<<<<< HEAD
 def load_wells(nexus_file: NexusFile, start_date: str, default_units: UnitSystem, date_format: DateFormat) -> list[NexusWell]:
     """Loads a list of Nexus Well instances and populates it with the wells completions over time from a wells file
-=======
-def load_wells(nexus_file: NexusFile, start_date: str, default_units: UnitSystem) -> list[NexusWell]:
-    """Loads a list of Nexus Well instances and populates it with the wells completions over time from a wells file.
-
->>>>>>> 61771324
     Args:
         nexus_file (NexusFile): NexusFile containing the wellspec files.
         start_date (str): starting date of the wellspec file as a string.
