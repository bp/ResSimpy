--- conflicted
+++ resolved
@@ -213,13 +213,8 @@
                 wells[well_name_list.index(well_name.upper())].completions.extend(completions)
             else:
                 new_well = NexusWell(completions=completions, well_name=well_name, unit_system=wellspec_file_units,
-<<<<<<< HEAD
                                      wellmods=[], parent_wells_instance=parent_wells_instance)
-                well_name_list.append(well_name)
-=======
-                                     wellmods=[])
                 well_name_list.append(well_name.upper())
->>>>>>> e1c9fdb6
                 wells.append(new_well)
             wellspec_found = False
     return wells, date_format
