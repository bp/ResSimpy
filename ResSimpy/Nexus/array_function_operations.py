import ResSimpy.Nexus.nexus_file_operations as nfo
import pandas as pd
from typing import Union, List
import warnings
from ResSimpy.Nexus.NexusKeywords.structured_grid_keywords import GRID_ARRAY_KEYWORDS


def collect_all_function_blocks(file_as_list: list[str]) -> list[list[str]]:
    """ Collects all the function blocks within a grid file.
      Args:
          file_as_list (list[str] | NexusFile): a list of strings containing each line of the file as an item,
      Returns:
          list[list[str]]: list of function block lines as a list of strings
      """
    function_list = []
    function_body: list[str] = []
    reading_function = False
    for i, line in enumerate(file_as_list):
        if nfo.check_token('FUNCTION', line):
            function_body = []
            reading_function = True
        if reading_function:
            function_body.append(line.strip())
            if nfo.check_token('OUTPUT', line) and not nfo.check_token('RANGE', line):
                function_list.append(function_body)
                reading_function = False
    # remove null values
    function_list = [list(filter(None, x)) for x in function_list]

    return function_list


def create_function_parameters_df(function_list_to_parse: list[list[str]]) -> pd.DataFrame:
    """ Creates a dataframe to hold all the function properties and parameters:
      Args:
          function_list_to_parse (list[list[str]]): list of functions extracted as list of lines.
      Returns:
          pandas.DataFrame: a dataframe holding each function's parameters in a row.
      """

    functions_df = pd.DataFrame(
        columns=['FUNCTION #', 'blocks [i1,i2,j1,j2,k1,k2]', 'region_type',
                 'region_numbers',
                 'func_type', 'func_coeff', 'grid', 'range_input', 'range_output', 'drange',
                 'input_arrays', 'output_arrays', 'i1', 'i2', 'j1', 'j2', 'k1', 'k2'])

    for b, block in enumerate(function_list_to_parse):

        # set the empty default values for the parameters,
        # so if they don't exist in dataframe they won't appear as NaN or give error,
        # or repeat the last value for each row.
        i1 = i2 = j1 = j2 = k1 = k2 = region_type = function_type = grid_name = ''
        # set the lists as empty strings as well, otherwise they show up as [] on the dataframe.
        region_number_list: Union[str, List[str], List[int]] = ''
        function_coefficients: Union[str, List[str], List[float]] = ''
        input_arrays_min_max_list: Union[str, List[str]] = ''
        output_arrays_min_max_list: Union[str, List[str]] = ''
        input_array_list: Union[str, List[str]] = ''
        output_array_list: Union[str, List[str]] = ''
        drange_list: Union[str, List[str]] = ''
        blocks_list: Union[str, List[str], List[int]] = ''

        for li, line in enumerate(block):
            line = line.upper()
            words = line.split()
            if 'BLOCKS' in line:
                i1 = words[1]
                i2 = words[2]
                j1 = words[3]
                j2 = words[4]
                k1 = words[5]
                k2 = words[6]
                blocks_list = words[1:7]
                blocks_list = [round(float(i)) for i in blocks_list]

            if 'FUNCTION' in line:
                if len(words) == 1:
                    continue
                if len(words) == 2:
                    if words[1] not in GRID_ARRAY_KEYWORDS:
                        warnings.warn(
                            f'Function {b + 1}:  Function table entries will be excluded from summary df.')
                        function_type = 'function table'
                    else:
                        region_type = words[1]
                        region_number_list = block[li + 1].split()
                        region_number_list = [round(float(i)) for i in region_number_list]
                if len(words) > 2:  # TODO: deal with tabular function option keywords
                    warnings.warn(f'Function {b + 1}:  Function table entries will be excluded from summary df.')
                    function_type = 'function table'
            if 'ANALYT' in line:
                function_type = words[1]
                if len(words) > 2:
                    # remove the first 2 words in line, and set the rest to coefficients
                    function_coefficients = words[2:]
                    function_coefficients = [float(i) for i in function_coefficients]
            if 'GRID' in line:
                grid_name = words[1]
            if 'RANGE' in line and 'INPUT' in line:
                input_arrays_min_max_list = words[2:]
            if 'RANGE' in line and 'OUTPUT' in line:
                output_arrays_min_max_list = words[2:]
            if 'DRANGE' in line:
                warnings.warn(f'Function {b + 1}: Function table entries will be excluded from summary df.')
<<<<<<< HEAD
                drange_list = words[1:]
=======
                words.pop(0)
                drange_list = words
>>>>>>> 236a905a
                function_type = 'function table'
            if 'OUTPUT' in line and 'RANGE' not in line:
                input_array_list = words[:words.index('OUTPUT')]
                output_array_list = words[words.index('OUTPUT') + 1:]
        # TODO: find a safer way to create the new function row
        function_row = [b + 1, blocks_list, region_type, region_number_list, function_type,
                        function_coefficients,
                        grid_name, input_arrays_min_max_list, output_arrays_min_max_list, drange_list, input_array_list,
                        output_array_list, i1, i2, j1, j2, k1, k2]
        functions_df.loc[len(functions_df)] = function_row
    return functions_df


def summarize_model_functions(function_list_to_parse: List[List[str]]) -> pd.DataFrame:
    """ Extracts all function parameters into a df, with an added column of human-readable notations for each function:
      Args:
          function_list_to_parse (list[list[str]]): list of functions extracted as list of lines.
      Returns:
          pandas.DataFrame: a dataframe holding each function's translation/summary in a row.
      """

    # get the df from create_function_parameters_df, add a new column, and populate based on ANALYT function type:

    function_summary_df = create_function_parameters_df(function_list_to_parse)
    function_summary_df['notation'] = ''

    for index, row in function_summary_df.iterrows():

        formula = row['output_arrays'][0] + ' = '

        # ANALYT POLYN
        if row['func_type'].upper() == 'POLYN':
            n = len(row['func_coeff'])
            # TODO: deal with negative coefficient notations
            for x in range(n):
                c = row['func_coeff'][x]
                p = n - x - 1
                arr = row['input_arrays'][0]

                if n == 1:
                    f_portion = f'{c}'

                if p == 0 and x > 0:
                    if c > 0:
                        f_portion = f' +{c}'
                    elif c < 0:
                        f_portion = f'{c}'
                    else:
                        continue

                if p == 1 and x > 0:
                    if c > 0:
                        f_portion = f' +{c}*{arr}'
                    elif c < 0:
                        f_portion = f'{c}*{arr}'
                    else:
                        continue

                if p == 1 and x == 0:
                    if c != 0:
                        f_portion = f'{c}*{arr}'
                    else:
                        continue

                if p > 1 and x > 0:
                    if c > 0:
                        f_portion = f' +{c}*({arr}^{p})'
                    elif c < 0:
                        f_portion = f'{c}*({arr}^{p})'
                    else:
                        continue

                if p > 1 and x == 0:
                    if c != 0:
                        f_portion = f'{c}*({arr}^{p})'
                    else:
                        continue

                formula += f_portion

        # ANALYT ABS
        # TODO: test nexus with multiple input and output arrays

        if row['func_type'].upper() == 'ABS':
            formula += f"| {row['input_arrays'][0]} |"

        # ANALYT EXP
        if row['func_type'].upper() == 'EXP':
            formula += f"e^{row['input_arrays'][0]}"

        # ANALYT EXP10
        if row['func_type'].upper() == 'EXP10':
            formula += f"10^{row['input_arrays'][0]}"

        # ANALYT LOG
        if row['func_type'].upper() == 'LOG':
            formula += f"ln|{row['input_arrays'][0]}|"

        # ANALYT LOG10
        if row['func_type'].upper() == 'LOG10':
            formula += f"log10|{row['input_arrays'][0]}|"

        # ANALYT SQRT
        if row['func_type'].upper() == 'SQRT':
            formula += f"SQRT|{row['input_arrays'][0]}|"

        # ANALYT GE
        if row['func_type'].upper() == 'GE':
            formula += f"({row['input_arrays'][0]} if {row['input_arrays'][0]} >= {row['func_coeff'][0]}; " \
                       f"{row['func_coeff'][1]} otherwise)"

        # ANALYT LE
        if row['func_type'].upper() == 'LE':
            formula += f"({row['input_arrays'][0]} if {row['input_arrays'][0]} <= {row['func_coeff'][0]}; " \
                       f"{row['func_coeff'][1]} otherwise)"

        # ANALYT ADD
        if row['func_type'].upper() == 'ADD':
            formula += f"{row['input_arrays'][0]} + {row['input_arrays'][1]}"

        # ANALYT SUBT
        if row['func_type'].upper() == 'SUBT':
            formula += f"{row['input_arrays'][0]} - {row['input_arrays'][1]}"

        # ANALYT DIV
        if row['func_type'].upper() == 'DIV':
            formula += f"({row['input_arrays'][0]} / {row['input_arrays'][1]} if {row['input_arrays'][1]} != 0; " \
                       f"{row['input_arrays'][0]} otherwise)"

        # ANALYT MULT
        if row['func_type'].upper() == 'MULT':
            formula += f"{row['input_arrays'][0]} * {row['input_arrays'][1]}"

        # ANALYT MIN
        if row['func_type'].upper() == 'MIN':
            formula += f"min({row['input_arrays'][0]}, {row['input_arrays'][1]})"

        # ANALYT MAX
        if row['func_type'].upper() == 'MAX':
            formula += f"max({row['input_arrays'][0]}, {row['input_arrays'][1]})"

        # fill in the notation value for the row
        function_summary_df.loc[index, 'notation'] = formula

    # move notation column to the beginning of table:
    second_column = function_summary_df.pop('notation')
    function_summary_df.insert(1, 'notation', second_column)

    # set FUNCTION number as the index colum:
    function_summary_df.set_index('FUNCTION #', inplace=True)

    return function_summary_df<|MERGE_RESOLUTION|>--- conflicted
+++ resolved
@@ -102,12 +102,7 @@
                 output_arrays_min_max_list = words[2:]
             if 'DRANGE' in line:
                 warnings.warn(f'Function {b + 1}: Function table entries will be excluded from summary df.')
-<<<<<<< HEAD
                 drange_list = words[1:]
-=======
-                words.pop(0)
-                drange_list = words
->>>>>>> 236a905a
                 function_type = 'function table'
             if 'OUTPUT' in line and 'RANGE' not in line:
                 input_array_list = words[:words.index('OUTPUT')]
