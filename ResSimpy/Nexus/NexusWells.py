--- conflicted
+++ resolved
@@ -27,11 +27,7 @@
         df_store = df_store.dropna(axis=1, how='all')
         return df_store
 
-<<<<<<< HEAD
-    def load_wells(self, well_file: str, start_date: str, default_units: Units) -> None:
-=======
-    def load_wells(self, well_file: str, start_date: str, default_units: UnitSystem):
->>>>>>> 0e06d8ba
+    def load_wells(self, well_file: str, start_date: str, default_units: UnitSystem) -> None:
         new_wells = load_wells(wellspec_file_path=well_file, start_date=start_date, default_units=default_units)
         self.__wells += new_wells
 
