--- conflicted
+++ resolved
@@ -5,10 +5,9 @@
 from dataclasses import dataclass, field
 from functools import cmp_to_key
 from typing import Sequence, Optional, TYPE_CHECKING
-<<<<<<< HEAD
+from functools import cmp_to_key
+from typing import Sequence, Optional, TYPE_CHECKING
 from uuid import UUID
-=======
->>>>>>> 5902ec71
 
 import pandas as pd
 
@@ -140,11 +139,7 @@
         completion_date = completion_properties.get('date', None)
         if completion_date is None:
             raise AttributeError('Completion requires a date. '
-<<<<<<< HEAD
                                  'Please provide a date in the completion_properties_list dictionary.')
-=======
-                                 'Please provide a date in the completion_properties dictionary.')
->>>>>>> 5902ec71
 
         for well_coord in ['i', 'j', 'k']:
             if well_coord not in completion_properties:
@@ -158,28 +153,12 @@
         well_id = well.completions[0].id
 
         # add completion in memory
-<<<<<<< HEAD
         new_completion = well._add_completion_to_memory(completion_date, completion_properties)
-=======
-        new_completion = well.add_completion(completion_date, completion_properties)
->>>>>>> 5902ec71
 
         if self.model.fcs_file.well_files is None:
             raise FileNotFoundError('No well file found, cannot modify ')
 
-<<<<<<< HEAD
         wellspec_file = self.__find_which_wellspec_file_from_completion_id(well_id)
-=======
-        # find the correct wellspec file in the model by looking at the ids
-        wellspec_files = [x for x in self.model.fcs_file.well_files.values() if x.object_locations is not None and
-                          well_id in x.object_locations]
-        if len(wellspec_files) == 0:
-            raise FileNotFoundError(f'No well file found with an existing well that has completion id: {well_id}')
-        wellspec_file = wellspec_files[0]
-        if wellspec_file.file_content_as_list is None:
-            raise FileNotFoundError(
-                f'No well file content found for specified wellfile at location: {wellspec_file.location}')
->>>>>>> 5902ec71
 
         # initialise some storage variables
         nexus_mapping = NexusCompletion.nexus_mapping()
@@ -302,7 +281,6 @@
         else:
             return -1
 
-<<<<<<< HEAD
     def __find_which_wellspec_file_from_completion_id(self, completion_id: UUID) -> NexusFile:
         # find the correct wellspec file in the model by looking at the ids
         wellspec_files = [x for x in self.model.fcs_file.well_files.values() if x.object_locations is not None and
@@ -315,8 +293,6 @@
                 f'No well file content found for specified wellfile at location: {wellspec_file.location}')
         return wellspec_file
 
-=======
->>>>>>> 5902ec71
     def get_wellspec_header(self, additional_headers: list[str], completion_properties: NexusCompletion.InputDictionary,
                             file_content: list[str], index: int, inverted_nexus_map: dict[str, str],
                             nexus_mapping: dict[str, tuple[str, type]], wellspec_file: NexusFile) -> \
@@ -398,7 +374,6 @@
         else:
             write_out_headers = [' '.join(headers) + '\n']
             completion_table_as_list += write_out_headers
-<<<<<<< HEAD
         return headers, new_completion_index, completion_table_as_list, True
 
     def remove_completion(self, well_name: str, completion_properties: Optional[NexusCompletion.InputDictionary] = None,
@@ -427,7 +402,4 @@
         wellspec_file.update_object_locations(line_number=relative_index, number_additional_lines=-1)
 
         # remove from the file itself
-        file_with_the_completion.write_to_file()
-=======
-        return headers, new_completion_index, completion_table_as_list, True
->>>>>>> 5902ec71
+        file_with_the_completion.write_to_file()