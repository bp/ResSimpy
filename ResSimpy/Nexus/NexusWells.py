--- conflicted
+++ resolved
@@ -203,11 +203,7 @@
         # add the well to the well file
         if completions is not None:
             for completion in completions:
-<<<<<<< HEAD
-                self.add_completion(well_name=name, completion_properties=completion.to_dict())
-=======
                 self.add_completion(well_name=name, completion_properties=completion.to_dict(include_nones=False))
->>>>>>> 741b1d5b
         updated_new_well = self.get(name)
         if updated_new_well is None:
             raise ValueError(f'Well {name} could not be added to the wells collection.')
@@ -233,18 +229,12 @@
         if well is None:
             # ensure it gets added as a new well.
             well = self.add_well(name=well_name, units=self.__model.default_units, completions=None, add_to_file=False)
-<<<<<<< HEAD
-            well_id = None
-        else:
-            well_id = well.completions[0].id
-=======
         else:
             # if the well already exists get the id:
             if len(well.completions) > 0:
                 # if the well has completions then get the first completion id
                 # this is to ensure that we can find the wellspec file to add the new completion to
                 well_id = well.completions[0].id
->>>>>>> 741b1d5b
 
         # add completion in memory
         new_completion = well._add_completion_to_memory(date=completion_date,
