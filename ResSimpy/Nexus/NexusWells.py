"""A class for collecting all NexusWell objects in a NexusSimulator.

Handles adding and removing completions as well as rescheduling wells.
"""
from __future__ import annotations
import warnings
from dataclasses import dataclass, field
from functools import cmp_to_key
from typing import Sequence, Optional, TYPE_CHECKING
from uuid import UUID

import pandas as pd

from ResSimpy.DataModelBaseClasses.DataObjectMixin import DataObjectMixinDictType
from ResSimpy.Enums.HowEnum import OperationEnum
from ResSimpy.Enums.UnitsEnum import UnitSystem
from ResSimpy.Nexus.DataModels.NexusCompletion import NexusCompletion
from ResSimpy.Nexus.DataModels.NexusFile import NexusFile
from ResSimpy.Nexus.DataModels.NexusWellMod import NexusWellMod
from ResSimpy.Nexus.NexusEnums.DateFormatEnum import DateFormat
from ResSimpy.Nexus.NexusKeywords.wells_keywords import WELLS_KEYWORDS
from ResSimpy.Nexus.nexus_add_new_object_to_file import AddObjectOperations
from ResSimpy.GenericContainerClasses.Wells import Wells
from ResSimpy.Nexus.load_wells import load_wells
import ResSimpy.FileOperations.file_operations as fo
import ResSimpy.Nexus.nexus_file_operations as nfo
from ResSimpy.Utils.invert_nexus_map import attribute_name_to_nexus_keyword
from ResSimpy.Nexus.DataModels.NexusWell import NexusWell

if TYPE_CHECKING:
    from ResSimpy.Nexus.NexusSimulator import NexusSimulator


@dataclass(kw_only=True)
class NexusWells(Wells):
    """A class for collecting all NexusWell objects in a NexusSimulator.

    Handles adding and removing completions as well as rescheduling wells. This is usually accessed through the
    model.wells property.

    Arguments:
        model (Simulator): NexusSimulator object that has the instance of wells on.
    """
    __model: NexusSimulator = field(compare=False, repr=False)
    __date_format: DateFormat = DateFormat.MM_DD_YYYY
    _wells: list[NexusWell] = field(default_factory=list)

    def __init__(self, model: NexusSimulator) -> None:
        """Initialises the NexusWells class.

        Args:
            model (NexusSimulator): The model object that contains this NexusWells instance.
        """
        self.__model = model
        self.__add_object_operations = AddObjectOperations(NexusCompletion, self.table_header, self.table_footer, model)
        super().__init__()

    @property
    def model(self) -> NexusSimulator:
        """The model object that contains this NexusWells instance."""
        return self.__model

    @property
    def start_date(self) -> str:
        """Returns start date of the model."""
        return self.__model.start_date

    @property
    def date_format(self) -> DateFormat:
        """Returns date format of the loads wells."""
        # If we haven't loaded in the wells file, load it in case date format is specified there.
        if not self._wells_loaded:
            self._load()
        return self.__date_format

    @property
    def table_header(self) -> str:
        """Returns string representing the start of the table in the wellspec file."""
        return 'WELLSPEC'

    @property
    def table_footer(self) -> str:
        """Returns string representing the end of the table in the file."""
        return ''

    def get_all(self) -> Sequence[NexusWell]:
        """Returns list of all loaded wells in the Nexus file."""
        if not self._wells_loaded:
            self._load()
        return self._wells

    def get(self, well_name: str) -> Optional[NexusWell]:
        """Returns a specific well requested, or None if that well cannot be found."""
        if not self._wells_loaded:
            self._load()

        wells_to_return = filter(lambda x: x.well_name.upper() == well_name.upper(), self._wells)

        return next(wells_to_return, None)

    def get_df(self) -> pd.DataFrame:
        """Returns data frame representing all processed completions data in the Nexus file."""
        # loop through wells and completions to output a table
        if not self._wells_loaded:
            self._load()

        store_dictionaries = []
        for well in self._wells:
            for completion in well.completions:
                completion_props: DataObjectMixinDictType = {
                    'well_name': well.well_name,
                    'units': well.unit_system.name,
                }
                completion_props.update(completion.to_dict())
                store_dictionaries.append(completion_props)
        df_store = pd.DataFrame(store_dictionaries)
        df_store = df_store.dropna(axis=1, how='all')
        return df_store

    def _load(self) -> None:
        if self.__model.model_files.well_files is None:
            raise FileNotFoundError('No wells files found for current model.')
        for method_number, well_file in self.__model.model_files.well_files.items():
            if well_file.location is None:
                warnings.warn(f'Well file location has not been found for {well_file}')
                continue
            wells, date_format = load_wells(nexus_file=well_file, start_date=self.__model.start_date,
                                            default_units=self.__model.default_units, parent_wells_instance=self,
                                            model_date_format=self.__model.date_format)

            self._wells = wells
            self.__date_format = date_format
        self._wells_loaded = True
        # Ensure the newly added wells have additional information populated from the surface file.
        self.model.network.get_load_status()

    def modify(self, well_name: str, completion_properties_list: list[DataObjectMixinDictType],
               how: OperationEnum = OperationEnum.ADD) -> None:
        """Modify the existing wells in memory using a dictionary of properties.

        Args:
        ----
            well_name (str): name of the well to modify
            completion_properties_list (list[InputDict]): a dictionary containing the properties to modify with the \
                attribute as keys and the values as the updated property value. If remove will remove perforation that \
                matches the values in the dictionary.
            how (OperationEnum): operation enum taking the values OperationEnum.ADD, OperationEnum.REMOVE. \
                Specifies how to modify the existing wells perforations.
            remove_all_that_match (bool): If True will remove all wells that partially match the completion_properties\
                provided. If False will remove perforation if only one matches, if several match throws a warning and \
                does not remove them.
            write_to_file (bool): If True writes directly to file. (Currently not in use)
        """
        well = self.get(well_name)
        if well is None:
            raise ValueError(f'No well named {well_name} found in simulator')
        for perf in completion_properties_list:
            if how == OperationEnum.ADD:
                try:
                    date = perf.get('date')
                except AttributeError:
                    raise AttributeError(
                        f'No date provided in perf: {perf}, please provide a date to add the perforation at.')
                if date is None:
                    raise AttributeError(
                        f'No date provided in perf: {perf}, please provide a date to add the perforation at.')
                self.add_completion(well_name=well_name, completion_properties=perf)
            elif how == OperationEnum.REMOVE:
                completions_to_remove = well.find_completions(perf)
                well._remove_completions_from_memory(completions_to_remove)
            elif how == OperationEnum.MODIFY:
                raise NotImplementedError('Modify in place not yet available. Please choose one of ADD/REMOVE')
            else:
                raise ValueError('Please select one of the valid OperationEnum values: e.g. OperationEnum.ADD')

<<<<<<< HEAD
    def add_well(self, name: str, units: UnitSystem, completions: Optional[list[NexusCompletion]],
                 wellmods: Optional[list[NexusWellMod]] = None, add_to_file: bool = True) -> NexusWell:
        """Add a new well to the wells collection.

        Args:
            name (str): Name of the well.
            units (UnitSystem): Unit system for the well.
            completions (Optional[list[NexusCompletion]]): List of completions to add to the well.
            wellmods (Optional[list[NexusWellMod]]): List of well modifications to add to the well.
            add_to_file (bool): If True, adds the well to the well file. If False, only adds it to the in-memory list.
        """
        existing_well = self.get(name)
        if existing_well is not None:
            raise ValueError(f'Well with name {name} already exists, cannot add duplicate well names.')
        if add_to_file:
            # the completions will get added later using the add_completion command
            new_completions = []
        else:
            new_completions = completions if completions is not None else []

        new_well = NexusWell(well_name=name, unit_system=units, wellmods=wellmods if wellmods is not None else [],
                             parent_wells_instance=self, completions=new_completions)
        self._wells.append(new_well)

        if not add_to_file:
            return new_well

        # add the well to the well file
        if completions is not None:
            for completion in completions:
                self.add_completion(well_name=name, completion_properties=completion.to_dict())
        updated_new_well = self.get(name)
        if updated_new_well is None:
            raise ValueError(f'Well {name} could not be added to the wells collection.')
        return updated_new_well

    def add_completion(self, well_name: str, completion_properties: dict[str, None | float | int | str],
=======
    def add_completion(self, well_name: str, completion_properties: DataObjectMixinDictType,
>>>>>>> 6c1be7a5
                       preserve_previous_completions: bool = True, comments: Optional[str] = None) -> None:
        """Adds a completion to an existing wellspec file.

        Args:
            well_name (str): well name to update
            completion_properties (dict[str, float | int | str]): properties of the completion you want to update.
            Must contain date of the completion to be added.
            preserve_previous_completions (bool): if true a new perforation added on a TIME card without a \
            wellspec card for that well will preserve the previous completions from the closest TIME card in addition \
            to the new completion
            comments (Optional[str]): Comments to add to the object line in the file.
        """
        basic_dict: DataObjectMixinDictType = {'name': well_name}
        _, completion_date = self.__add_object_operations.check_name_date(basic_dict | completion_properties)
        well = self.get(well_name)
        if well is None:
            # ensure it gets added as a new well.
            well = self.add_well(name=well_name, units=self.__model.default_units, completions=None, add_to_file=False)
            well_id = None
        else:
            well_id = well.completions[0].id

        # add completion in memory
        new_completion = well._add_completion_to_memory(date=completion_date,
                                                        completion_properties=completion_properties,
                                                        date_format=self.date_format)

        if self.model.model_files.well_files is None:
            raise FileNotFoundError('No well file found, cannot modify ')

        if well_id is not None:
            wellspec_file = self.__add_object_operations.find_which_file_from_id(obj_id=well_id,
                                                                                 file_type_to_search='well_files')
        else:
            # assume to add to the first well file found
            wellspec_file = next(iter(self.model.model_files.well_files.values()))
        # initialise some storage variables
        nexus_mapping = NexusCompletion.get_keyword_mapping()
        new_completion_time_index = -1
        header_index = -1
        headers: list[str] = []
        headers_original: list[str] = []
        additional_headers: list[str] = []
        file_content = wellspec_file.get_flat_list_str_file
        date_found = False
        new_completion_index = len(file_content)
        new_completion_string: list[str] = []
        last_valid_line_index: int = -1
        writing_new_wellspec_table = False
        date_comp = 0
        # if no time cards present in the file just find the name of the well instead
        if not fo.value_in_file('TIME', file_content):
            new_completion_time_index = 0

        for index, line in enumerate(file_content):
            if header_index == -1 and fo.check_token('TIME', line):
                wellspec_date = fo.get_expected_token_value('TIME', line, [line])
                date_comp = self.__model._sim_controls.compare_dates(wellspec_date, completion_date)
                if date_comp == 0:
                    # if we've found the date we're looking for start looking for a wellspec and name card
                    new_completion_time_index = index
                    date_found = True
                    continue
                elif date_comp > 0 and header_index == -1:
                    # if no date is found that is equal and we've found a date that is greater than the specified date
                    # start to compile a wellspec table from scratch and add in the time cards
                    new_completion_index = index
                    header_index = index - 1
                    headers, new_completion_index, new_completion_string, found_completion_at_previous_date = \
                        self.__write_out_existing_wellspec(
                            completion_date, completion_properties, date_found, index,
                            new_completion_index, preserve_previous_completions, well, well_name)
                    writing_new_wellspec_table = True
                    if not found_completion_at_previous_date:
                        break
                else:
                    continue

            if fo.check_token('WELLSPEC', line) and fo.get_token_value('WELLSPEC', line, [line]) == well_name \
                    and new_completion_time_index != -1:
                # get the header of the wellspec table
                header_index, headers, headers_original = self.__add_object_operations.get_and_write_new_header(
                    additional_headers, completion_properties, file_content, index, nexus_mapping, wellspec_file
                )
                continue

            if header_index != -1 and nfo.nexus_token_found(line, WELLS_KEYWORDS) and index > header_index:
                # if we hit the end of the wellspec table for the given well set the index for the new completion
                if last_valid_line_index != -1:
                    new_completion_index = last_valid_line_index + 1
                break

            elif header_index != -1 and index > header_index:
                # check for valid rows + fill extra columns with NA
                line_valid_index = self.__add_object_operations.fill_in_nas(additional_headers, headers_original, index,
                                                                            line, wellspec_file, file_content)
                # set the line to insert the new completion at to be the one after the last valid line
                last_valid_line_index = line_valid_index if line_valid_index > 0 else last_valid_line_index
        # If we haven't found a TIME card after the for loop then we haven't got a valid date so add it at the end
        if date_comp < 0:
            new_completion_index = len(file_content)
            headers, new_completion_index, new_completion_string, found_completion_at_previous_date = \
                self.__write_out_existing_wellspec(
                    completion_date, completion_properties, date_found, new_completion_index,
                    new_completion_index, preserve_previous_completions, well, well_name)
            writing_new_wellspec_table = True

        # construct the new completion and ensure the order of the values is in the same order as the headers
        new_completion_string += [new_completion.to_table_line(headers)]
        new_completion_additional_lines = len(new_completion_string)
        if writing_new_wellspec_table:
            new_completion_string += ['\n']
        # write out to the file_content_as_list
        new_completion_object_ids = {new_completion.id: [new_completion_index + new_completion_additional_lines - 1]}
        wellspec_file.add_to_file_as_list(additional_content=new_completion_string, index=new_completion_index,
                                          additional_objects=new_completion_object_ids, comments=comments)

    def __write_out_existing_wellspec(self, completion_date: str,
                                      completion_properties: DataObjectMixinDictType,
                                      date_found: bool, index: int, new_completion_index: int,
                                      preserve_previous_completions: bool, well: NexusWell, well_name: str) -> \
            tuple[list[str], int, list[str], bool]:
        """Writes out the existing wellspec for a well at a new time stamp, with an additional completion."""
        nexus_mapping = NexusCompletion.get_keyword_mapping()
        completion_table_as_list = ['\n']
        if not date_found:
            completion_table_as_list += ['TIME ' + completion_date + '\n']
        completion_table_as_list += ['WELLSPEC ' + well_name + '\n']
        headers = [k for k, v in nexus_mapping.items() if v[0] in completion_properties]
        if preserve_previous_completions:
            # get all the dates for that well
            date_list = well.dates_of_completions
            previous_dates = [x for x in date_list if
                              self.__model._sim_controls.compare_dates(x, completion_date) < 0]
            if len(previous_dates) == 0:
                # if no dates that are smaller than the completion date then only add the perforation
                # at the current index with a new wellspec card.
                warnings.warn(f'No previous completions found for {well_name} at date: {completion_date}')
                new_completion_index = index
                write_out_headers = [' '.join(headers) + '\n']
                completion_table_as_list += write_out_headers
                return headers, new_completion_index, completion_table_as_list, False

            # get the most recent date that is earlier than the new completion date
            previous_dates = sorted(previous_dates, key=cmp_to_key(self.__model._sim_controls.compare_dates))
            last_date = str(previous_dates[-1])
            completion_to_find: DataObjectMixinDictType = {'date': last_date}
            # find all completions at this date
            previous_completion_list = well.find_completions(completion_to_find)
            if len(previous_completion_list) > 0:
                prev_completion_properties = {k: v for k, v in previous_completion_list[0].to_dict().items() if
                                              v is not None}
                for key in prev_completion_properties:
                    if key == 'date' or key == 'iso_date':
                        continue
                    header_key = attribute_name_to_nexus_keyword(nexus_mapping, key)
                    if header_key not in headers:
                        headers.append(header_key)

            write_out_headers = [' '.join(headers) + '\n']
            completion_table_as_list += write_out_headers
            # run through the existing completions to duplicate the completion at the new time
            for completion in previous_completion_list:
                completion_table_as_list += [completion.to_table_line(headers)]
        else:
            write_out_headers = [' '.join(headers) + '\n']
            completion_table_as_list += write_out_headers
        return headers, new_completion_index, completion_table_as_list, True

    def remove_completion(self, well_name: str,
                          completion_properties: Optional[DataObjectMixinDictType] = None,
                          completion_id: Optional[UUID] = None) -> None:
        """Removes well completion from wellspec file.

        Args:
            well_name(str): Name of the well
            completion_properties(Optional[dict[str, None | float | int | str]]): The completion properties.
            completion_id(Optional[UUID) = None): Completion unique identifier or ID.
        """

        well = self.get(well_name)
        if well is None:
            raise ValueError(f'No well found with name: {well_name}')

        if completion_properties is None and completion_id is None:
            raise ValueError('Must provide one of completion_properties dictionary or completion_id.')

        # check for a date:
        if completion_properties is not None:
            completion_date = completion_properties.get('date', 'NO_DATE_PROVIDED')
            if completion_date == 'NO_DATE_PROVIDED':
                raise AttributeError('Completion requires a date. '
                                     'Please provide a date in the completion_properties_list dictionary.')
            if completion_id is None:
                completion_id = well.find_completion(completion_properties).id
        if completion_id is None:
            raise ValueError('No completion found for completion_properties')
        # find which wellspec file we should edit
        wellspec_file = self.__add_object_operations.find_which_file_from_id(obj_id=completion_id,
                                                                             file_type_to_search='well_files')

        # remove from the well object/wells class
        completion_date = well.get_completion_by_id(completion_id).date
        well._remove_completion_from_memory(completion_to_remove=completion_id)

        # drop it from the wellspec file or include file if stored in include file
        if wellspec_file.object_locations is None:
            raise ValueError(f'No object locations specified, cannot find completion id: {completion_id}')
        completion_indices = wellspec_file.object_locations[completion_id]
        if len(completion_indices) > 0:
            for comp_index in completion_indices:
                wellspec_file.remove_from_file_as_list(comp_index, [completion_id])

        # check that we have completions left:
        find_completions_dict: DataObjectMixinDictType = {'date': completion_date}
        remaining_completions = well.find_completions(find_completions_dict)
        if len(remaining_completions) == 0:
            # if there are no more completions remaining for that time stamp then remove the wellspec header!
            self.__remove_wellspec_header(str(completion_date), well_name, wellspec_file)

    def __remove_wellspec_header(self, completion_date: str, well_name: str, wellspec_file: NexusFile) -> None:
        """Removes the wellspec and header if the wellspec table is empty.

        Must first check for whether the well has any remaining completions in the wellspec table.
        """
        nexus_mapping = NexusCompletion.get_keyword_mapping()
        completion_date_found = False
        file_content = wellspec_file.get_flat_list_str_file
        wellspec_index = -1
        header_index = -1
        if not fo.value_in_file('TIME', file_content):
            # if we have no completion date in the file then we have effectively found the right TIME
            completion_date_found = True
        for index, line in enumerate(file_content):
            if fo.check_token('TIME', line) and fo.get_expected_token_value('TIME', line, [line]) == \
                    completion_date:
                completion_date_found = True
            if completion_date_found and fo.check_token('WELLSPEC', line) and \
                    fo.get_token_value('WELLSPEC', line, [line]) == well_name:
                # get the index in the list as string
                wellspec_index = index
                keyword_map = {x: y[0] for x, y in nexus_mapping.items()}
                wellspec_table = file_content[wellspec_index::]
                header_index, _ = nfo.get_table_header(file_as_list=wellspec_table, header_values=keyword_map)
                header_index += wellspec_index
                break
        wellspec_file.remove_from_file_as_list(header_index)
        wellspec_file.remove_from_file_as_list(wellspec_index)

    def modify_completion(self, well_name: str, properties_to_modify: DataObjectMixinDictType,
                          completion_to_change: Optional[DataObjectMixinDictType] = None,
                          completion_id: Optional[UUID] = None,
                          comments: Optional[str] = None) -> None:
        """Modify an existing matching completion, preserves attributes and modifies only additional properties \
        found within the provided properties to modify dictionary.

        Args:
            well_name (str): Name of the well with the completion to be modified.
            properties_to_modify (dict[str, None | float | int | str]): attributes to change to.
            completion_to_change (Optional[dict[str, None | float | int | str]]): properties of the existing completion.
            User must provide enough to uniquely identify the completion.
            completion_id (Optional[UUID]): If provided will match against a known UUID for the completion.
            comments (Optional[str]): Comments to add to the object line in the file.
        """
        well = self.get(well_name)
        if well is None:
            raise ValueError(f'No well found with name: {well_name}')

        if completion_to_change is not None:
            completion = well.find_completion(completion_to_change)
            completion_id = completion.id
        elif completion_id is not None:
            completion = well.get_completion_by_id(completion_id)
        else:
            raise ValueError('Must provide one of completion_to_change dictionary or completion_id')

        # start with the existing properties
        update_completion_properties: DataObjectMixinDictType = \
            {k: v for k, v in completion.to_dict().items() if v is not None}

        update_completion_properties.update(properties_to_modify)

        self.remove_completion(well_name, completion_id=completion_id)
        self.add_completion(well_name, update_completion_properties, preserve_previous_completions=True,
                            comments=comments)<|MERGE_RESOLUTION|>--- conflicted
+++ resolved
@@ -173,7 +173,6 @@
             else:
                 raise ValueError('Please select one of the valid OperationEnum values: e.g. OperationEnum.ADD')
 
-<<<<<<< HEAD
     def add_well(self, name: str, units: UnitSystem, completions: Optional[list[NexusCompletion]],
                  wellmods: Optional[list[NexusWellMod]] = None, add_to_file: bool = True) -> NexusWell:
         """Add a new well to the wells collection.
@@ -211,9 +210,6 @@
         return updated_new_well
 
     def add_completion(self, well_name: str, completion_properties: dict[str, None | float | int | str],
-=======
-    def add_completion(self, well_name: str, completion_properties: DataObjectMixinDictType,
->>>>>>> 6c1be7a5
                        preserve_previous_completions: bool = True, comments: Optional[str] = None) -> None:
         """Adds a completion to an existing wellspec file.
 
