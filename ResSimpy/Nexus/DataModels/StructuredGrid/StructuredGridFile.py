--- conflicted
+++ resolved
@@ -35,12 +35,7 @@
     __grid_properties_loaded: bool = False
     __grid_nexus_file: Optional[NexusFile] = None
 
-<<<<<<< HEAD
     def __init__(self, grid_file_contents: Optional[list[str]] = None,
-                 grid_nexus_file: Optional[NexusFile] = None) -> None:
-=======
-    def __init__(self, data: Optional[dict] = None, grid_nexus_file: Optional[NexusFile] = None) -> None:
->>>>>>> 9cd6f024
         super().__init__()
         self.__array_functions_list: Optional[list[str]] = None
         self.__array_functions_df: Optional[pd.DataFrame] = None
