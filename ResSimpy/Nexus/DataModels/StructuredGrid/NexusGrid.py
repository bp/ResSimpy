from __future__ import annotations

import copy
import pandas as pd
from dataclasses import dataclass
from typing import Optional, Type, TYPE_CHECKING

from ResSimpy.Grid import Grid, VariableEntry
from ResSimpy.Nexus.DataModels.NexusFile import NexusFile
from ResSimpy.Nexus.structured_grid_operations import StructuredGridOperations
import ResSimpy.Nexus.nexus_file_operations as nfo
import ResSimpy.Nexus.array_function_operations as afo

import pandas as pd
from resqpy.olio.read_nexus_fault import load_nexus_fault_mult_table_from_list

if TYPE_CHECKING:
    from ResSimpy.Nexus.NexusSimulator import NexusSimulator


@dataclass
class PropertyToLoad:
    token: str
    modifiers: list[str]
    property: VariableEntry


@dataclass(kw_only=True)
class StructuredGridFile(Grid):
    __array_functions_list: Optional[list[str]] = None
    __array_functions_df: Optional[pd.DataFrame] = None
    __array_functions_loaded: bool = False
    __grid_file_contents: Optional[list[str]] = None

<<<<<<< HEAD
    def __init__(self, data: Optional[dict] = None, grid_file_contents: Optional[list[str]] = None):
        super().__init__()
        self.__array_functions_list: Optional[list[str]] = None
        self.__array_functions_df: Optional[pd.DataFrame] = None
        self.__array_functions_loaded: bool = False
        self.__grid_file_contents: Optional[list[str]] = grid_file_contents
=======
    __faults_df: Optional[pd.DataFrame] = None
    __grid_faults_loaded: bool = False
    __grid_file_contents: Optional[list[str]] = None

    def __init__(self, data: Optional[dict] = None, grid_file_contents: Optional[list[str]] = None):
        super().__init__()

        self.__faults_df: Optional[pd.DataFrame] = None
        self.__grid_faults_loaded: bool = False
        self.__grid_file_contents = grid_file_contents
>>>>>>> 505d219b

        # Use the dict provided to populate the properties
        if data is not None:
            for name, value in data.items():
                setattr(self, name, self.__wrap(value))

    def __wrap(self, value):
        if isinstance(value, (tuple, list, set, frozenset)):
            return type(value)([self.__wrap(v) for v in value])
        else:
            return StructuredGridFile(value) if isinstance(value, dict) else value

    @classmethod
    def load_structured_grid_file(cls: Type[StructuredGridFile], structure_grid_file: NexusFile) -> StructuredGridFile:
        """Loads in a structured grid file with all grid properties, and the array functions defined with 'FUNCTION'.
        Other grid modifiers are currently not supported.
        Args:
            structure_grid_file (NexusFile): the NexusFile representation of a structured grid file for converting \
                into a structured grid file class
        Raises:
            AttributeError: if no value is found for the structured grid file path
            ValueError: if when loading the grid no values can be found for the NX NY NZ line.
        """
        if structure_grid_file.location is None:
            raise ValueError(f"No file path given or found for structured grid file path. \
                Instead got {structure_grid_file.location}")
<<<<<<< HEAD

        # use this for it to go into includes:
        file_as_list = structure_grid_file.get_flat_list_str_file()
=======
        file_as_list = structure_grid_file.get_flat_list_str_file()
        # Clean up file_as_list
>>>>>>> 505d219b
        file_as_list = [s.strip() for s in file_as_list]
        file_as_list = list(filter(None, file_as_list))

        if file_as_list is None:
            raise ValueError("No file path given or found for structured grid file path. \
                Please update structured grid file path")
<<<<<<< HEAD

        loaded_structured_grid_file = cls(grid_file_contents=file_as_list)

        # TODO: searching for functions should be an option for the user, as it is time consuming
        # like an argument as load_functions: True
        # Load the array functions defined with 'FUNCTION' keyword
        # structured_grid_file.load_array_functions(file_as_list)
=======
        loaded_structured_grid_file = cls(grid_file_contents=file_as_list)
>>>>>>> 505d219b

        def move_next_value(next_line: str) -> tuple[str, str]:
            """finds the next value and then strips out the value from the line.

            Args:
                next_line (str): the line to search through for the value

            Raises:
                ValueError: if no value is found within the line provided

            Returns:
                tuple[str, str]: the next value found in the line, the line with the value stripped out.
            """
            value = nfo.get_next_value(0, [next_line], next_line)
            if value is None:
                raise ValueError(f"No value found within the provided line: {next_line}")
            next_line = next_line.replace(value, "", 1)
            return value, next_line

        for line in file_as_list:
            # Load in the basic properties
            properties_to_load = [
                PropertyToLoad('NETGRS', ['VALUE', 'CON'], loaded_structured_grid_file.netgrs),
                PropertyToLoad('POROSITY', ['VALUE', 'CON'], loaded_structured_grid_file.porosity),
                PropertyToLoad('SW', ['VALUE', 'CON'], loaded_structured_grid_file.sw),
                PropertyToLoad('KX', ['VALUE', 'MULT', 'CON'], loaded_structured_grid_file.kx),
                PropertyToLoad('PERMX', ['VALUE', 'MULT', 'CON'], loaded_structured_grid_file.kx),
                PropertyToLoad('PERMI', ['VALUE', 'MULT', 'CON'], loaded_structured_grid_file.kx),
                PropertyToLoad('KI', ['VALUE', 'MULT', 'CON'], loaded_structured_grid_file.kx),
                PropertyToLoad('KY', ['VALUE', 'MULT', 'CON'], loaded_structured_grid_file.ky),
                PropertyToLoad('PERMY', ['VALUE', 'MULT', 'CON'], loaded_structured_grid_file.ky),
                PropertyToLoad('PERMJ', ['VALUE', 'MULT', 'CON'], loaded_structured_grid_file.ky),
                PropertyToLoad('KJ', ['VALUE', 'MULT', 'CON'], loaded_structured_grid_file.ky),
                PropertyToLoad('KZ', ['VALUE', 'MULT', 'CON'], loaded_structured_grid_file.kz),
                PropertyToLoad('PERMZ', ['VALUE', 'MULT', 'CON'], loaded_structured_grid_file.kz),
                PropertyToLoad('PERMK', ['VALUE', 'MULT', 'CON'], loaded_structured_grid_file.kz),
                PropertyToLoad('KK', ['VALUE', 'MULT', 'CON'], loaded_structured_grid_file.kz),
            ]

            for token_property in properties_to_load:
                for modifier in token_property.modifiers:
                    StructuredGridOperations.load_token_value_if_present(token_property.token, modifier,
                                                                         token_property.property, line,
                                                                         file_as_list, ['INCLUDE'])

            # Load in grid dimensions
            if nfo.check_token('NX', line):
                # Check that the format of the grid is NX followed by NY followed by NZ
                current_line = file_as_list[file_as_list.index(line)]
                remaining_line = current_line[current_line.index('NX') + 2:]
                if nfo.get_next_value(0, [remaining_line], remaining_line) != 'NY':
                    continue
                remaining_line = remaining_line[remaining_line.index('NY') + 2:]
                if nfo.get_next_value(0, [remaining_line], remaining_line) != 'NZ':
                    continue

                # Avoid loading in a comment
                if "!" in line and line.index("!") < line.index('NX'):
                    continue
                next_line = file_as_list[file_as_list.index(line) + 1]
                first_value, next_line = move_next_value(next_line)
                second_value, next_line = move_next_value(next_line)
                third_value, next_line = move_next_value(next_line)

                loaded_structured_grid_file.range_x = int(first_value)
                loaded_structured_grid_file.range_y = int(second_value)
                loaded_structured_grid_file.range_z = int(third_value)

        return loaded_structured_grid_file

    @staticmethod
    def update_structured_grid_file(grid_dict: dict[str, VariableEntry | int], model: NexusSimulator) -> None:
        """Save values passed from the front end to the structured grid file and update the class

        Args:
            grid_dict (dict[str, Union[VariableEntry, int]]): dictionary containing grid properties to be replaced
            model (NexusSimulator): an instance of a NexusSimulator object
        Raises:
            ValueError: If no structured grid file is in the instance of the Simulator class
        """
        # Convert the dictionary back to a class, and update the properties on our class
        structured_grid = model.get_structured_grid()
        if structured_grid is None or model.fcs_file.structured_grid_file is None:
            raise ValueError("Model does not contain a structured grid")
        original_structured_grid_file = copy.deepcopy(structured_grid)

        # replace the structured grid with a new object with an updated dictionary
        structured_grid = StructuredGridFile(grid_dict)
        model.set_structured_grid(structured_grid)

        # change it in the text file for nexus:
        grid_file_path = model.fcs_file.structured_grid_file.location
        if grid_file_path is None:
            raise ValueError("No path found for structured grid file path.")
        structured_grid_contents = nfo.load_file_as_list(grid_file_path)
        # Get the existing file as a list
        if structured_grid_contents is None:
            raise ValueError("No path found for structured grid file path. \
                Please provide a path to the structured grid")
        # Update each value in the file
        StructuredGridOperations.replace_value(structured_grid_contents, original_structured_grid_file.netgrs,
                                               structured_grid.netgrs, 'NETGRS')
        StructuredGridOperations.replace_value(structured_grid_contents, original_structured_grid_file.porosity,
                                               structured_grid.porosity, 'POROSITY')
        StructuredGridOperations.replace_value(structured_grid_contents, original_structured_grid_file.sw,
                                               structured_grid.sw, 'SW')
        StructuredGridOperations.replace_value(structured_grid_contents, original_structured_grid_file.kx,
                                               structured_grid.kx, 'KX')
        StructuredGridOperations.replace_value(structured_grid_contents, original_structured_grid_file.ky,
                                               structured_grid.ky, 'KY')
        StructuredGridOperations.replace_value(structured_grid_contents, original_structured_grid_file.kz,
                                               structured_grid.kz, 'KZ')

        # Save the new file contents
        new_file_str = "".join(structured_grid_contents)
        with open(grid_file_path, "w") as text_file:
            text_file.write(new_file_str)

<<<<<<< HEAD
    def load_array_functions(self):
        self.__array_functions_list = afo.collect_all_function_blocks(self.__grid_file_contents)
        self.__array_functions_df = afo.summarize_model_functions(self.__array_functions_list)
        self.__array_functions_loaded = True

    def get_array_functions_list(self):
        """Returns the grid array functions as a dataframe"""
        if not self.__array_functions_loaded:
            self.load_array_functions()
        return self.__array_functions_list

    def get_array_functions_df(self):
        """Returns the grid array functions as a dataframe"""
        if not self.__array_functions_loaded:
            self.load_array_functions()
        return self.__array_functions_df
=======
    def load_faults(self):
        """Function to read faults in Nexus grid file defined using MULT and FNAME keywords

        Args:
            file_content_as_list (list[str]): list of strings that comprise input from Nexus structured grid file

        """
        if self.__grid_file_contents is None:
            raise ValueError('Grid file contents have not been loaded')
        file_content_as_list = self.__grid_file_contents
        df = load_nexus_fault_mult_table_from_list(file_content_as_list)

        if not df.empty:
            # Ensure resulting dataframe has uppercase column names
            df.columns = [col.upper() for col in df.columns]

            # Check if any multfl's have been used in grid file and update fault trans multipliers accordingly
            f_names = df['NAME'].unique()
            f_mults = [1.]*len(f_names)
            mult_dict = dict(zip(f_names, f_mults))
            for line in file_content_as_list:
                if nfo.check_token('MULTFL', line):
                    fname = str(nfo.get_expected_token_value(
                        'MULTFL', line, file_content_as_list,
                        custom_message=f'{line} does not have a fault name following MULTFL'))
                    if fname in df['NAME'].unique():
                        tmult = float(str(nfo.get_expected_token_value(
                            fname, line, file_content_as_list,
                            custom_message=f'MULTFL {fname} does not have a numerical tmult value')))
                        mult_dict[fname] *= tmult
            mult_df = pd.DataFrame.from_dict(mult_dict, orient='index').reset_index()
            mult_df.columns = ['NAME', 'TMULT']
            new_df = df.merge(mult_df, how='left', on='NAME', validate='many_to_one')
            new_df['MULT'] = new_df['MULT']*new_df['TMULT']
            self.__faults_df = new_df.drop(['TMULT'], axis=1)
        self.__grid_faults_loaded = True

    def get_faults_df(self) -> Optional[pd.DataFrame]:
        """Returns the fault definition and transmissility multiplier information as a dataframe"""

        if not self.__grid_faults_loaded:
            self.load_faults()
        return self.__faults_df
>>>>>>> 505d219b
<|MERGE_RESOLUTION|>--- conflicted
+++ resolved
@@ -11,7 +11,6 @@
 import ResSimpy.Nexus.nexus_file_operations as nfo
 import ResSimpy.Nexus.array_function_operations as afo
 
-import pandas as pd
 from resqpy.olio.read_nexus_fault import load_nexus_fault_mult_table_from_list
 
 if TYPE_CHECKING:
@@ -31,26 +30,17 @@
     __array_functions_df: Optional[pd.DataFrame] = None
     __array_functions_loaded: bool = False
     __grid_file_contents: Optional[list[str]] = None
-
-<<<<<<< HEAD
+    __faults_df: Optional[pd.DataFrame] = None
+    __grid_faults_loaded: bool = False
+
     def __init__(self, data: Optional[dict] = None, grid_file_contents: Optional[list[str]] = None):
         super().__init__()
         self.__array_functions_list: Optional[list[str]] = None
         self.__array_functions_df: Optional[pd.DataFrame] = None
         self.__array_functions_loaded: bool = False
         self.__grid_file_contents: Optional[list[str]] = grid_file_contents
-=======
-    __faults_df: Optional[pd.DataFrame] = None
-    __grid_faults_loaded: bool = False
-    __grid_file_contents: Optional[list[str]] = None
-
-    def __init__(self, data: Optional[dict] = None, grid_file_contents: Optional[list[str]] = None):
-        super().__init__()
-
         self.__faults_df: Optional[pd.DataFrame] = None
         self.__grid_faults_loaded: bool = False
-        self.__grid_file_contents = grid_file_contents
->>>>>>> 505d219b
 
         # Use the dict provided to populate the properties
         if data is not None:
@@ -77,21 +67,14 @@
         if structure_grid_file.location is None:
             raise ValueError(f"No file path given or found for structured grid file path. \
                 Instead got {structure_grid_file.location}")
-<<<<<<< HEAD
-
-        # use this for it to go into includes:
-        file_as_list = structure_grid_file.get_flat_list_str_file()
-=======
         file_as_list = structure_grid_file.get_flat_list_str_file()
         # Clean up file_as_list
->>>>>>> 505d219b
         file_as_list = [s.strip() for s in file_as_list]
         file_as_list = list(filter(None, file_as_list))
 
         if file_as_list is None:
             raise ValueError("No file path given or found for structured grid file path. \
                 Please update structured grid file path")
-<<<<<<< HEAD
 
         loaded_structured_grid_file = cls(grid_file_contents=file_as_list)
 
@@ -99,9 +82,6 @@
         # like an argument as load_functions: True
         # Load the array functions defined with 'FUNCTION' keyword
         # structured_grid_file.load_array_functions(file_as_list)
-=======
-        loaded_structured_grid_file = cls(grid_file_contents=file_as_list)
->>>>>>> 505d219b
 
         def move_next_value(next_line: str) -> tuple[str, str]:
             """finds the next value and then strips out the value from the line.
@@ -220,7 +200,6 @@
         with open(grid_file_path, "w") as text_file:
             text_file.write(new_file_str)
 
-<<<<<<< HEAD
     def load_array_functions(self):
         self.__array_functions_list = afo.collect_all_function_blocks(self.__grid_file_contents)
         self.__array_functions_df = afo.summarize_model_functions(self.__array_functions_list)
@@ -237,12 +216,9 @@
         if not self.__array_functions_loaded:
             self.load_array_functions()
         return self.__array_functions_df
-=======
+
     def load_faults(self):
         """Function to read faults in Nexus grid file defined using MULT and FNAME keywords
-
-        Args:
-            file_content_as_list (list[str]): list of strings that comprise input from Nexus structured grid file
 
         """
         if self.__grid_file_contents is None:
@@ -256,7 +232,7 @@
 
             # Check if any multfl's have been used in grid file and update fault trans multipliers accordingly
             f_names = df['NAME'].unique()
-            f_mults = [1.]*len(f_names)
+            f_mults = [1.] * len(f_names)
             mult_dict = dict(zip(f_names, f_mults))
             for line in file_content_as_list:
                 if nfo.check_token('MULTFL', line):
@@ -271,7 +247,7 @@
             mult_df = pd.DataFrame.from_dict(mult_dict, orient='index').reset_index()
             mult_df.columns = ['NAME', 'TMULT']
             new_df = df.merge(mult_df, how='left', on='NAME', validate='many_to_one')
-            new_df['MULT'] = new_df['MULT']*new_df['TMULT']
+            new_df['MULT'] = new_df['MULT'] * new_df['TMULT']
             self.__faults_df = new_df.drop(['TMULT'], axis=1)
         self.__grid_faults_loaded = True
 
@@ -280,5 +256,4 @@
 
         if not self.__grid_faults_loaded:
             self.load_faults()
-        return self.__faults_df
->>>>>>> 505d219b
+        return self.__faults_df