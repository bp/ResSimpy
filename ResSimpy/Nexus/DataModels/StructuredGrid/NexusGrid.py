"""Nexus grid file class for loading in a structured grid file and extracting the grid properties."""
from __future__ import annotations

import copy

import pandas as pd
from dataclasses import dataclass, field
from typing import Optional, TYPE_CHECKING, Any, Final
import warnings

from ResSimpy.Enums.UnitsEnum import UnitSystem
from ResSimpy.FileOperations.File import File
from ResSimpy.DataModelBaseClasses.Grid import Grid
from ResSimpy.DataModelBaseClasses.GridArrayDefinition import GridArrayDefinition
from ResSimpy.Nexus.DataModels.NexusFile import NexusFile
from ResSimpy.Nexus.DataModels.StructuredGrid.NexusFtrans import NexusFtrans
from ResSimpy.Nexus.DataModels.StructuredGrid.NexusGridArrayFunction import NexusGridArrayFunction
from ResSimpy.Nexus.DataModels.StructuredGrid.NexusLGRs import NexusLGRs
from ResSimpy.Nexus.DataModels.StructuredGrid.NexusMultir import NexusMultir
from ResSimpy.Nexus.DataModels.StructuredGrid.NexusOver import NexusOver
from ResSimpy.Nexus.DataModels.StructuredGrid.NexusTOver import NexusTOver
from ResSimpy.Nexus.NexusKeywords.nexus_keywords import VALID_NEXUS_KEYWORDS
from ResSimpy.Nexus.NexusKeywords.structured_grid_keywords import GRID_ARRAY_FORMAT_KEYWORDS
from ResSimpy.Nexus.structured_grid_operations import StructuredGridOperations
import ResSimpy.Nexus.nexus_file_operations as nfo
import ResSimpy.Nexus.array_function_operations as afo
from ResSimpy.FileOperations import file_operations as fo
from resqpy.olio.read_nexus_fault import load_nexus_fault_mult_table_from_list

if TYPE_CHECKING:
    from ResSimpy.Nexus.NexusSimulator import NexusSimulator


@dataclass
class PropertyToLoad:
    token: str
    modifiers: list[str]
    property: GridArrayDefinition | dict[str, GridArrayDefinition]


@dataclass(kw_only=True)
class NexusGrid(Grid):
    __array_functions_list: Optional[list[list[str]]] = None
    __array_functions_df: Optional[pd.DataFrame] = None
    __array_functions_loaded: bool = False
    __grid_file_contents: Optional[list[str]] = None
    __grid_file_nested: Optional[list[str]] = None
    __faults_df: Optional[pd.DataFrame] = None
    __grid_faults_loaded: bool = False
    __grid_nexus_file: Optional[NexusFile] = None
    __corp: GridArrayDefinition
    __dx: GridArrayDefinition
    __dy: GridArrayDefinition
    __dz: GridArrayDefinition
    __depth: GridArrayDefinition
    __mdepth: GridArrayDefinition
    __dznet: GridArrayDefinition
    __compr: GridArrayDefinition
    __icoars: GridArrayDefinition
    __ialphaf: GridArrayDefinition
    __ipolymer: GridArrayDefinition
    __iadsorption: GridArrayDefinition
    __itracer: GridArrayDefinition
    __igrid: GridArrayDefinition
    __isector: GridArrayDefinition
    __swl: GridArrayDefinition
    __swr: GridArrayDefinition
    __swu: GridArrayDefinition
    __sgl: GridArrayDefinition
    __sgr: GridArrayDefinition
    __sgu: GridArrayDefinition
    __swro: GridArrayDefinition
    __swro_ls: GridArrayDefinition
    __sgro: GridArrayDefinition
    __sgrw: GridArrayDefinition
    __krw_swro: GridArrayDefinition
    __krws_ls: GridArrayDefinition
    __krw_swu: GridArrayDefinition
    __krg_sgro: GridArrayDefinition
    __krg_sgu: GridArrayDefinition
    __krg_sgrw: GridArrayDefinition
    __kro_swl: GridArrayDefinition
    __kro_swr: GridArrayDefinition
    __kro_sgl: GridArrayDefinition
    __kro_sgr: GridArrayDefinition
    __krw_sgl: GridArrayDefinition
    __krw_sgr: GridArrayDefinition
    __sgtr: GridArrayDefinition
    __sotr: GridArrayDefinition
    __swlpc: GridArrayDefinition
    __sglpc: GridArrayDefinition
    __pcw_swl: GridArrayDefinition
    __pcg_sgu: GridArrayDefinition
    __chloride: GridArrayDefinition
    __calcium: GridArrayDefinition
    __salinity: GridArrayDefinition
    __api: GridArrayDefinition
    __tmx: GridArrayDefinition
    __tmy: GridArrayDefinition
    __tmz: GridArrayDefinition
    __multbv: GridArrayDefinition
    __pv: GridArrayDefinition
    __iequil: GridArrayDefinition
    __ipvt: GridArrayDefinition
    __iwater: GridArrayDefinition
    __irelpm: GridArrayDefinition
    __irock: GridArrayDefinition
    __itran: GridArrayDefinition
    _iregion: dict[str, GridArrayDefinition]
    __pvmult: GridArrayDefinition
    __livecell: GridArrayDefinition
    __worka1: GridArrayDefinition
    __worka2: GridArrayDefinition
    __worka3: GridArrayDefinition
    __worka4: GridArrayDefinition
    __worka5: GridArrayDefinition
    __worka6: GridArrayDefinition
    __worka7: GridArrayDefinition
    __worka8: GridArrayDefinition
    __worka9: GridArrayDefinition
    __kxeff: GridArrayDefinition
    __kyeff: GridArrayDefinition
    __kzeff: GridArrayDefinition
    __grid_multir_loaded: bool = False
    __multir: Optional[list[NexusMultir]] = None
    __lgrs: NexusLGRs
    __overs: list[NexusOver] = field(default_factory=list)
    __tovers: list[NexusTOver] = field(default_factory=list)
    __ftrans: list[NexusFtrans] = field(default_factory=list)
    __model_unit_system: UnitSystem

    def __init__(self, model_unit_system: UnitSystem, grid_nexus_file: Optional[NexusFile] = None,
                 assume_loaded: bool = False,
                 ) -> None:
        """Initialises the NexusGrid class.

        Args:
            model_unit_system (UnitSystem): the default unit system to use for the model.
            grid_nexus_file (Optional[NexusFile]): the NexusFile representation of a structured grid file for \
                reading and interpreting the grid properties from.
            assume_loaded (bool): Create the object assuming the grid has already been loaded into memory.
        """
        super().__init__(assume_loaded=assume_loaded)
        self.__array_functions_list: Optional[list[list[str]]] = None
        self.__array_functions_df: Optional[pd.DataFrame] = None
        self.__array_functions_loaded: bool = False
        self.__grid_file_contents: Optional[list[str]] = None if grid_nexus_file is None else \
            grid_nexus_file.get_flat_list_str_file_including_includes
        self.__grid_file_nested: Optional[list[str]] = None if grid_nexus_file is None else \
            grid_nexus_file.file_content_as_list
        self.__faults_df: Optional[pd.DataFrame] = None
        self.__grid_nexus_file: Optional[NexusFile] = grid_nexus_file
        self.__grid_array_functions: Optional[list[NexusGridArrayFunction]] = None
        self.__corp: GridArrayDefinition = GridArrayDefinition()
        self.__iequil: GridArrayDefinition = GridArrayDefinition()
        self.__ipvt: GridArrayDefinition = GridArrayDefinition()
        self.__iwater: GridArrayDefinition = GridArrayDefinition()
        self.__irelpm: GridArrayDefinition = GridArrayDefinition()
        self.__irock: GridArrayDefinition = GridArrayDefinition()
        self.__itran: GridArrayDefinition = GridArrayDefinition()
        self._iregion: dict[str, GridArrayDefinition] = {}
        self.__pvmult: GridArrayDefinition = GridArrayDefinition()
        self.__livecell: GridArrayDefinition = GridArrayDefinition()
        self.__worka1: GridArrayDefinition = GridArrayDefinition()
        self.__worka2: GridArrayDefinition = GridArrayDefinition()
        self.__worka3: GridArrayDefinition = GridArrayDefinition()
        self.__worka4: GridArrayDefinition = GridArrayDefinition()
        self.__worka5: GridArrayDefinition = GridArrayDefinition()
        self.__worka6: GridArrayDefinition = GridArrayDefinition()
        self.__worka7: GridArrayDefinition = GridArrayDefinition()
        self.__worka8: GridArrayDefinition = GridArrayDefinition()
        self.__worka9: GridArrayDefinition = GridArrayDefinition()
        self.__dx: GridArrayDefinition = GridArrayDefinition()
        self.__dy: GridArrayDefinition = GridArrayDefinition()
        self.__dz: GridArrayDefinition = GridArrayDefinition()
        self.__depth: GridArrayDefinition = GridArrayDefinition()
        self.__mdepth: GridArrayDefinition = GridArrayDefinition()
        self.__dznet: GridArrayDefinition = GridArrayDefinition()
        self.__compr: GridArrayDefinition = GridArrayDefinition()
        self.__icoars: GridArrayDefinition = GridArrayDefinition()
        self.__ialphaf: GridArrayDefinition = GridArrayDefinition()
        self.__ipolymer: GridArrayDefinition = GridArrayDefinition()
        self.__iadsorption: GridArrayDefinition = GridArrayDefinition()
        self.__itracer: GridArrayDefinition = GridArrayDefinition()
        self.__igrid: GridArrayDefinition = GridArrayDefinition()
        self.__isector: GridArrayDefinition = GridArrayDefinition()
        self.__swl: GridArrayDefinition = GridArrayDefinition()
        self.__swr: GridArrayDefinition = GridArrayDefinition()
        self.__swu: GridArrayDefinition = GridArrayDefinition()
        self.__sgl: GridArrayDefinition = GridArrayDefinition()
        self.__sgr: GridArrayDefinition = GridArrayDefinition()
        self.__sgu: GridArrayDefinition = GridArrayDefinition()
        self.__swro: GridArrayDefinition = GridArrayDefinition()
        self.__swro_ls: GridArrayDefinition = GridArrayDefinition()
        self.__sgro: GridArrayDefinition = GridArrayDefinition()
        self.__sgrw: GridArrayDefinition = GridArrayDefinition()
        self.__krw_swro: GridArrayDefinition = GridArrayDefinition()
        self.__krws_ls: GridArrayDefinition = GridArrayDefinition()
        self.__krw_swu: GridArrayDefinition = GridArrayDefinition()
        self.__krg_sgro: GridArrayDefinition = GridArrayDefinition()
        self.__krg_sgu: GridArrayDefinition = GridArrayDefinition()
        self.__krg_sgrw: GridArrayDefinition = GridArrayDefinition()
        self.__kro_swl: GridArrayDefinition = GridArrayDefinition()
        self.__kro_swr: GridArrayDefinition = GridArrayDefinition()
        self.__kro_sgl: GridArrayDefinition = GridArrayDefinition()
        self.__kro_sgr: GridArrayDefinition = GridArrayDefinition()
        self.__krw_sgl: GridArrayDefinition = GridArrayDefinition()
        self.__krw_sgr: GridArrayDefinition = GridArrayDefinition()
        self.__sgtr: GridArrayDefinition = GridArrayDefinition()
        self.__sotr: GridArrayDefinition = GridArrayDefinition()
        self.__swlpc: GridArrayDefinition = GridArrayDefinition()
        self.__sglpc: GridArrayDefinition = GridArrayDefinition()
        self.__pcw_swl: GridArrayDefinition = GridArrayDefinition()
        self.__pcg_sgu: GridArrayDefinition = GridArrayDefinition()
        self.__chloride: GridArrayDefinition = GridArrayDefinition()
        self.__calcium: GridArrayDefinition = GridArrayDefinition()
        self.__salinity: GridArrayDefinition = GridArrayDefinition()
        self.__api: GridArrayDefinition = GridArrayDefinition()
        self.__tmx: GridArrayDefinition = GridArrayDefinition()
        self.__tmy: GridArrayDefinition = GridArrayDefinition()
        self.__tmz: GridArrayDefinition = GridArrayDefinition()
        self.__multbv: GridArrayDefinition = GridArrayDefinition()
        self.__pv: GridArrayDefinition = GridArrayDefinition()
        self.__kxeff: GridArrayDefinition = GridArrayDefinition()
        self.__kyeff: GridArrayDefinition = GridArrayDefinition()
        self.__kzeff: GridArrayDefinition = GridArrayDefinition()

        self.__lgrs: NexusLGRs = NexusLGRs(grid_file_as_list=self.__grid_file_contents, parent_grid=self)
        self.__overs: list[NexusOver] = []
        self.__tovers: list[NexusTOver] = []
        self.__ftrans: list[NexusFtrans] = []
        self.__model_unit_system: UnitSystem = model_unit_system

    def __wrap(self, value: Any) -> Any:
        if isinstance(value, tuple | list | set | frozenset):
            return type(value)([self.__wrap(v) for v in value])
        else:
            return value

    def update_properties_from_dict(self, data: dict[str, int | GridArrayDefinition]) -> None:
        """Allows you to update properties on the class using the provided dict of values.

        Args:
        ----
                data (dict[str, int | GridArrayDefinition]): the dictionary of values to update on the class
        """
        # Use the dict provided to populate the properties in the class
        if data is not None:
            for name, value in data.items():
                private_name = '_' + name
                setattr(self, private_name, self.__wrap(value))

        # Prevent reload from disk
        self._grid_properties_loaded = True

    def to_dict(self) -> dict[str, Optional[int] | GridArrayDefinition]:
        """Returns a dictionary representation of grid array.
        Checks if grid properties are not loaded and loads them.
        """
        self.load_grid_properties_if_not_loaded()

        original_dict = self.__dict__
        new_dict: dict[str, Optional[int] | GridArrayDefinition] = {}
        for key in original_dict.keys():
            new_key = key
            if new_key[0] == '_':
                new_key = new_key.replace('_', '', 1)
            if new_key[0] == '_':
                new_key = new_key.replace('_', '', 1)
            new_dict[new_key] = original_dict[key]

        return new_dict

    @staticmethod
    def keyword_mapping() -> dict[str, tuple[str, type]]:
        """Returns the keyword mapping for the NexusGrid class."""
        keyword_map = {
            'NETGRS': ('netgrs', GridArrayDefinition),
            'POROSITY': ('porosity', GridArrayDefinition),
            'POR': ('porosity', GridArrayDefinition),
            'SW': ('sw', GridArrayDefinition),
            'SG': ('sg', GridArrayDefinition),
            'PRESSURE': ('pressure', GridArrayDefinition),
            'P': ('pressure', GridArrayDefinition),
            'TEMPERATURE': ('temperature', GridArrayDefinition),
            'TEMP': ('temperature', GridArrayDefinition),
            'KX': ('kx', GridArrayDefinition),
            'KI': ('kx', GridArrayDefinition),
            'PERMX': ('kx', GridArrayDefinition),
            'PERMI': ('kx', GridArrayDefinition),
            'KY': ('ky', GridArrayDefinition),
            'KXEFF': ('kxeff', GridArrayDefinition),
            'KYEFF': ('kyeff', GridArrayDefinition),
            'KZEFF': ('kzeff', GridArrayDefinition),
            'KJ': ('ky', GridArrayDefinition),
            'PERMY': ('ky', GridArrayDefinition),
            'PERMJ': ('ky', GridArrayDefinition),
            'KZ': ('kz', GridArrayDefinition),
            'KK': ('kz', GridArrayDefinition),
            'PERMZ': ('kz', GridArrayDefinition),
            'PERMK': ('kz', GridArrayDefinition),
            'IREGION': ('iregion', dict),
            'PVMULT': ('pvmult', GridArrayDefinition),
            'CORP': ('corp', GridArrayDefinition),
            'IEQUIL': ('iequil', GridArrayDefinition),
            'IPVT': ('ipvt', GridArrayDefinition),
            'IWATER': ('iwater', GridArrayDefinition),
            'IRELPM': ('irelpm', GridArrayDefinition),
            'IROCK': ('irock', GridArrayDefinition),
            'ITRAN': ('itran', GridArrayDefinition),
            'LIVECELL': ('livecell', GridArrayDefinition),
            'WORKA1': ('worka1', GridArrayDefinition),
            'WORKA2': ('worka2', GridArrayDefinition),
            'WORKA3': ('worka3', GridArrayDefinition),
            'WORKA4': ('worka4', GridArrayDefinition),
            'WORKA5': ('worka5', GridArrayDefinition),
            'WORKA6': ('worka6', GridArrayDefinition),
            'WORKA7': ('worka7', GridArrayDefinition),
            'WORKA8': ('worka8', GridArrayDefinition),
            'WORKA9': ('worka9', GridArrayDefinition),
            'DX': ('dx', GridArrayDefinition),
            'DY': ('dy', GridArrayDefinition),
            'DZ': ('dz', GridArrayDefinition),
            'DEPTH': ('depth', GridArrayDefinition),
            'MDEPTH': ('mdepth', GridArrayDefinition),
            'DZNET': ('dznet', GridArrayDefinition),
            'COMPR': ('compr', GridArrayDefinition),
            'ICOARS': ('icoars', GridArrayDefinition),
            'IALPHAF': ('ialphaf', GridArrayDefinition),
            'IPOLYMER': ('ipolymer', GridArrayDefinition),
            'IADSORPTION': ('iadsorption', GridArrayDefinition),
            'ITRACER': ('itracer', GridArrayDefinition),
            'IGRID': ('igrid', GridArrayDefinition),
            'ISECTOR': ('isector', GridArrayDefinition),
            'SWL': ('swl', GridArrayDefinition),
            'SWR': ('swr', GridArrayDefinition),
            'SWU': ('swu', GridArrayDefinition),
            'SGL': ('sgl', GridArrayDefinition),
            'SGR': ('sgr', GridArrayDefinition),
            'SGU': ('sgu', GridArrayDefinition),
            'SWRO': ('swro', GridArrayDefinition),
            'SWRO_LS': ('swro_ls', GridArrayDefinition),
            'SGRO': ('sgro', GridArrayDefinition),
            'SGRW': ('sgrw', GridArrayDefinition),
            'KRW_SWRO': ('krw_swro', GridArrayDefinition),
            'KRWS_LS': ('krws_ls', GridArrayDefinition),
            'KRW_SWU': ('krw_swu', GridArrayDefinition),
            'KRG_SGRO': ('krg_sgro', GridArrayDefinition),
            'KRG_SGU': ('krg_sgu', GridArrayDefinition),
            'KRG_SGRW': ('krg_sgrw', GridArrayDefinition),
            'KRO_SWL': ('kro_swl', GridArrayDefinition),
            'KRO_SWR': ('kro_swr', GridArrayDefinition),
            'KRO_SGL': ('kro_sgl', GridArrayDefinition),
            'KRO_SGR': ('kro_sgr', GridArrayDefinition),
            'KRW_SGL': ('krw_sgl', GridArrayDefinition),
            'KRW_SGR': ('krw_sgr', GridArrayDefinition),
            'SGTR': ('sgtr', GridArrayDefinition),
            'SOTR': ('sotr', GridArrayDefinition),
            'SWLPC': ('swlpc', GridArrayDefinition),
            'SGLPC': ('sglpc', GridArrayDefinition),
            'PCW_SWL': ('pcw_swl', GridArrayDefinition),
            'PCG_SGU': ('pcg_sgu', GridArrayDefinition),
            'CHLORIDE': ('chloride', GridArrayDefinition),
            'CALCIUM': ('calcium', GridArrayDefinition),
            'SALINITY': ('salinity', GridArrayDefinition),
            'API': ('api', GridArrayDefinition),
            'TMX': ('tmx', GridArrayDefinition),
            'TMY': ('tmy', GridArrayDefinition),
            'TMZ': ('tmz', GridArrayDefinition),
            'MULTBV': ('multbv', GridArrayDefinition),
            'PV': ('pv', GridArrayDefinition),

        }
        return keyword_map

    def load_grid_properties_if_not_loaded(self) -> None:
        """Checks if grid properties are not loaded and loads them."""

        def move_next_value(next_line: str) -> tuple[str, str]:
            """Finds the next value and then strips out the value from the line.

            Args:
            ----
                next_line (str): the line to search through for the value

            Raises:
            ------
                ValueError: if no value is found within the line provided

            Returns:
            -------
                tuple[str, str]: the next value found in the line, the line with the value stripped out.
            """
            value = nfo.get_next_value(0, [next_line], next_line)
            if value is None:
                raise ValueError(f"No value found within the provided line: {next_line}")
            next_line = next_line.replace(value, "", 1)
            return value, next_line

        # If we've already loaded the grid properties, don't do so again.
        if self._grid_properties_loaded:
            return

        self.lgrs.load_lgrs()

        if self.__grid_nexus_file is None or self.__grid_file_contents is None or self.__grid_file_nested is None:
            raise ValueError("Grid file not found, cannot load grid properties")

        # Strip file of comments
        file_as_list_with_original_line_numbers = []
        for i, line in enumerate(self.__grid_file_contents):
            cleaned_line = nfo.strip_file_of_comments([line], comment_characters=['!', 'C'])
            if len(cleaned_line) == 0 or cleaned_line[0].strip() == '':
                pass
            else:
                file_as_list_with_original_line_numbers.append((i, cleaned_line[0]))

        file_as_list = [line for _, line in file_as_list_with_original_line_numbers]

        properties_to_load = [
            PropertyToLoad('NETGRS', GRID_ARRAY_FORMAT_KEYWORDS, self._netgrs),
            PropertyToLoad('POROSITY', GRID_ARRAY_FORMAT_KEYWORDS, self._porosity),
            PropertyToLoad('POR', GRID_ARRAY_FORMAT_KEYWORDS, self._porosity),
            PropertyToLoad('SW', GRID_ARRAY_FORMAT_KEYWORDS, self._sw),
            PropertyToLoad('SG', GRID_ARRAY_FORMAT_KEYWORDS, self._sg),
            PropertyToLoad('PRESSURE', GRID_ARRAY_FORMAT_KEYWORDS, self._pressure),
            PropertyToLoad('P', GRID_ARRAY_FORMAT_KEYWORDS, self._pressure),
            PropertyToLoad('TEMPERATURE', GRID_ARRAY_FORMAT_KEYWORDS, self._temperature),
            PropertyToLoad('TEMP', GRID_ARRAY_FORMAT_KEYWORDS, self._temperature),
            PropertyToLoad('KX', GRID_ARRAY_FORMAT_KEYWORDS, self._kx),
            PropertyToLoad('KI', GRID_ARRAY_FORMAT_KEYWORDS, self._kx),
            PropertyToLoad('PERMX', GRID_ARRAY_FORMAT_KEYWORDS, self._kx),
            PropertyToLoad('PERMI', GRID_ARRAY_FORMAT_KEYWORDS, self._kx),
            PropertyToLoad('KY', GRID_ARRAY_FORMAT_KEYWORDS, self._ky),
            PropertyToLoad('KXEFF', GRID_ARRAY_FORMAT_KEYWORDS, self.__kxeff),
            PropertyToLoad('KYEFF', GRID_ARRAY_FORMAT_KEYWORDS, self.__kyeff),
            PropertyToLoad('KZEFF', GRID_ARRAY_FORMAT_KEYWORDS, self.__kzeff),
            PropertyToLoad('KJ', GRID_ARRAY_FORMAT_KEYWORDS, self._ky),
            PropertyToLoad('PERMY', GRID_ARRAY_FORMAT_KEYWORDS, self._ky),
            PropertyToLoad('PERMJ', GRID_ARRAY_FORMAT_KEYWORDS, self._ky),
            PropertyToLoad('KZ', GRID_ARRAY_FORMAT_KEYWORDS, self._kz),
            PropertyToLoad('KK', GRID_ARRAY_FORMAT_KEYWORDS, self._kz),
            PropertyToLoad('PERMZ', GRID_ARRAY_FORMAT_KEYWORDS, self._kz),
            PropertyToLoad('PERMK', GRID_ARRAY_FORMAT_KEYWORDS, self._kz),
            PropertyToLoad('IREGION', GRID_ARRAY_FORMAT_KEYWORDS, self._iregion),
            PropertyToLoad('PVMULT', GRID_ARRAY_FORMAT_KEYWORDS, self.__pvmult),
            PropertyToLoad('CORP', ['VALUE'], self.__corp),
            PropertyToLoad('IEQUIL', GRID_ARRAY_FORMAT_KEYWORDS, self.__iequil),
            PropertyToLoad('IPVT', GRID_ARRAY_FORMAT_KEYWORDS, self.__ipvt),
            PropertyToLoad('IWATER', GRID_ARRAY_FORMAT_KEYWORDS, self.__iwater),
            PropertyToLoad('IRELPM', GRID_ARRAY_FORMAT_KEYWORDS, self.__irelpm),
            PropertyToLoad('IROCK', GRID_ARRAY_FORMAT_KEYWORDS, self.__irock),
            PropertyToLoad('ITRAN', GRID_ARRAY_FORMAT_KEYWORDS, self.__itran),
            PropertyToLoad('LIVECELL', GRID_ARRAY_FORMAT_KEYWORDS, self.__livecell),
            PropertyToLoad('WORKA1', GRID_ARRAY_FORMAT_KEYWORDS, self.__worka1),
            PropertyToLoad('WORKA2', GRID_ARRAY_FORMAT_KEYWORDS, self.__worka2),
            PropertyToLoad('WORKA3', GRID_ARRAY_FORMAT_KEYWORDS, self.__worka3),
            PropertyToLoad('WORKA4', GRID_ARRAY_FORMAT_KEYWORDS, self.__worka4),
            PropertyToLoad('WORKA5', GRID_ARRAY_FORMAT_KEYWORDS, self.__worka5),
            PropertyToLoad('WORKA6', GRID_ARRAY_FORMAT_KEYWORDS, self.__worka6),
            PropertyToLoad('WORKA7', GRID_ARRAY_FORMAT_KEYWORDS, self.__worka7),
            PropertyToLoad('WORKA8', GRID_ARRAY_FORMAT_KEYWORDS, self.__worka8),
            PropertyToLoad('WORKA9', GRID_ARRAY_FORMAT_KEYWORDS, self.__worka9),
            PropertyToLoad('DX', GRID_ARRAY_FORMAT_KEYWORDS, self.__dx),
            PropertyToLoad('DY', GRID_ARRAY_FORMAT_KEYWORDS, self.__dy),
            PropertyToLoad('DZ', GRID_ARRAY_FORMAT_KEYWORDS, self.__dz),
            PropertyToLoad('DEPTH', GRID_ARRAY_FORMAT_KEYWORDS, self.__depth),
            PropertyToLoad('MDEPTH', GRID_ARRAY_FORMAT_KEYWORDS, self.__mdepth),
            PropertyToLoad('DZNET', GRID_ARRAY_FORMAT_KEYWORDS, self.__dznet),
            PropertyToLoad('COMPR', GRID_ARRAY_FORMAT_KEYWORDS, self.__compr),
            PropertyToLoad('CR', GRID_ARRAY_FORMAT_KEYWORDS, self.__compr),
            PropertyToLoad('ICOARS', GRID_ARRAY_FORMAT_KEYWORDS, self.__icoars),
            PropertyToLoad('IALPHAF', GRID_ARRAY_FORMAT_KEYWORDS, self.__ialphaf),
            PropertyToLoad('IPOLYMER', GRID_ARRAY_FORMAT_KEYWORDS, self.__ipolymer),
            PropertyToLoad('IADSORPTION', GRID_ARRAY_FORMAT_KEYWORDS, self.__iadsorption),
            PropertyToLoad('ITRACER', GRID_ARRAY_FORMAT_KEYWORDS, self.__itracer),
            PropertyToLoad('IGRID', GRID_ARRAY_FORMAT_KEYWORDS, self.__igrid),
            PropertyToLoad('ISECTOR', GRID_ARRAY_FORMAT_KEYWORDS, self.__isector),
            PropertyToLoad('SWL', GRID_ARRAY_FORMAT_KEYWORDS, self.__swl),
            PropertyToLoad('SWR', GRID_ARRAY_FORMAT_KEYWORDS, self.__swr),
            PropertyToLoad('SWU', GRID_ARRAY_FORMAT_KEYWORDS, self.__swu),
            PropertyToLoad('SGL', GRID_ARRAY_FORMAT_KEYWORDS, self.__sgl),
            PropertyToLoad('SGR', GRID_ARRAY_FORMAT_KEYWORDS, self.__sgr),
            PropertyToLoad('SGU', GRID_ARRAY_FORMAT_KEYWORDS, self.__sgu),
            PropertyToLoad('SWRO', GRID_ARRAY_FORMAT_KEYWORDS, self.__swro),
            PropertyToLoad('SWRO_LS', GRID_ARRAY_FORMAT_KEYWORDS, self.__swro_ls),
            PropertyToLoad('SGRO', GRID_ARRAY_FORMAT_KEYWORDS, self.__sgro),
            PropertyToLoad('SGRW', GRID_ARRAY_FORMAT_KEYWORDS, self.__sgrw),
            PropertyToLoad('KRW_SWRO', GRID_ARRAY_FORMAT_KEYWORDS, self.__krw_swro),
            PropertyToLoad('KRWRO', GRID_ARRAY_FORMAT_KEYWORDS, self.__krw_swro),
            PropertyToLoad('KRWS_LS', GRID_ARRAY_FORMAT_KEYWORDS, self.__krws_ls),
            PropertyToLoad('KRW_SWU', GRID_ARRAY_FORMAT_KEYWORDS, self.__krw_swu),
            PropertyToLoad('KRG_SGRO', GRID_ARRAY_FORMAT_KEYWORDS, self.__krg_sgro),
            PropertyToLoad('KRGRO', GRID_ARRAY_FORMAT_KEYWORDS, self.__krg_sgro),
            PropertyToLoad('KRG_SGU', GRID_ARRAY_FORMAT_KEYWORDS, self.__krg_sgu),
            PropertyToLoad('KRG_SGRW', GRID_ARRAY_FORMAT_KEYWORDS, self.__krg_sgrw),
            PropertyToLoad('KRGRW', GRID_ARRAY_FORMAT_KEYWORDS, self.__krg_sgrw),
            PropertyToLoad('KRO_SWL', GRID_ARRAY_FORMAT_KEYWORDS, self.__kro_swl),
            PropertyToLoad('KROLW', GRID_ARRAY_FORMAT_KEYWORDS, self.__kro_swl),
            PropertyToLoad('KRO_SWR', GRID_ARRAY_FORMAT_KEYWORDS, self.__kro_swr),
            PropertyToLoad('KRO_SGL', GRID_ARRAY_FORMAT_KEYWORDS, self.__kro_sgl),
            PropertyToLoad('KRO_SGR', GRID_ARRAY_FORMAT_KEYWORDS, self.__kro_sgr),
            PropertyToLoad('KRW_SGL', GRID_ARRAY_FORMAT_KEYWORDS, self.__krw_sgl),
            PropertyToLoad('KRW_SGR', GRID_ARRAY_FORMAT_KEYWORDS, self.__krw_sgr),
            PropertyToLoad('SGTR', GRID_ARRAY_FORMAT_KEYWORDS, self.__sgtr),
            PropertyToLoad('SOTR', GRID_ARRAY_FORMAT_KEYWORDS, self.__sotr),
            PropertyToLoad('SWLPC', GRID_ARRAY_FORMAT_KEYWORDS, self.__swlpc),
            PropertyToLoad('SGLPC', GRID_ARRAY_FORMAT_KEYWORDS, self.__sglpc),
            PropertyToLoad('PCW_SWL', GRID_ARRAY_FORMAT_KEYWORDS, self.__pcw_swl),
            PropertyToLoad('PCG_SGU', GRID_ARRAY_FORMAT_KEYWORDS, self.__pcg_sgu),
            PropertyToLoad('CHLORIDE', GRID_ARRAY_FORMAT_KEYWORDS, self.__chloride),
            PropertyToLoad('CALCIUM', GRID_ARRAY_FORMAT_KEYWORDS, self.__calcium),
            PropertyToLoad('SALINITY', GRID_ARRAY_FORMAT_KEYWORDS, self.__salinity),
            PropertyToLoad('SAL', GRID_ARRAY_FORMAT_KEYWORDS, self.__salinity),
            PropertyToLoad('API', GRID_ARRAY_FORMAT_KEYWORDS, self.__api),
            PropertyToLoad('TMX', GRID_ARRAY_FORMAT_KEYWORDS, self.__tmx),
            PropertyToLoad('TMY', GRID_ARRAY_FORMAT_KEYWORDS, self.__tmy),
            PropertyToLoad('TMZ', GRID_ARRAY_FORMAT_KEYWORDS, self.__tmz),
            PropertyToLoad('MULTBV', GRID_ARRAY_FORMAT_KEYWORDS, self.__multbv),
            PropertyToLoad('PV', GRID_ARRAY_FORMAT_KEYWORDS, self.__pv)
        ]

        possible_properties = [prop.token for prop in properties_to_load]

        ignore_line = False
        array_name = 'ROOT'
        property_dict: dict = {}
        unit_system = self.__model_unit_system

        for idx, (original_line_location, line) in enumerate(file_as_list_with_original_line_numbers):

            # Load in the basic properties
            line_start_token = nfo.get_next_value(0, [line])

            if line_start_token is None:
                continue

            # Confirm we aren't looking at an area that has been commented out. If we are, continue to the next line.
            if line_start_token.upper() == 'NOSKIP':
                ignore_line = False

            if line_start_token.upper() == 'SKIP':
                ignore_line = True

            if ignore_line:
                continue

            nfo.check_property_in_line(line, property_dict, file_as_list)
            unit_system = property_dict.get('UNIT_SYSTEM', self.__model_unit_system)

            if nfo.check_token('ARRAYS', line):
                temp_array_name = fo.get_token_value('ARRAYS', line, [line])
                if temp_array_name is None:
                    array_name = 'ROOT'
                else:
                    array_name = temp_array_name

            if line_start_token is not None and line_start_token.upper() in possible_properties:
                token_property = properties_to_load[possible_properties.index(line_start_token)]
                for modifier in token_property.modifiers:
                    # execute the load
                    if array_name == 'ROOT':
                        StructuredGridOperations.load_token_value_if_present(
                            token_property.token, modifier, token_property.property, line, file_as_list, idx,
                            grid_nexus_file=self.__grid_nexus_file, ignore_values=['INCLUDE', 'NOLIST'],
                            original_line_location=original_line_location)
                    else:
                        # get the LGR object to add the grid array to:
                        lgr = self.lgrs.get(array_name)
                        attribute_name = self.keyword_mapping()[token_property.token][0]
                        grid_array_def_to_modify = getattr(lgr, attribute_name)
                        StructuredGridOperations.load_token_value_if_present(
                            token_property.token, modifier, grid_array_def_to_modify, line, file_as_list, idx,
                            grid_nexus_file=self.__grid_nexus_file, ignore_values=['INCLUDE', 'NOLIST'],
                            original_line_location=original_line_location)

            # Load in grid dimensions
            if nfo.check_token('NX', line):
                # Check that the format of the grid is NX followed by NY followed by NZ
                current_line = file_as_list[file_as_list.index(line)]
                remaining_line = current_line[current_line.index('NX') + 2:]
                if nfo.get_next_value(0, [remaining_line], remaining_line) != 'NY':
                    continue
                remaining_line = remaining_line[remaining_line.index('NY') + 2:]
                if nfo.get_next_value(0, [remaining_line], remaining_line) != 'NZ':
                    continue

                # Avoid loading in a comment
                if "!" in line and line.index("!") < line.index('NX'):
                    continue
                next_line = file_as_list[file_as_list.index(line) + 1]
                first_value, next_line = move_next_value(next_line)
                second_value, next_line = move_next_value(next_line)
                third_value, next_line = move_next_value(next_line)

                self._range_x = int(first_value)
                self._range_y = int(second_value)
                self._range_z = int(third_value)

        # load the overs:
        if fo.value_in_file('OVER', file_as_list):
            self.__overs = NexusGrid.load_nexus_overs(file_as_list)
        if fo.value_in_file('FTRANS', file_as_list):
            self.__ftrans = NexusGrid.load_nexus_ftrans(file_as_list, unit_system)
        if fo.value_in_file('TOVER', file_as_list):
            self.__tovers = NexusGrid.load_nexus_tovers(file_as_list)

        self._grid_properties_loaded = True

    @classmethod
    def load_structured_grid_file(cls: type[NexusGrid], structured_grid_file: File,
                                  model_unit_system: UnitSystem, lazy_loading: bool = True,
                                  ) -> NexusGrid:
        """Loads in a structured grid file with all grid properties, and the array functions defined with 'FUNCTION'.

        Other grid modifiers are currently not supported.

        Args:
            structured_grid_file (NexusFile): the NexusFile representation of a structured grid file for converting \
                into a structured grid file class
            model_unit_system (UnitSystem): the default unit system to use for the model
            lazy_loading (bool): If set to True, parts of the grid will only be loaded in when requested via \
                properties on the object.

        Raises:
            AttributeError: if no value is found for the structured grid file path
            ValueError: if when loading the grid no values can be found for the NX NY NZ line.

        """
        if structured_grid_file.location is None:
            raise ValueError(f"No file path given or found for structured grid file path. \
                Instead got {structured_grid_file.location}")

        if not isinstance(structured_grid_file, NexusFile):
            raise ValueError(f"Cannot load file of type {type(structured_grid_file)}.")

        loaded_structured_grid_file = cls(grid_nexus_file=structured_grid_file, model_unit_system=model_unit_system)

        if not lazy_loading:
            loaded_structured_grid_file.load_grid_properties_if_not_loaded()
            loaded_structured_grid_file.load_faults()
            loaded_structured_grid_file.load_array_functions()

        return loaded_structured_grid_file

    @staticmethod
    def update_structured_grid_file(grid_dict: dict[str, GridArrayDefinition | int], model: NexusSimulator) -> None:
        """Save values passed from the front end to the structured grid file and update the class.

        Args:
            grid_dict (dict[str, Union[VariableEntry, int]]): dictionary containing grid properties to be replaced
            model (NexusSimulator): an instance of a NexusSimulator object
        Raises:
            ValueError: If no structured grid file is in the instance of the Simulator class
        """
        # Convert the dictionary back to a class, and update the properties on our class
        structured_grid = model.grid
        if structured_grid is None or model.model_files.structured_grid_file is None:
            raise ValueError("Model does not contain a structured grid")
        original_structured_grid_file = copy.deepcopy(structured_grid)

        # replace the structured grid with a new object with an updated dictionary
        structured_grid.update_properties_from_dict(grid_dict)

        # change it in the text file for nexus:
        grid_file_path = model.model_files.structured_grid_file.location
        if grid_file_path is None:
            raise ValueError("No path found for structured grid file path.")
        structured_grid_contents = nfo.load_file_as_list(grid_file_path)
        # Get the existing file as a list
        if structured_grid_contents is None:
            raise ValueError("No path found for structured grid file path. \
                Please provide a path to the structured grid")
        # Update each value in the file
        StructuredGridOperations.replace_value(structured_grid_contents, original_structured_grid_file.netgrs,
                                               structured_grid.netgrs, 'NETGRS')
        StructuredGridOperations.replace_value(structured_grid_contents, original_structured_grid_file.porosity,
                                               structured_grid.porosity, 'POROSITY')
        StructuredGridOperations.replace_value(structured_grid_contents, original_structured_grid_file.sw,
                                               structured_grid.sw, 'SW')
        StructuredGridOperations.replace_value(structured_grid_contents, original_structured_grid_file.kx,
                                               structured_grid.kx, 'KX')
        StructuredGridOperations.replace_value(structured_grid_contents, original_structured_grid_file.ky,
                                               structured_grid.ky, 'KY')
        StructuredGridOperations.replace_value(structured_grid_contents, original_structured_grid_file.kz,
                                               structured_grid.kz, 'KZ')

        # Save the new file contents
        new_file_str = "".join(structured_grid_contents)
        with open(grid_file_path, "w") as text_file:
            text_file.write(new_file_str)

    def load_array_functions(self) -> None:
        """Loads collection of array function defined in the nexus grid file."""
        # for function arrays we need the expanded file contents without includes
        if self.__grid_nexus_file is None or self.__grid_nexus_file.get_flat_list_str_file is None:
            raise ValueError("Cannot load array functions as grid file cannot not found")
        file_contents = self.__grid_nexus_file.get_flat_list_str_file
        self.__array_functions_list = afo.collect_all_function_blocks(file_contents)
        self.__grid_array_functions = afo.create_grid_array_function_objects(self.__array_functions_list)
        self.__array_functions_df = afo.summarize_model_functions(self.__array_functions_list)
        self.__array_functions_loaded = True

    def get_array_functions_list(self) -> Optional[list[list[str]]]:
        """Returns the grid array functions as a list of function lines."""
        if not self.__array_functions_loaded:
            self.load_array_functions()
        return self.__array_functions_list

    def get_array_functions_df(self) -> Optional[pd.DataFrame]:
        """Returns the grid array functions as a dataframe."""
        if not self.__array_functions_loaded:
            self.load_array_functions()
        return self.__array_functions_df

    def load_faults(self) -> None:
        """Function to read faults in Nexus grid file defined using MULT and FNAME keywords."""
        file_content_as_list = self.__grid_file_contents
        if file_content_as_list is None:
            raise ValueError('Grid file contents have not been loaded')
        df = load_nexus_fault_mult_table_from_list(file_content_as_list)

        if not df.empty:
            # Ensure resulting dataframe has uppercase column names
            df.columns = [col.upper() for col in df.columns]

            # Check if any multfls have been used in grid file and update fault trans multipliers accordingly
            f_names = df['NAME'].unique()
            f_mults = [1.] * len(f_names)
            mult_dict = dict(zip(f_names, f_mults))
            for line in file_content_as_list:
                if nfo.check_token('MULTFL', line):
                    fname = str(nfo.get_expected_token_value(
                        'MULTFL', line, file_content_as_list,
                        custom_message=f'{line} does not have a fault name following MULTFL'))
                    if fname in df['NAME'].unique():
                        tmult = float(str(nfo.get_expected_token_value(
                            fname, line, file_content_as_list,
                            custom_message=f'MULTFL {fname} does not have a numerical tmult value')))
                        mult_dict[fname] *= tmult
            mult_df = pd.DataFrame.from_dict(mult_dict, orient='index').reset_index()
            mult_df.columns = ['NAME', 'TMULT']
            new_df = df.merge(mult_df, how='left', on='NAME', validate='many_to_one')
            new_df['MULT'] = new_df['MULT'] * new_df['TMULT']
            self.__faults_df = new_df.drop(['TMULT'], axis=1)
        self.__grid_faults_loaded = True

    def get_faults_df(self) -> Optional[pd.DataFrame]:
        """Returns the fault definition and transmissility multiplier information as a dataframe."""
        self.load_grid_properties_if_not_loaded()
        if not self.__grid_faults_loaded:
            self.load_faults()
        return self.__faults_df

    def load_multir(self) -> None:
        """Function to read MULTIR in Nexus grid file."""
        file_content_as_list = self.__grid_file_contents
        if file_content_as_list is None:
            raise ValueError('Grid file contents have not been loaded')
        multir_list = self.load_nexus_multir_table_from_list(file_content_as_list)
        self.__multir = multir_list
        self.__grid_multir_loaded = True

    @staticmethod
    def load_nexus_multir_table_from_list(file_content_as_list: list[str]) -> list[NexusMultir]:
        """Function to read MULTIR from a file represented as a list."""
        start_idx = -1
        end_idx = -1

        valid_end_tokens = VALID_NEXUS_KEYWORDS
        skip_tokens = ['X', 'Y', 'Z', 'XYZ', 'ALL', 'STD', 'NONSTD']
        valid_end_tokens = [x for x in valid_end_tokens if x not in skip_tokens]
        multir_lists: list[NexusMultir] = []

        for idx, line in enumerate(file_content_as_list):
            if nfo.nexus_token_found(line, valid_end_tokens):
                end_idx = idx
            if idx == len(file_content_as_list) - 1:
                end_idx = idx + 1

            if 0 < start_idx < end_idx - 1:
                for multir_line in file_content_as_list[start_idx:end_idx]:
                    new_multir = NexusGrid.__extract_multir_tableline(multir_line)
                    if new_multir is not None:
                        multir_lists.append(new_multir)
                start_idx = -1
                end_idx = -1

            if nfo.check_token('MULTIR', line):
                start_idx = idx + 1
                continue
        # if no MULTIR table is found, return an empty list
        return multir_lists

    @staticmethod
    def __extract_multir_tableline(line: str) -> None | NexusMultir:
        """Takes a single line in a file and extracts a Multir object from it."""
        stored_values = nfo.split_line(line)
        if not stored_values:
            return None
        region_1_str, region_2_str, tmult_str = stored_values[0:3]
        region_1 = int(region_1_str)
        region_2 = int(region_2_str)
        tmult = float(tmult_str)

        direction = ''
        for ele in stored_values:
            if 'X' in ele:
                direction += 'X'
            if 'Y' in ele:
                direction += 'Y'
            if 'Z' in ele:
                direction += 'Z'

        if direction == '':
            # default to all directions
            direction = 'XYZ'

        standard_connections = True
        non_standard_connections = True
        if 'STD' in stored_values and 'NONSTD' not in stored_values:
            standard_connections = True
            non_standard_connections = False
        if 'NONSTD' in stored_values and 'STD' not in stored_values:
            standard_connections = False
            non_standard_connections = True
        if 'ALL' in stored_values or ('STD' not in stored_values and 'NONSTD' not in stored_values):
            standard_connections = True
            non_standard_connections = True
        return NexusMultir(region_1=region_1, region_2=region_2, tmult=tmult, directions=direction,
                           std_connections=standard_connections, non_std_connections=non_standard_connections)

    def get_multir(self) -> list[NexusMultir]:
        """Returns the MULTIR information as a list of multir objects."""
        self.load_grid_properties_if_not_loaded()
        if not self.__grid_multir_loaded:
            self.load_multir()
        return self.__multir if self.__multir is not None else []

    @staticmethod
    def __keyword_in_include_file_warning(var_entry_obj: GridArrayDefinition) -> None:

        if var_entry_obj.keyword_in_include_file is True:
            warnings.warn('Grid array keyword in include file. This is not recommended simulation practice.')
        else:
            return None

    @property
    def array_functions(self) -> Optional[list[NexusGridArrayFunction]]:
        """Returns a list of the array functions defined in the structured grid file."""
        self.load_grid_properties_if_not_loaded()
        if self.__grid_array_functions is None:
            self.load_array_functions()
        return self.__grid_array_functions

    @property
    def corp(self) -> GridArrayDefinition:
        """Returns corp grid property.
        Ensures grid properties are loaded and returns value of 'corp'.
        """
        self.load_grid_properties_if_not_loaded()
        NexusGrid.__keyword_in_include_file_warning(self.__corp)

        return self.__corp

    @property
    def iequil(self) -> GridArrayDefinition:
        """Returns iequil grid property.
        Ensures grid properties are loaded and returns value of 'iequil'.
        """
        self.load_grid_properties_if_not_loaded()
        return self.__iequil

    @property
    def ipvt(self) -> GridArrayDefinition:
        """Returns ipvt grid property.
        Ensures grid properties are loaded and returns value of 'ipvt'.
        """
        self.load_grid_properties_if_not_loaded()
        return self.__ipvt

    @property
    def iwater(self) -> GridArrayDefinition:
        """Returns iwater grid property.
        Ensures grid properties are loaded and returns value of 'iwater'.
        """
        self.load_grid_properties_if_not_loaded()
        return self.__iwater

    @property
    def irelpm(self) -> GridArrayDefinition:
        """Returns irelpm grid property.
        Ensures grid properties are loaded and returns value of 'irelpm'.
        """
        self.load_grid_properties_if_not_loaded()
        return self.__irelpm

    @property
    def irock(self) -> GridArrayDefinition:
        """Returns irock grid property.
        Ensures grid properties are loaded and returns value of 'irock'.
        """
        self.load_grid_properties_if_not_loaded()
        return self.__irock

    @property
    def itran(self) -> GridArrayDefinition:
        """Returns itran grid property.
        Ensures grid properties are loaded and returns value of 'itran'.
        """
        self.load_grid_properties_if_not_loaded()
        return self.__itran

    @property
    def iregion(self) -> dict[str, GridArrayDefinition]:
        """Returns iregion grid property.
        Ensures grid properties are loaded and returns value of 'iregion'.
        """
        self.load_grid_properties_if_not_loaded()
        return self._iregion

    @property
    def livecell(self) -> GridArrayDefinition:
        """Returns livecell grid property.
        Ensures grid properties are loaded and returns value of 'livecell'.
        """
        self.load_grid_properties_if_not_loaded()
        return self.__livecell

    @property
    def pvmult(self) -> GridArrayDefinition:
        """Returns pvmult grid property.
        Ensures grid properties are loaded and returns value of 'pv_mult'.
        """
        self.load_grid_properties_if_not_loaded()
        return self.__pvmult

    @property
    def worka1(self) -> GridArrayDefinition:
        """Returns worka1 grid property.
        Ensures grid properties are loaded and returns value of 'worka1'.
        """
        self.load_grid_properties_if_not_loaded()
        return self.__worka1

    @property
    def worka2(self) -> GridArrayDefinition:
        """Returns worka2 grid property.
        Ensures grid properties are loaded and returns value of 'worka2'.
        """
        self.load_grid_properties_if_not_loaded()
        return self.__worka2

    @property
    def worka3(self) -> GridArrayDefinition:
        """Returns worka3 grid property.
        Ensures grid properties are loaded and returns value of 'worka3'.
        """
        self.load_grid_properties_if_not_loaded()
        return self.__worka3

    @property
    def worka4(self) -> GridArrayDefinition:
        """Returns worka4 grid property.
        Ensures grid properties are loaded and returns value of 'worka4'.
        """
        self.load_grid_properties_if_not_loaded()
        return self.__worka4

    @property
    def worka5(self) -> GridArrayDefinition:
        """Returns worka5 grid property.
        Ensures grid properties are loaded and returns value of 'worka5'.
        """
        self.load_grid_properties_if_not_loaded()
        return self.__worka5

    @property
    def worka6(self) -> GridArrayDefinition:
        """Returns worka6 grid property.
        Ensures grid properties are loaded and returns value of 'worka6'.
        """
        self.load_grid_properties_if_not_loaded()
        return self.__worka6

    @property
    def worka7(self) -> GridArrayDefinition:
        """Returns worka7 grid property.
        Ensures grid properties are loaded and returns value of 'worka7'.
        """
        self.load_grid_properties_if_not_loaded()
        return self.__worka7

    @property
    def worka8(self) -> GridArrayDefinition:
        """Returns worka8 grid property.
        Ensures grid properties are loaded and returns value of 'worka8'.
        """
        self.load_grid_properties_if_not_loaded()
        return self.__worka8

    @property
    def worka9(self) -> GridArrayDefinition:
        """Returns worka9 grid property.
        Ensures grid properties are loaded and returns value of 'worka9'.
        """
        self.load_grid_properties_if_not_loaded()
        return self.__worka9

    @property
    def dx(self) -> GridArrayDefinition:
        """Returns dx grid property.
        Ensures grid properties are loaded and returns value of 'dx'.
        """
        self.load_grid_properties_if_not_loaded()
        return self.__dx

    @property
    def dy(self) -> GridArrayDefinition:
        """Returns dy grid property.
        Ensures grid properties are loaded and returns value of 'dy'.
        """
        self.load_grid_properties_if_not_loaded()
        return self.__dy

    @property
    def dz(self) -> GridArrayDefinition:
        """Returns dz grid property.
        Ensures grid properties are loaded and returns value of 'dz'.
        """
        self.load_grid_properties_if_not_loaded()
        return self.__dz

    @property
    def depth(self) -> GridArrayDefinition:
        """Returns depth grid property.
        Ensures grid properties are loaded and returns value of 'depth'.
        """
        self.load_grid_properties_if_not_loaded()
        return self.__depth

    @property
    def mdepth(self) -> GridArrayDefinition:
        """Returns mdepth grid property.
        Ensures grid properties are loaded and returns value of 'mdepth'.
        """
        self.load_grid_properties_if_not_loaded()
        return self.__mdepth

    @property
    def dznet(self) -> GridArrayDefinition:
        """Returns dznet grid property.
        Ensures grid properties are loaded and returns value of 'dznet'.
        """
        self.load_grid_properties_if_not_loaded()
        return self.__dznet

    @property
    def compr(self) -> GridArrayDefinition:
        """Returns compr grid property.
        Ensures grid properties are loaded and returns value of 'compr'.
        """
        self.load_grid_properties_if_not_loaded()
        return self.__compr

    @property
    def icoars(self) -> GridArrayDefinition:
        """Returns icoars grid property.
        Ensures grid properties are loaded and returns value of 'icoars'.
        """
        self.load_grid_properties_if_not_loaded()
        return self.__icoars

    @property
    def ialphaf(self) -> GridArrayDefinition:
        """Returns ialphaf grid property.
        Ensures grid properties are loaded and returns value of 'ialphaf'.
        """
        self.load_grid_properties_if_not_loaded()
        return self.__ialphaf

    @property
    def ipolymer(self) -> GridArrayDefinition:
        """Returns ipolymer grid property.
        Ensures grid properties are loaded and returns value of 'ipolymer'.
        """
        self.load_grid_properties_if_not_loaded()
        return self.__ipolymer

    @property
    def iadsorption(self) -> GridArrayDefinition:
        """Returns iadsorption grid property.
        Ensures grid properties are loaded and returns value of 'iadsorption'.
        """
        self.load_grid_properties_if_not_loaded()
        return self.__iadsorption

    @property
    def itracer(self) -> GridArrayDefinition:
        """Returns itracer grid property.
        Ensures grid properties are loaded and returns value of 'itracer'.
        """
        self.load_grid_properties_if_not_loaded()
        return self.__itracer

    @property
    def igrid(self) -> GridArrayDefinition:
        """Returns igrid grid property.
        Ensures grid properties are loaded and returns value of 'igrid'.
        """
        self.load_grid_properties_if_not_loaded()
        return self.__igrid

    @property
    def isector(self) -> GridArrayDefinition:
        """Returns isector grid property.
        Ensures grid properties are loaded and returns value of 'isector'.
        """
        self.load_grid_properties_if_not_loaded()
        return self.__isector

    @property
    def swl(self) -> GridArrayDefinition:
        """Returns swl grid property.
        Ensures grid properties are loaded and returns value of 'swl'.
        """
        self.load_grid_properties_if_not_loaded()
        return self.__swl

    @property
    def swr(self) -> GridArrayDefinition:
        """Returns swr grid property.
        Ensures grid properties are loaded and returns value of 'swr'.
        """
        self.load_grid_properties_if_not_loaded()
        return self.__swr

    @property
    def swu(self) -> GridArrayDefinition:
        """Returns swu grid property.
        Ensures grid properties are loaded and returns value of 'swu'.
        """
        self.load_grid_properties_if_not_loaded()
        return self.__swu

    @property
    def sgl(self) -> GridArrayDefinition:
        """Returns sgl grid property.
        Ensures grid properties are loaded and returns value of 'sgl'.
        """
        self.load_grid_properties_if_not_loaded()
        return self.__sgl

    @property
    def sgr(self) -> GridArrayDefinition:
        """Returns sgr grid property.
        Ensures grid properties are loaded and returns value of 'sgr'.
        """
        self.load_grid_properties_if_not_loaded()
        return self.__sgr

    @property
    def sgu(self) -> GridArrayDefinition:
        """Returns sgu grid property.
        Ensures grid properties are loaded and returns value of 'sgu'.
        """
        self.load_grid_properties_if_not_loaded()
        return self.__sgu

    @property
    def swro(self) -> GridArrayDefinition:
        """Returns swro grid property.
        Ensures grid properties are loaded and returns value of 'swro'.
        """
        self.load_grid_properties_if_not_loaded()
        return self.__swro

    @property
    def swro_ls(self) -> GridArrayDefinition:
        """Returns swro_ls grid property.
        Ensures grid properties are loaded and returns value of 'swro_ls'.
        """
        self.load_grid_properties_if_not_loaded()
        return self.__swro_ls

    @property
    def sgro(self) -> GridArrayDefinition:
        """Returns sgro grid property.
        Ensures grid properties are loaded and returns value of 'sgro'.
        """
        self.load_grid_properties_if_not_loaded()
        return self.__sgro

    @property
    def sgrw(self) -> GridArrayDefinition:
        """Returns sgrw grid property.
        Ensures grid properties are loaded and returns value of 'sgrw'.
        """
        self.load_grid_properties_if_not_loaded()
        return self.__sgrw

    @property
    def krw_swro(self) -> GridArrayDefinition:
        """Returns krw_swro grid property.
        Ensures grid properties are loaded and returns value of 'krw_swro'.
        """
        self.load_grid_properties_if_not_loaded()
        return self.__krw_swro

    @property
    def krws_ls(self) -> GridArrayDefinition:
        """Returns krws_ls grid property.
        Ensures grid properties are loaded and returns value of 'krws_ls'.
        """
        self.load_grid_properties_if_not_loaded()
        return self.__krws_ls

    @property
    def krw_swu(self) -> GridArrayDefinition:
        """Returns krw_swu grid property.
        Ensures grid properties are loaded and returns value of 'krw_swu'.
        """
        self.load_grid_properties_if_not_loaded()
        return self.__krw_swu

    @property
    def krg_sgro(self) -> GridArrayDefinition:
        """Returns kro_sgro grid property.
        Ensures grid properties are loaded and returns value of 'krg_sgro'.
        """
        self.load_grid_properties_if_not_loaded()
        return self.__krg_sgro

    @property
    def krg_sgu(self) -> GridArrayDefinition:
        """Returns krg_sgu grid property.
        Ensures grid properties are loaded and returns value of 'krg_sgu'.
        """
        self.load_grid_properties_if_not_loaded()
        return self.__krg_sgu

    @property
    def krg_sgrw(self) -> GridArrayDefinition:
        """Returns kro_sgrw grid property.
        Ensures grid properties are loaded and returns value of 'krg_sgrw'.
        """
        self.load_grid_properties_if_not_loaded()
        return self.__krg_sgrw

    @property
    def kro_swl(self) -> GridArrayDefinition:
        """Returns kro_swl grid property.
        Ensures grid properties are loaded and returns value of 'kro_swl'.
        """
        self.load_grid_properties_if_not_loaded()
        return self.__kro_swl

    @property
    def kro_swr(self) -> GridArrayDefinition:
        """Returns kro_swr grid property.
        Ensures grid properties are loaded and returns value of 'kro_swr'.
        """
        self.load_grid_properties_if_not_loaded()
        return self.__kro_swr

    @property
    def kro_sgl(self) -> GridArrayDefinition:
        """Returns kro_sgl grid property.
        Ensures grid properties are loaded and returns value of 'kro_sgl'.
        """
        self.load_grid_properties_if_not_loaded()
        return self.__kro_sgl

    @property
    def kro_sgr(self) -> GridArrayDefinition:
        """Returns kro_sgr grid property.
        Ensures grid properties are loaded and returns value of 'kro_sgr'.
        """
        self.load_grid_properties_if_not_loaded()
        return self.__kro_sgr

    @property
    def krw_sgl(self) -> GridArrayDefinition:
        """Returns krw_sgl grid property.
        Ensures grid properties are loaded and returns value of 'krw_sgl'.
        """
        self.load_grid_properties_if_not_loaded()
        return self.__krw_sgl

    @property
    def krw_sgr(self) -> GridArrayDefinition:
        """Returns krw_sgr grid property.
        Ensures grid properties are loaded and returns value of 'krw_sgr'.
        """
        self.load_grid_properties_if_not_loaded()
        return self.__krw_sgr

    @property
    def sgtr(self) -> GridArrayDefinition:
        """"Returns sgtr grid property.
        Ensures gir properties are loaded and returns value of 'sgtr'.
        """
        self.load_grid_properties_if_not_loaded()
        return self.__sgtr

    @property
    def sotr(self) -> GridArrayDefinition:
        """"Returns sotr grid property.
        Ensures grid properties are loaded and returns value of 'sotr'.
        """
        self.load_grid_properties_if_not_loaded()
        return self.__sotr

    @property
    def swlpc(self) -> GridArrayDefinition:
        """Returns swlpc grid property.
        Ensures grid properties are loaded and returns value of 'swlpc'.
        """
        self.load_grid_properties_if_not_loaded()
        return self.__swlpc

    @property
    def sglpc(self) -> GridArrayDefinition:
        """Returns sglpc property.
        Ensures grid properties are loaded and returns value of 'sglpc'.
        """
        self.load_grid_properties_if_not_loaded()
        return self.__sglpc

    @property
    def pcw_swl(self) -> GridArrayDefinition:
        """Returns pcw_swl property.
        Ensures grid properties are loaded and returns value of 'pcw_swl'.
        """
        self.load_grid_properties_if_not_loaded()
        return self.__pcw_swl

    @property
    def pcg_sgu(self) -> GridArrayDefinition:
        """Returns pcg_sgu grid proprety.
        Ensures grid properties are loaded and returns value of 'pcg_sgu'.
        """
        self.load_grid_properties_if_not_loaded()
        return self.__pcg_sgu

    @property
    def chloride(self) -> GridArrayDefinition:
        """Returns chloride grid property.
        Ensures grid properties are loaded and returns value of 'chloride'.
        """
        self.load_grid_properties_if_not_loaded()
        return self.__chloride

    @property
    def calcium(self) -> GridArrayDefinition:
        """Returns calcium grid property.
        Ensures grid properties are loaded and returns value of 'calcium'.
        """
        self.load_grid_properties_if_not_loaded()
        return self.__calcium

    @property
    def salinity(self) -> GridArrayDefinition:
        """Returns grid salinity.
        Ensures grid properties are loaded and returns the value 'salinity'.
        """
        self.load_grid_properties_if_not_loaded()
        return self.__salinity

    @property
    def api(self) -> GridArrayDefinition:
        """Returns grid api.
        Ensures grid properties are loaded and returns value of 'api'.
        """
        self.load_grid_properties_if_not_loaded()
        return self.__api

    @property
    def tmx(self) -> GridArrayDefinition:
        """Returns gird tmx.
        Ensures grid properties are loaded and returns value of 'tmx'.
        """
        self.load_grid_properties_if_not_loaded()
        return self.__tmx

    @property
    def tmy(self) -> GridArrayDefinition:
        """Returns grid tmy.
        Ensures grid properties are loaded and returns value of 'tmy'.
        """
        self.load_grid_properties_if_not_loaded()
        return self.__tmy

    @property
    def tmz(self) -> GridArrayDefinition:
        """Returns grid tmz.
        Ensures gird properties are loaded and returns value if 'tmz'.
        """
        self.load_grid_properties_if_not_loaded()
        return self.__tmz

    @property
    def multbv(self) -> GridArrayDefinition:
        """Returns grid multvb.
        Ensures grid properties are loaded and returns value of 'multvb'.
        """
        self.load_grid_properties_if_not_loaded()
        return self.__multbv

    @property
    def pv(self) -> GridArrayDefinition:
        """Returns grid pv.
        Ensures grid properties are loaded and returns value of 'pv'.
        """
        self.load_grid_properties_if_not_loaded()
        return self.__pv

    @property
    def kxeff(self) -> GridArrayDefinition:
        """Returns the kxeff grid property.
        Ensures grid properties are loaded and returns value of 'kxeff'.
        """
        self.load_grid_properties_if_not_loaded()
        return self.__kxeff

    @property
    def kyeff(self) -> GridArrayDefinition:
        """Returns the kyeff grid property.
        Ensures grid properties are loaded and returns value of 'kyeff'.
        """
        self.load_grid_properties_if_not_loaded()
        return self.__kyeff

    @property
    def kzeff(self) -> GridArrayDefinition:
        """Returns the kzeff grid property.
        Ensures grid properties are loaded and returns value of 'kzeff'.
        """
        self.load_grid_properties_if_not_loaded()
        return self.__kzeff

    @property
    def multir(self) -> list[NexusMultir]:
        """Returns the MULTIR table as a list of multir objects."""
        return self.get_multir()

    @property
    def lgrs(self) -> NexusLGRs:
        """Returns the LGR object which contains a list of the LGRs in the nexus grid."""
        return self.__lgrs

    @staticmethod
    def load_nexus_overs(file_content_as_list: list[str]) -> list[NexusOver]:
        """Function to read in OVER tables from a file.

        Args:
            file_content_as_list (list[str]): list of strings representing the file contents.

        Returns:
            list[NexusOver]: list of NexusOver objects representing the OVER table.
        """
        ignore_list = ['OVER', 'TX', 'TY', 'TZ', 'PV', 'PVF', 'TXF', 'TYF', 'TZF', 'GRID', 'FNAME', 'GE', 'LE', 'ROOT']
        valid_end_tokens = [x for x in VALID_NEXUS_KEYWORDS if x not in ignore_list]
        overs_list: list[NexusOver] = []
        reading_over = False
        grid = 'ROOT'
        fname = None
        arrays: list[str] = []
        potential_operators: Final = ['+', '-', '*', '/', '=']
        threshold_value = None
        for line in file_content_as_list:
            if nfo.nexus_token_found(line, valid_end_tokens):
                reading_over = False
                grid = 'ROOT'
                fname = None
                arrays = []
                continue
            if reading_over:
                split_line = nfo.split_line(line)
                if nfo.check_token('GRID', line):
                    grid = nfo.get_expected_token_value('GRID', line, file_content_as_list)
                if nfo.check_token('FNAME', line):
                    fname = nfo.get_expected_token_value('FNAME', line, file_content_as_list)
                if len(split_line) > 6:
                    i1, i2, j1, j2, k1, k2 = (int(x) for x in split_line[0:6])
                    # cut out the ranges
                    split_line = split_line[6:]
                    for array in arrays:
                        operator_value = split_line[0]
                        operator_matches = [x for x in potential_operators if x == operator_value[0]]
                        if not operator_matches and ('GE' in split_line or 'LE' in split_line):
                            # if the operator is not found then it is GE or LE
                            value = float(split_line[0])
                            operator = split_line[1]
                            threshold_value = float(split_line[2])
                            split_line_position = 3
                        elif operator_matches:
                            operator = operator_matches[0]
                            # remove the operator and the remaining string is the value
                            trimmed_value = split_line[0].replace(operator, '')
                            if trimmed_value == '':
                                # then the value is in the next element of split_line
                                value = float(split_line[1])
                                split_line_position = 2
                            else:
                                value = float(split_line[0][1:])
                                split_line_position = 1
<<<<<<< HEAD
=======
                        else:
                            # no operator match and not GE or LE then it is implicitly '*'
                            value = float(split_line[0])
                            operator = '*'
                            split_line_position = 1
>>>>>>> 8fc09f75
                        overs_list.append(NexusOver(array=array, grid=grid, fault_name=fname,
                                                    i1=i1, i2=i2, j1=j1, j2=j2, k1=k1, k2=k2, operator=operator,
                                                    value=value, threshold=threshold_value))
                        split_line = split_line[split_line_position:]
                        threshold_value = None

            if nfo.check_token('OVER', line):
                reading_over = True
                over_split_line = nfo.split_line(line)
                arrays = over_split_line[over_split_line.index('OVER') + 1:]

        return overs_list

    @property
    def overs(self) -> list[NexusOver]:
        """Returns the OVER table as a list of NexusOver objects."""
        if not self._grid_properties_loaded:
            self.load_grid_properties_if_not_loaded()
        return self.__overs

    @property
    def tovers(self) -> list[NexusTOver]:
        """Returns the TOVER table as a list of NexusTOver objects."""
        if not self._grid_properties_loaded:
            self.load_grid_properties_if_not_loaded()
        return self.__tovers

    @staticmethod
    def load_nexus_tovers(file_content_as_list: list[str]) -> list[NexusTOver]:
        """Loads the Nexus TOVER tables to a list of objects.

        Args:
        file_content_as_list (list[str]): list of strings representing the file contents.

        Returns:
            list[NexusOver]: list of NexusTOver objects representing the TOVER table.
        """
        ignore_list = ['OVER', 'TX', 'TY', 'TZ', 'GRID', 'ROOT', 'TOVER',
                       'TX+', 'TX-', 'TZ+', 'TZ-', 'TY+', 'TY-',
                       'TXF+', 'TXF-', 'TYF+', 'TYF-', 'TZF+', 'TZF-', 'INCLUDE',
                       'ADD', 'SUB', 'DIV', 'EQ', 'MULT']
        valid_end_tokens = [x for x in VALID_NEXUS_KEYWORDS if x not in ignore_list]
        tovers_list: list[NexusTOver] = []
        reading_tover = False
        grid = 'ROOT'
        array = ''
        potential_operators: Final = ['ADD', 'SUB', 'DIV', 'MULT', 'EQ']
        i1, i2, j1, j2, k1, k2 = 0, 0, 0, 0, 0, 0
        operator = ''
        for i, line in enumerate(file_content_as_list):
            if nfo.check_token('TOVER', line.upper()):
                array = nfo.get_expected_token_value(token='TOVER', token_line=line,
                                                     file_list=file_content_as_list[i:])
                reading_tover = True

            if not reading_tover:
                continue
            if nfo.nexus_token_found(line, valid_end_tokens):
                # reset reading after another token found
                reading_tover = False
                grid = 'ROOT'
                array = ''
                operator = ''
                i1, i2, j1, j2, k1, k2 = 0, 0, 0, 0, 0, 0
                continue

            if any(nfo.check_token(x, line.upper()) for x in potential_operators):
                split_line = nfo.split_line(line)
                i1, i2, j1, j2, k1, k2 = (int(x) for x in split_line[0:6])
                operator = split_line[-1]
                continue
            if nfo.check_token('INCLUDE', line.upper()):
                include_file = nfo.get_expected_token_value(token='INCLUDE', token_line=line,
                                                            file_list=file_content_as_list[i:])
                new_tover = NexusTOver(i1=i1, i2=i2, j1=j1, j2=j2, k1=k1, k2=k2,
                                       include_file=include_file, array=array, grid=grid, operator=operator,
                                       value=0)
                tovers_list.append(new_tover)
                i1, i2, j1, j2, k1, k2 = 0, 0, 0, 0, 0, 0
                operator = ''

            elif i1 and i2 and j1 and j2 and k1 and k2 and operator and nfo.get_next_value(0, [line]):
                # not an include file, so it must be a value or array of values
                number_of_values = (i2 - i1 + 1) * (j2 - j1 + 1) * (k2 - k1 + 1)
                array_values = fo.get_multiple_expected_sequential_values(file_content_as_list[i:],
                                                                          number_tokens=number_of_values,
                                                                          ignore_values=[])
                new_tover = NexusTOver(i1=i1, i2=i2, j1=j1, j2=j2, k1=k1, k2=k2,
                                       include_file=None, array=array, grid=grid, operator=operator,
                                       value=0, array_values=[float(x) for x in array_values])
                i1, i2, j1, j2, k1, k2 = 0, 0, 0, 0, 0, 0
                operator = ''
                tovers_list.append(new_tover)

        return tovers_list

    @staticmethod
    def load_nexus_ftrans(file_content_as_list: list[str], unit_system: UnitSystem) -> list[NexusFtrans]:
        """Function to read in FTRANS tables from a file.

        Args:
            file_content_as_list (list[str]): list of strings representing the file contents.
            unit_system (UnitSystem): the unit system used in the grid file.

        Returns:
            list[NexusFtrans]: list of NexusFtrans objects representing the FTRANS table.
        """
        ignore_list = ['FTRANS', 'GRID', 'FNAME', 'ROOT']
        valid_end_tokens = [x for x in VALID_NEXUS_KEYWORDS if x not in ignore_list]
        ftrans_list: list[NexusFtrans] = []
        reading = False
        grid = 'ROOT'
        fname = None
        for line in file_content_as_list:
            if nfo.nexus_token_found(line, valid_end_tokens):
                reading = False
                grid = 'ROOT'
                fname = None
                continue

            if reading:
                split_line = nfo.split_line(line)
                if nfo.check_token('GRID', line):
                    grid = nfo.get_expected_token_value('GRID', line, file_content_as_list)
                if nfo.check_token('FNAME', line):
                    fname = nfo.get_expected_token_value('FNAME', line, file_content_as_list)
                if len(split_line) == 7:
                    i1, j1, k1, i2, j2, k2 = (int(x) for x in split_line[0:6])
                    value = float(split_line[-1])
                    # cut out the ranges
                    ftrans_list.append(NexusFtrans(grid=grid, fault_name=fname,
                                                   i1=i1, i2=i2, j1=j1, j2=j2, k1=k1, k2=k2,
                                                   value=value, unit_system=unit_system))

            if nfo.check_token('FTRANS', line):
                # reset the default values if another FTRANS call is found
                grid = 'ROOT'
                fname = None
                reading = True

        return ftrans_list

    @property
    def ftrans(self) -> list[NexusFtrans]:
        """Returns the OVER table as a list of NexusOver objects."""
        if not self._grid_properties_loaded:
            self.load_grid_properties_if_not_loaded()
        return self.__ftrans<|MERGE_RESOLUTION|>--- conflicted
+++ resolved
@@ -1505,14 +1505,11 @@
                             else:
                                 value = float(split_line[0][1:])
                                 split_line_position = 1
-<<<<<<< HEAD
-=======
                         else:
                             # no operator match and not GE or LE then it is implicitly '*'
                             value = float(split_line[0])
                             operator = '*'
                             split_line_position = 1
->>>>>>> 8fc09f75
                         overs_list.append(NexusOver(array=array, grid=grid, fault_name=fname,
                                                     i1=i1, i2=i2, j1=j1, j2=j2, k1=k1, k2=k2, operator=operator,
                                                     value=value, threshold=threshold_value))
