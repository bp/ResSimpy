from __future__ import annotations

import os.path
from dataclasses import dataclass, field
from typing import Optional, Generator

# Use correct Self type depending upon Python version
import sys

if sys.version_info >= (3, 11):
    from typing import Self
else:
    from typing_extensions import Self

from uuid import UUID
import re
import ResSimpy.Nexus.nexus_file_operations as nfo
import warnings
from ResSimpy.Nexus.NexusKeywords.structured_grid_keywords import GRID_OPERATION_KEYWORDS, GRID_ARRAY_FORMAT_KEYWORDS, \
    GRID_ARRAY_KEYWORDS
from ResSimpy.Utils.factory_methods import get_empty_list_str, get_empty_list_nexus_file, \
    get_empty_dict_uuid_list_int
from ResSimpy.File import File
import pathlib
import os
from datetime import datetime, timezone


@dataclass(kw_only=True, repr=True)
class NexusFile(File):
    """Class to deal with origin and structure of Nexus files and preserve origin of include files.

    Attributes:
        location (Optional[str]): Path to the original file being opened. Defaults to None.
        include_locations (Optional[list[str]]): list of file paths that the file contains. Defaults to None.
        origin (Optional[str]): Where the file was opened from. Defaults to None.
        include_objects (Optional[list[NexusFile]]): The include files but generated as a NexusFile instance. \
            Defaults to None.
        linked_user (Optional[str]): user or owner of the file. Defaults to None
        last_modified (Optional[datetime]): last modified date of the file
    """

    include_locations: Optional[list[str]] = field(default=None)
    origin: Optional[str] = None
    include_objects: Optional[list[NexusFile]] = field(default=None, repr=False)
    object_locations: Optional[dict[UUID, list[int]]] = field(default=None, repr=False)
    line_locations: Optional[list[tuple[int, UUID]]] = field(default=None, repr=False)
    linked_user: Optional[str] = field(default=None)
    last_modified: Optional[datetime] = field(default=None)

    def __init__(self, location: Optional[str] = None,
                 include_locations: Optional[list[str]] = None,
                 origin: Optional[str] = None,
                 include_objects: Optional[list[NexusFile]] = None,
                 file_content_as_list: Optional[list[str]] = None,
                 linked_user: Optional[str] = None,
                 last_modified: Optional[datetime] = None) -> None:
        super().__init__(location=location, file_content_as_list=file_content_as_list)
        if origin is not None and location is not None:
            self.location = nfo.get_full_file_path(location, origin)
        else:
            self.location = location
        self.input_file_location: Optional[str] = location
        self.include_locations: Optional[list[str]] = get_empty_list_str() if include_locations is None else \
            include_locations
        self.origin: Optional[str] = origin
        self.include_objects: Optional[list[NexusFile]] = get_empty_list_nexus_file() \
            if include_objects is None else include_objects
        if self.object_locations is None:
            self.object_locations: dict[UUID, list[int]] = get_empty_dict_uuid_list_int()
        if self.line_locations is None:
            self.line_locations = []
        self.linked_user = linked_user
        self.last_modified = last_modified
        self.file_changed: bool = False

    @classmethod
    def generate_file_include_structure(cls, file_path: str, origin: Optional[str] = None, recursive: bool = True,
                                        skip_arrays: bool = True, top_level_file: bool = True) -> Self:
        """Generates a nexus file instance for a provided text file with information storing the included files.

        Args:
            file_path (str): path to a file
            origin (Optional[str], optional): Where the file was opened from. Defaults to None.
            recursive (bool): Whether the method should recursively drill down multiple layers of include_locations.
            skip_arrays (bool): If set True skips the INCLUDE arrays that come after property array and VALUE
            top_level_file (bool): If set to True, the code assumes this is a 'top level' file rather than an included
            one.

        Returns:
            NexusFile: a class instance for NexusFile with knowledge of include files
        """
        def __get_pathlib_path_details(full_file_path: str):
            if full_file_path == "" or full_file_path is None:
                return None
            pathlib_path = pathlib.Path(full_file_path)
            owner = pathlib_path.owner()
            group = pathlib_path.group()
            if owner is not None and group is not None:
                return f"{owner}:{group}"
            elif owner is not None:
                return owner
            return None

        def __get_datetime_from_os_stat(full_file_path: str):
            if full_file_path == "" or full_file_path is None:
                return None
            stat_obj = os.stat(full_file_path)
            timestamp = stat_obj.st_mtime
            if timestamp is None:
                return None
            return datetime.fromtimestamp(timestamp, tz=timezone.utc)

        user = None
        last_changed = None
        full_file_path = file_path
        if origin is not None:
            full_file_path = nfo.get_full_file_path(file_path, origin)

        user = __get_pathlib_path_details(full_file_path)
        last_changed = __get_datetime_from_os_stat(full_file_path)
        try:
            file_as_list = nfo.load_file_as_list(full_file_path)
        except FileNotFoundError:
            # handle if a file can't be found
            location = file_path

            nexus_file_class = cls(location=location,
                                   include_locations=None,
                                   origin=origin,
                                   include_objects=None,
                                   file_content_as_list=None,
                                   linked_user=user,
                                   last_modified=last_changed)
            warnings.warn(UserWarning(f'No file found for: {file_path} while loading {origin}'))
            return nexus_file_class

        # prevent python from mutating the lists that it's iterating over
        modified_file_as_list: list[str] = []
        # search for the INCLUDE keyword and append to a list:
        inc_file_list: list[str] = []
        includes_objects: Optional[list[NexusFile]] = []
        skip_next_include = False
        previous_line: str

        for i, line in enumerate(file_as_list):
            if len(modified_file_as_list) >= 1:
                previous_line = modified_file_as_list[len(modified_file_as_list) - 1].rstrip('\n')
                if previous_line.endswith('>'):
                    modified_file_as_list[len(modified_file_as_list) - 1] = previous_line[:-1] + line
                else:
                    modified_file_as_list.append(line)
            else:
                modified_file_as_list.append(line)
            if line.rstrip('\n').endswith('>'):
                continue
            if nfo.check_token("INCLUDE", line):
                # Include found, check if we should skip loading it in (e.g. if it is a large array file)
                ignore_keywords = ['NOLIST']
                previous_value = nfo.get_previous_value(file_as_list=file_as_list[0: i + 1], search_before='INCLUDE',
                                                        ignore_values=ignore_keywords)

                keywords_to_skip_include = GRID_ARRAY_FORMAT_KEYWORDS + GRID_OPERATION_KEYWORDS + ["CORP"]
                if previous_value is None:
                    skip_next_include = False

                elif previous_value.upper() in keywords_to_skip_include:
                    skip_next_include = True

            elif nfo.check_token("VALUE", line) and not top_level_file:
                # Check if this is an 'embedded' grid array file. If it is, return this file with only the content up
                # to this point to help with performance when analysing the files.
                previous_value = nfo.get_previous_value(file_as_list=file_as_list[0: i + 1], search_before='VALUE')
                next_value = nfo.get_next_value(start_line_index=0, file_as_list=file_as_list[i:],
                                                search_string=line.upper().split('VALUE')[1])

                if previous_value is None or next_value is None:
                    continue

                if next_value.upper() != 'INCLUDE' and previous_value.upper() in GRID_ARRAY_KEYWORDS:
                    nexus_file_class = cls(
                        location=file_path,
                        include_locations=inc_file_list,
                        origin=origin,
                        include_objects=includes_objects,
                        file_content_as_list=modified_file_as_list
                    )

                    return nexus_file_class
                else:
                    continue

            else:
                continue
            inc_file_path = nfo.get_token_value('INCLUDE', line, file_as_list)
            if inc_file_path is None:
                continue
            inc_full_path = nfo.get_full_file_path(inc_file_path, origin=full_file_path)
            # store the included files as files inside the object
            inc_file_list.append(inc_full_path)
            if not recursive:
                continue
            elif skip_arrays and skip_next_include:
                inc_file = cls(location=inc_file_path,
                               include_locations=None,
                               origin=full_file_path,
                               include_objects=None,
                               file_content_as_list=None,
                               linked_user=user,
                               last_modified=last_changed)
                if includes_objects is None:
                    raise ValueError('include_objects is None - recursion failure.')
                skip_next_include = False
            else:
                inc_file = cls.generate_file_include_structure(inc_file_path, origin=full_file_path, recursive=True,
                                                               skip_arrays=skip_arrays, top_level_file=False)
                if includes_objects is None:
                    raise ValueError('include_objects is None - recursion failure.')

            includes_objects.append(inc_file)

        includes_objects = None if not includes_objects else includes_objects

        nexus_file_class = cls(
            location=file_path,
            include_locations=inc_file_list,
            origin=origin,
            include_objects=includes_objects,
            file_content_as_list=modified_file_as_list,
            linked_user=user,
            last_modified=last_changed
        )

        return nexus_file_class

    def export_network_lists(self):
        """Exports lists of connections from and to for use in network graphs.

        Raises:
            ValueError: If the from and to lists are not the same length

        Returns:
            tuple[list]: list of to and from file paths where the equivalent indexes relate to a connection
        """
        from_list = [self.origin]
        to_list = [self.location]
        if not [self.origin]:
            to_list = []
        if self.include_locations is not None:
            from_list += [self.location] * len(self.include_locations)
            to_list += self.include_locations
        if len(from_list) != len(to_list):
            raise ValueError(
                f"{from_list=} and {to_list=} are not the same length")

        return from_list, to_list

    @dataclass
    class FileIndex:
        index: int

    def iterate_line(self, file_index: Optional[FileIndex] = None, max_depth: Optional[int] = None,
                     parent: Optional[NexusFile] = None, prefix_line: Optional[str] = None,
                     keep_include_references=False) -> \
            Generator[str, None, None]:
        """Generator object for iterating over a list of strings with nested NexusFile objects in them.

        Yields:
            str: sequential line from the file.
        """

        if file_index is None:
            file_index = NexusFile.FileIndex(index=0)
        if parent is None:
            parent = self
            parent.line_locations = []
        if parent.line_locations is None:
            parent.line_locations = []
        if prefix_line is not None and prefix_line != ' ':
            file_index.index += 1
            yield prefix_line

        new_entry = (file_index.index, self.id)
        if new_entry not in parent.line_locations:
            parent.line_locations.append(new_entry)
        depth: int = 0
        if max_depth is not None:
            depth = max_depth
        if self.file_content_as_list is None:
            warnings.warn(f'No file content found for file: {self.location}')
            return
        for row in self.file_content_as_list:
            if nfo.check_token('INCLUDE', row):
                incfile_location = nfo.get_token_value('INCLUDE', row, self.file_content_as_list)
                if incfile_location is None:
                    continue
                split_line = re.split(incfile_location, row, maxsplit=1, flags=re.IGNORECASE)
                if len(split_line) == 2:
                    prefix_line, suffix_line = split_line
                    prefix_line = re.sub('INCLUDE', '', prefix_line, flags=re.IGNORECASE)
                    prefix_line = prefix_line.rstrip() + ' '
                    suffix_line = suffix_line.lstrip()
                else:
                    prefix_line = row.replace(incfile_location, '')
                    suffix_line = None

                include_file = None
                if self.include_objects is None:
                    raise ValueError(f'No include objects found in the nexusfile to expand over for file: '
                                     f'{self.location}')
                for obj in self.include_objects:
                    if obj.location == incfile_location:
                        include_file = obj
                        break
                    if self.origin is not None and \
                            obj.location == nfo.get_full_file_path(incfile_location, self.origin):
                        include_file = obj
                        break
                    if obj.location is not None and \
                            os.path.basename(obj.location) == os.path.basename(incfile_location):
                        include_file = obj
                        break

                if (max_depth is None or depth > 0) and include_file is not None:
                    level_down_max_depth = None if max_depth is None else depth - 1

                    if keep_include_references:
                        yield row

                    yield from include_file.iterate_line(file_index=file_index, max_depth=level_down_max_depth,
                                                         parent=parent, prefix_line=prefix_line)

                    new_entry = (file_index.index, self.id)
                    if new_entry not in parent.line_locations:
                        parent.line_locations.append(new_entry)
                    if suffix_line:
                        file_index.index += 1
                        # Add in space between include location and the rest of the line
                        suffix_line = ' ' + suffix_line
                        yield suffix_line
                else:
                    continue
            else:
                file_index.index += 1
                yield row

    @property
    def get_flat_list_str_file(self) -> list[str]:
        if self.file_content_as_list is None:
            raise ValueError(f'No file content found for {self.location}')
        flat_list = list(self.iterate_line(file_index=None, keep_include_references=False))
        return flat_list

    @property
    def get_flat_list_str_file_including_includes(self) -> list[str]:
        if self.file_content_as_list is None:
            raise ValueError(f'No file content found for {self.location}')
        flat_list = list(self.iterate_line(file_index=None, keep_include_references=True))
        return flat_list

    # TODO write an output function using the iterate_line method
    def get_full_network(self, max_depth: Optional[int] = None) -> tuple[list[str | None], list[str | None]]:
        """Recursively constructs two lists of from and to nodes representing the connections between files.

        Args:
            max_depth (Optional[int], optional): depth of the iteration to construct the network down to. \
                Defaults to None.

        Returns:
            tuple[list[str | None], list[str | None]]: two lists of from and to nodes where corresponding \
                indices create an edge within a graph network. e.g. (from_list[i], to_list[i]) \
                is a connection between two files.
        """
        depth: int = 0
        from_list = [self.origin]
        to_list = [self.location]
        if max_depth is not None:
            depth = max_depth
        if self.file_content_as_list is None:
            return from_list, to_list
        for row in self.file_content_as_list:
            if isinstance(row, NexusFile):
                if (max_depth is None or depth > 0):
                    level_down_max_depth = None if max_depth is None else depth - 1
                    temp_from_list, temp_to_list = row.export_network_lists()
                    from_list.extend(temp_from_list)
                    to_list.extend(temp_to_list)
                    temp_from_list, temp_to_list = row.get_full_network(max_depth=level_down_max_depth)
                    from_list.extend(temp_from_list)
                    to_list.extend(temp_to_list)
        return from_list, to_list

    def add_object_locations(self, obj_uuid: UUID, line_indices: list[int]) -> None:
        """Adds a uuid to the object_locations dictionary. Used for storing the line numbers where objects are stored
        within the flattened file_as_list.

        Args:
            obj_uuid (UUID): unique identifier of the object being created/stored.
            line_indices (list[int]): line number in the flattened file_content_as_list
                (i.e. from the get_flat_list_str_file method).
        """
        if self.object_locations is None:
            self.object_locations: dict[UUID, list[int]] = get_empty_dict_uuid_list_int()
        existing_line_locations = self.object_locations.get(obj_uuid, None)
        if existing_line_locations is not None:
            existing_line_locations.extend(line_indices)
            existing_line_locations.sort()
        else:
            self.object_locations[obj_uuid] = line_indices

    def __update_object_locations(self, line_number: int, number_additional_lines: int) -> None:
        """Updates the object locations in a nexusfile by the additional lines. Used when files have been modified and
        an addition/removal of lines has occurred. Ensures that the object locations are correct to the actual lines
        in the file_as_list.

        Args:
            line_number (int): Line number at which the new lines have been added
            number_additional_lines (int): number of new lines added.
        """
        if self.object_locations is None:
            return
        for object_id, list_indices in self.object_locations.items():
            for i, obj_index in enumerate(list_indices):
                if obj_index >= line_number:
                    self.object_locations[object_id][i] = obj_index + number_additional_lines

    def __remove_object_locations(self, obj_uuid: UUID) -> None:
        """Removes an object location based on the obj_uuid provided. Used when removing objects in the file_as_list.

        Args:
            obj_uuid (UUID): id of the removed object.
        """
        if self.object_locations is None:
            raise ValueError(f'No object locations found for file {self.location}')

        if self.object_locations.get(obj_uuid, None) is None:
            raise ValueError(f'No object with {obj_uuid=} found within the object locations')
        self.object_locations.pop(obj_uuid, None)

    def find_which_include_file(self, flattened_index: int) -> tuple[File, int]:
        """Given a line index that relates to a position within the flattened file_as_list from the method
        get_flat_file_as_list.

        Args:
            flattened_index (int): index in the flattened file as list structure

        Returns:
            tuple[File, int] where the first element is the file that the relevant line is in and the second
            element is the relative index in that file.
        """
        if self.line_locations is None:
            # call get_flat_list_str_file to ensure line locations are updated
            self.get_flat_list_str_file
            if self.line_locations is None:
                raise ValueError("No include line locations found.")

        line_locations = [x[0] for x in self.line_locations]
        line_locations.sort()
        uuid_index: Optional[UUID] = None
        index_in_included_file = 0

        # Find the Nexusfile containing the line we are looking for
        for numlines, obj_id in self.line_locations:
            if numlines <= flattened_index:
                uuid_index = obj_id
            if numlines >= flattened_index:
                break

        get_next_line_count = False
        lines_already_included = 0
        previous_lines_value = 0

        # Add the previously included lines from the file (if any) to the location after it has been split
        for numlines, obj_id in self.line_locations:
            if obj_id == uuid_index:
                get_next_line_count = True
                previous_lines_value = numlines
                continue
            else:
                # If we have gone beyond where the line is, calculate the location in the relevant file
                if numlines >= flattened_index:
                    lines_already_included += flattened_index - previous_lines_value
                    break

                if get_next_line_count:
                    lines_already_included += numlines - previous_lines_value
                    get_next_line_count = False
                previous_lines_value = numlines

        if flattened_index > line_locations[-1]:
            lines_already_included += flattened_index - line_locations[-1]

        index_in_included_file += lines_already_included

        if uuid_index == self.id or self.include_objects is None:
            return self, index_in_included_file

        nexus_file = None
        for file in self.include_objects:
            if file.id == uuid_index:
                nexus_file = file
            elif file.include_objects is not None:
                # CURRENTLY THIS ONLY SUPPORTS 2 LEVELS OF INCLUDES
                for lvl_2_include in file.include_objects:
                    if lvl_2_include.id == uuid_index:
                        nexus_file = lvl_2_include
        if nexus_file is None:
            raise ValueError(f'No file with {uuid_index=} found within include objects')

        return nexus_file, index_in_included_file

    def add_to_file_as_list(self, additional_content: list[str], index: int,
                            additional_objects: Optional[dict[UUID, list[int]]] = None,
                            comments: Optional[str] = None) -> None:
        """To add content to the file as list, also updates object numbers and optionally allows user \
        to add several additional new objects.

        Args:
            additional_content (list[str]): Additional lines as a list of strings to be added.
            index (int): index to insert the new lines at in the calling flat_file_as_list
            additional_objects (Optional[dict[UUID, int]]): defaults to None. Otherwise, a dictionary keyed with the \
            UUID of the new objects to add as well as the corresponding index of the object in the original \
            calling NexusFile
            comments (str | None): defaults to None. Comments to add in-line to the file.
        """
        if comments is not None:
            additional_content = NexusFile.insert_comments(additional_content, comments)

        nexusfile_to_write_to, relative_index = self.find_which_include_file(index)
        if nexusfile_to_write_to.file_content_as_list is None:
            raise ValueError(f'No file content to write to in file: {nexusfile_to_write_to}')
        nexusfile_to_write_to.file_content_as_list = \
            nexusfile_to_write_to.file_content_as_list[:relative_index] + \
            additional_content + nexusfile_to_write_to.file_content_as_list[relative_index:]

<<<<<<< HEAD
        self.file_modified = True
=======
        self._file_modified_set(True)
>>>>>>> 88f71722
        # write straight to file
        nexusfile_to_write_to.write_to_file()
        # update object locations
        self.__update_object_locations(line_number=index, number_additional_lines=len(additional_content))

        if additional_objects is None:
            return
        for object_id, line_index in additional_objects.items():
            self.add_object_locations(obj_uuid=object_id, line_indices=line_index)

    def remove_object_from_file_as_list(self, objects_to_remove: list[UUID]) -> None:
        """Removes all associated lines in the file as well as the object locations relating to a list of objects."""
        if self.object_locations is None:
            raise ValueError('Cannot remove object from object_locations as object_locations is None. '
                             'Check object locations is being populated properly.')
        for obj_to_remove in objects_to_remove:
            # find all locations in the code that relate to the object
            obj_locs = self.object_locations.get(obj_to_remove, None)
            if obj_locs is None:
                continue
            # sort from highest to lowest to ensure line indices are not affected by removal of lines
            sorted_obj_locs = sorted(obj_locs, reverse=True)
            for i, index in enumerate(sorted_obj_locs):
                if i == 0:
                    # for the first removal remove the object location
                    self.remove_from_file_as_list(index, objects_to_remove=[obj_to_remove])
                else:
                    # the remaining iterations remove just the lines
                    self.remove_from_file_as_list(index)
<<<<<<< HEAD
        self.file_modified = True
=======
        self._file_modified_set(True)
>>>>>>> 88f71722

    def remove_from_file_as_list(self, index: int, objects_to_remove: Optional[list[UUID]] = None,
                                 string_to_remove: Optional[str] = None) -> None:
        """Remove an entry from the file as list. Also updates existing object locations and removes any \
        specified objects from the object locations dictionary.

        Args:
            index (int): index n the calling flat_file_as_list to remove the entry from
            objects_to_remove (Optional[list[UUID]]): list of object id's to remove from the object locations. \
            Defaults to None
            string_to_remove (Optional[str]): if specified will only remove the listed string from the entry \
            at the index. Defaults to None, which removes the entire entry.

        """
        nexusfile_to_write_to, relative_index = self.find_which_include_file(index)

        # remove the line in the file:
        if nexusfile_to_write_to.file_content_as_list is None:
            raise ValueError(
                f'No file content in the file attempting to remove line from {nexusfile_to_write_to.location}')

        if string_to_remove is None:
            nexusfile_to_write_to.file_content_as_list.pop(relative_index)
            self.__update_object_locations(line_number=index, number_additional_lines=-1)
        else:
            entry_to_replace = nexusfile_to_write_to.file_content_as_list[relative_index]
            if isinstance(entry_to_replace, str):
                nexusfile_to_write_to.file_content_as_list[relative_index] = \
                    entry_to_replace.replace(string_to_remove, '', 1)
            else:
                raise ValueError(
                    f'Tried to replace at non string value at index: {relative_index} in '
                    f'file_as_list instead got {entry_to_replace}')

        if objects_to_remove is not None:
            for object_id in objects_to_remove:
                self.__remove_object_locations(object_id)
<<<<<<< HEAD
        self.file_modified = True
=======
        self._file_modified_set(True)
>>>>>>> 88f71722

        nexusfile_to_write_to.write_to_file()

    @staticmethod
    def insert_comments(additional_content: list[str], comments: str) -> list[str]:
        """Adds comments alongside additional content.

        Args:
            additional_content (list[str]): additional lines of the file to be added with a new entry per line.
            comments (str): comments to be added to all lines

        Returns:
            list of strings within the content.
        """
        for index, element in enumerate(additional_content):
            newline_index = element.find('\n')
            if newline_index != -1:
                modified_text = element[:newline_index] + ' ! ' + comments + element[newline_index:]
                additional_content[index] = modified_text
                return additional_content

        additional_content[-1] += ' ! ' + comments + '\n'
        return additional_content

    def get_object_locations_for_id(self, id: UUID) -> list[int]:
        """Gets the number of object locations for a specified id."""
        if self.object_locations is None or len(self.object_locations[id]) == 0:
            raise ValueError(f'No object locations specified, cannot find id: {id} in {self.object_locations}')
        return self.object_locations[id]

    def write_to_file(self, new_file_name: None | str = None, write_includes: bool = False) -> None:
        """Writes to file specified in self.location the strings contained in the list self.file_content_as_list.

        Args:
            new_file_name (None | str): writes to self.location if left as None. Otherwise writes to new_file_name.
            write_includes (bool): If True will write out all include files within the file. Defaults to False.
        """
        # overwrite File base class method to allow for write_includes
        if new_file_name is not None:
            self.location = new_file_name
        if self.location is None:
            raise ValueError(f'No file path to write to, instead found {self.location}')
        if self.file_content_as_list is None:
            raise ValueError(f'No file data to write out, instead found {self.file_content_as_list}')
        if write_includes and self.include_objects is not None:
            for file in self.include_objects:
                if new_file_name is None:
                    # if the base file has no new name then just overwrite the include file
                    include_file_name = None
                else:
                    new_root_name = f'{os.path.basename(new_file_name).split(".")[0]}_{os.path.basename(file.location)}'
                    # write the include file to the same directory.
                    include_file_name = os.path.join(os.path.dirname(self.location), new_root_name)
                    self.update_include_location_in_file_as_list(include_file_name, file)
                file.write_to_file(include_file_name, write_includes=True)

        file_str = ''.join(self.file_content_as_list)

        with open(self.location, 'w') as fi:
            fi.write(file_str)

        # reset the modified file state
        self.file_modified = False

    def update_include_location_in_file_as_list(self, new_path: str, file: NexusFile) -> None:
        """Updates the path of an include file within this file's file_as_list.

        Args:
            new_path (str): Updates the path in the file as list to point towards the new include location.
            file (NexusFile): include object whose path is being modified
        """
        file_path_to_replace = file.input_file_location
        if file_path_to_replace is None:
            file_path_to_replace = file.location
        if file_path_to_replace is None:
            raise ValueError('No location found to try and replace in this file.')
        file_content = self.file_content_as_list
        if file_content is None:
            raise ValueError(f'No file content found within file {self.location}')

        for line in file_content:
            if not nfo.check_token('INCLUDE', line):
                continue
            # if the right path to replace is found then replace it
            if nfo.get_expected_token_value('INCLUDE', line, file_content) == file_path_to_replace:
                nfo.get_expected_token_value('INCLUDE', line, file_content, replace_with=new_path)

        # replace the location in the include locations list using the original path
        index_of_path_to_replace = self.include_locations.index(file.location)
        # get the full path and update it in the include file object
        file.location = nfo.get_full_file_path(new_path, self.location)
        self.include_locations[index_of_path_to_replace] = file.location
        # update the new path
        file.input_file_location = new_path<|MERGE_RESOLUTION|>--- conflicted
+++ resolved
@@ -72,7 +72,6 @@
             self.line_locations = []
         self.linked_user = linked_user
         self.last_modified = last_modified
-        self.file_changed: bool = False
 
     @classmethod
     def generate_file_include_structure(cls, file_path: str, origin: Optional[str] = None, recursive: bool = True,
@@ -533,11 +532,7 @@
             nexusfile_to_write_to.file_content_as_list[:relative_index] + \
             additional_content + nexusfile_to_write_to.file_content_as_list[relative_index:]
 
-<<<<<<< HEAD
-        self.file_modified = True
-=======
         self._file_modified_set(True)
->>>>>>> 88f71722
         # write straight to file
         nexusfile_to_write_to.write_to_file()
         # update object locations
@@ -567,11 +562,7 @@
                 else:
                     # the remaining iterations remove just the lines
                     self.remove_from_file_as_list(index)
-<<<<<<< HEAD
-        self.file_modified = True
-=======
         self._file_modified_set(True)
->>>>>>> 88f71722
 
     def remove_from_file_as_list(self, index: int, objects_to_remove: Optional[list[UUID]] = None,
                                  string_to_remove: Optional[str] = None) -> None:
@@ -609,11 +600,7 @@
         if objects_to_remove is not None:
             for object_id in objects_to_remove:
                 self.__remove_object_locations(object_id)
-<<<<<<< HEAD
-        self.file_modified = True
-=======
         self._file_modified_set(True)
->>>>>>> 88f71722
 
         nexusfile_to_write_to.write_to_file()
 
