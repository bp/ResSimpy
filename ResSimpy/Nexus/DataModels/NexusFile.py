"""Handle Nexus files and preserve origin of include files."""
from __future__ import annotations

import os.path
from dataclasses import dataclass, field
from typing import Optional, Generator

# Use correct Self type depending upon Python version
import sys

if sys.version_info >= (3, 11):
    from typing import Self
else:
    from typing_extensions import Self

from uuid import UUID
import re
import ResSimpy.Nexus.nexus_file_operations as nfo
import warnings
from ResSimpy.Nexus.NexusKeywords.structured_grid_keywords import GRID_OPERATION_KEYWORDS, GRID_ARRAY_FORMAT_KEYWORDS, \
    GRID_ARRAY_KEYWORDS
from ResSimpy.Utils.factory_methods import get_empty_list_str, get_empty_list_nexus_file, \
    get_empty_dict_uuid_list_int
from ResSimpy.File import File
import pathlib
import os
from datetime import datetime, timezone


@dataclass(kw_only=True, repr=True)
class NexusFile(File):
    """Class to deal with origin and structure of Nexus files and preserve origin of include files.

    Attributes:
        location (Optional[str]): Path to the original file being opened. Defaults to None.
        include_locations (Optional[list[str]]): list of file paths that the file contains. Defaults to None.
        origin (Optional[str]): Where the file was opened from. Defaults to None.
        include_objects (Optional[list[NexusFile]]): The include files but generated as a NexusFile instance. \
            Defaults to None.
        linked_user (Optional[str]): user or owner of the file. Defaults to None
        last_modified (Optional[datetime]): last modified date of the file
    """

    include_locations: Optional[list[str]] = field(default=None)
    origin: Optional[str] = None
    include_objects: Optional[list[NexusFile]] = field(default=None, repr=False)
    object_locations: Optional[dict[UUID, list[int]]] = field(default=None, repr=False)
    line_locations: Optional[list[tuple[int, UUID]]] = field(default=None, repr=False)
    linked_user: Optional[str] = field(default=None)
    last_modified: Optional[datetime] = field(default=None)

    def __init__(self, location: str,
                 include_locations: Optional[list[str]] = None,
                 origin: Optional[str] = None,
                 include_objects: Optional[list[NexusFile]] = None,
                 file_content_as_list: Optional[list[str]] = None,
                 linked_user: Optional[str] = None,
                 last_modified: Optional[datetime] = None,
                 array_skipped: bool = False) -> None:
        super().__init__(location=location, file_content_as_list=file_content_as_list)
        if origin is not None and location is not None:
            self.location = nfo.get_full_file_path(location, origin)
        else:
            self.location = location
        self.input_file_location: Optional[str] = location
        self.include_locations: Optional[list[str]] = get_empty_list_str() if include_locations is None else \
            include_locations
        self.origin: Optional[str] = origin
        self.include_objects: Optional[list[NexusFile]] = get_empty_list_nexus_file() \
            if include_objects is None else include_objects
        if self.object_locations is None:
            self.object_locations: dict[UUID, list[int]] = get_empty_dict_uuid_list_int()
        if self.line_locations is None:
            self.line_locations = []
        self.linked_user = linked_user
        self.last_modified = last_modified
        self.array_skipped = array_skipped

    @classmethod
    def generate_file_include_structure(cls, file_path: str, origin: Optional[str] = None, recursive: bool = True,
                                        skip_arrays: bool = True, top_level_file: bool = True) -> Self:
        """Generates a nexus file instance for a provided text file with information storing the included files.

        Args:
            file_path (str): path to a file
            origin (Optional[str], optional): Where the file was opened from. Defaults to None.
            recursive (bool): Whether the method should recursively drill down multiple layers of include_locations.
            skip_arrays (bool): If set True skips the INCLUDE arrays that come after property array and VALUE
            top_level_file (bool): If set to True, the code assumes this is a 'top level' file rather than an included
            one.

        Returns:
            NexusFile: a class instance for NexusFile with knowledge of include files
        """
        def __get_pathlib_path_details(full_file_path: str):
            if full_file_path == "" or full_file_path is None:
                return None
            pathlib_path = pathlib.Path(full_file_path)
            owner: str = ''
            group: str = ''
            try:
                owner = pathlib_path.owner()  # type: ignore
                group = pathlib_path.group()  # type: ignore
            except NotImplementedError:
                # owner or group not supported on this system, continue without filling out that information
                pass
            except PermissionError:
                # user doesn't have permission to access the file, continue without filling out that information
                warnings.warn(f'PermissionError when trying to access file at {full_file_path}')
            except FileNotFoundError:
                # file not found, continue without filling out that information
                warnings.warn(f'FileNotFoundError when trying to access file at {full_file_path}')
            except KeyError:
                # Group or owner doesn't exist on this system, continue without filling out that information
                warnings.warn(f'Unable to find the group for the file at {full_file_path}')

            if owner is not None and group is not None:
                return f"{owner}:{group}"
            elif owner is not None:
                return owner
            return None

        def __get_datetime_from_os_stat(full_file_path: str):
            if full_file_path == "" or full_file_path is None:
                return None
            stat_obj = os.stat(full_file_path)
            timestamp = stat_obj.st_mtime
            if timestamp is None:
                return None
            return datetime.fromtimestamp(timestamp, tz=timezone.utc)

        full_file_path = file_path
        if origin is not None:
            full_file_path = nfo.get_full_file_path(file_path, origin)

        try:
            file_as_list = nfo.load_file_as_list(full_file_path)
        except FileNotFoundError:
            # handle if a file can't be found
            location = file_path

            nexus_file_class = cls(location=location,
                                   include_locations=None,
                                   origin=origin,
                                   include_objects=None,
                                   file_content_as_list=None,
                                   linked_user=None,
                                   last_modified=None)
            warnings.warn(UserWarning(f'No file found for: {file_path} while loading {origin}'))
            return nexus_file_class

        # check last modified and user for the file
        user = __get_pathlib_path_details(full_file_path)
        last_changed = __get_datetime_from_os_stat(full_file_path)

        # prevent python from mutating the lists that it's iterating over
        modified_file_as_list: list[str] = []
        # search for the INCLUDE keyword and append to a list:
        inc_file_list: list[str] = []
        includes_objects: Optional[list[NexusFile]] = []
        skip_next_include = False
        previous_line: str

        for i, line in enumerate(file_as_list):
            if len(modified_file_as_list) >= 1:
                previous_line = modified_file_as_list[len(modified_file_as_list) - 1].rstrip('\n')
                if previous_line.endswith('>'):
                    modified_file_as_list[len(modified_file_as_list) - 1] = previous_line[:-1] + line
                else:
                    modified_file_as_list.append(line)
            else:
                modified_file_as_list.append(line)
            if line.rstrip('\n').endswith('>'):
                continue
            if nfo.check_token("INCLUDE", line):
                # Include found, check if we should skip loading it in (e.g. if it is a large array file)
                ignore_keywords = ['NOLIST']
                previous_value = nfo.get_previous_value(file_as_list=file_as_list[0: i + 1], search_before='INCLUDE',
                                                        ignore_values=ignore_keywords)

                keywords_to_skip_include = GRID_ARRAY_FORMAT_KEYWORDS + GRID_OPERATION_KEYWORDS + ["CORP"]
                if previous_value is None:
                    skip_next_include = False

                elif previous_value.upper() in keywords_to_skip_include:
                    skip_next_include = True

            elif nfo.check_token("VALUE", line) and not top_level_file:
                # Check if this is an 'embedded' grid array file. If it is, return this file with only the content up
                # to this point to help with performance when analysing the files.
                previous_value = nfo.get_previous_value(file_as_list=file_as_list[0: i + 1], search_before='VALUE')
                next_value = nfo.get_next_value(start_line_index=0, file_as_list=file_as_list[i:],
                                                search_string=line.upper().split('VALUE')[1])

                if previous_value is None or next_value is None:
                    continue

                if next_value.upper() != 'INCLUDE' and previous_value.upper() in GRID_ARRAY_KEYWORDS:
                    nexus_file_class = cls(
                        location=file_path,
                        include_locations=inc_file_list,
                        origin=origin,
                        include_objects=includes_objects,
                        file_content_as_list=modified_file_as_list
                    )

                    return nexus_file_class
                else:
                    continue

            else:
                continue
            inc_file_path = nfo.get_token_value('INCLUDE', line, file_as_list)
            if inc_file_path is None:
                continue
            inc_full_path = nfo.get_full_file_path(inc_file_path, origin=full_file_path)
            # store the included files as files inside the object
            inc_file_list.append(inc_full_path)
            if not recursive:
                continue
            elif skip_arrays and skip_next_include:
                inc_file = cls(location=inc_file_path,
                               include_locations=None,
                               origin=full_file_path,
                               include_objects=None,
                               file_content_as_list=None,
                               linked_user=user,
                               last_modified=last_changed,
                               array_skipped=True)
                if includes_objects is None:
                    raise ValueError('include_objects is None - recursion failure.')
                skip_next_include = False
            else:
                inc_file = cls.generate_file_include_structure(inc_file_path, origin=full_file_path, recursive=True,
                                                               skip_arrays=skip_arrays, top_level_file=False)
                if includes_objects is None:
                    raise ValueError('include_objects is None - recursion failure.')

            includes_objects.append(inc_file)

        includes_objects = None if not includes_objects else includes_objects

        nexus_file_class = cls(
            location=file_path,
            include_locations=inc_file_list,
            origin=origin,
            include_objects=includes_objects,
            file_content_as_list=modified_file_as_list,
            linked_user=user,
            last_modified=last_changed
        )

        return nexus_file_class

    def export_network_lists(self):
        """Exports lists of connections from and to for use in network graphs.

        Raises:
            ValueError: If the from and to lists are not the same length

        Returns:
            tuple[list]: list of to and from file paths where the equivalent indexes relate to a connection
        """
        from_list = [self.origin]
        to_list = [self.location]
        if not [self.origin]:
            to_list = []
        if self.include_locations is not None:
            from_list += [self.location] * len(self.include_locations)
            to_list += self.include_locations
        if len(from_list) != len(to_list):
            raise ValueError(
                f"{from_list=} and {to_list=} are not the same length")

        return from_list, to_list

    @dataclass
    class FileIndex:
        index: int

    def iterate_line(self, file_index: Optional[FileIndex] = None, max_depth: Optional[int] = None,
                     parent: Optional[NexusFile] = None, prefix_line: Optional[str] = None,
                     keep_include_references=False) -> \
            Generator[str, None, None]:
        """Generator object for iterating over a list of strings with nested NexusFile objects in them.

        Yields:
            str: sequential line from the file.
        """

        if file_index is None:
            file_index = NexusFile.FileIndex(index=0)
        if parent is None:
            parent = self
            parent.line_locations = []
        if parent.line_locations is None:
            parent.line_locations = []
        if prefix_line is not None and prefix_line != ' ':
            file_index.index += 1
            yield prefix_line

        new_entry = (file_index.index, self.id)
        if new_entry not in parent.line_locations:
            parent.line_locations.append(new_entry)
        depth: int = 0
        if max_depth is not None:
            depth = max_depth
        if self.file_content_as_list is None:
            warnings.warn(f'No file content found for file: {self.location}')
            return
        for row in self.file_content_as_list:
            if nfo.check_token('INCLUDE', row):
                incfile_location = nfo.get_token_value('INCLUDE', row, self.file_content_as_list)
                if incfile_location is None:
                    continue
                split_line = re.split(incfile_location, row, maxsplit=1, flags=re.IGNORECASE)
                if len(split_line) == 2:
                    prefix_line, suffix_line = split_line
                    prefix_line = re.sub('INCLUDE', '', prefix_line, flags=re.IGNORECASE)
                    prefix_line = prefix_line.rstrip() + ' '
                    suffix_line = suffix_line.lstrip()
                else:
                    prefix_line = row.replace(incfile_location, '')
                    suffix_line = None

                include_file = None
                if self.include_objects is None:
                    raise ValueError(f'No include objects found in the nexusfile to expand over for file: '
                                     f'{self.location}')
                for obj in self.include_objects:
                    if obj.location == incfile_location:
                        include_file = obj
                        break
                    if self.origin is not None and \
                            obj.location == nfo.get_full_file_path(incfile_location, self.origin):
                        include_file = obj
                        break
                    if obj.location is not None and \
                            os.path.basename(obj.location) == os.path.basename(incfile_location):
                        include_file = obj
                        break

                if (max_depth is None or depth > 0) and include_file is not None:
                    level_down_max_depth = None if max_depth is None else depth - 1

                    if keep_include_references:
                        yield row

                    yield from include_file.iterate_line(file_index=file_index, max_depth=level_down_max_depth,
                                                         parent=parent, prefix_line=prefix_line)

                    new_entry = (file_index.index, self.id)
                    if new_entry not in parent.line_locations:
                        parent.line_locations.append(new_entry)
                    if suffix_line:
                        file_index.index += 1
                        # Add in space between include location and the rest of the line
                        suffix_line = ' ' + suffix_line
                        yield suffix_line
                else:
                    continue
            else:
                file_index.index += 1
                yield row

    @property
    def get_flat_list_str_file(self) -> list[str]:
        if self.file_content_as_list is None:
            raise ValueError(f'No file content found for {self.location}')
        flat_list = list(self.iterate_line(file_index=None, keep_include_references=False))
        return flat_list

    @property
    def get_flat_list_str_file_including_includes(self) -> list[str]:
        if self.file_content_as_list is None:
            raise ValueError(f'No file content found for {self.location}')
        flat_list = list(self.iterate_line(file_index=None, keep_include_references=True))
        return flat_list

    # TODO write an output function using the iterate_line method
    def get_full_network(self, max_depth: Optional[int] = None) -> tuple[list[str | None], list[str]]:
        """Recursively constructs two lists of from and to nodes representing the connections between files.

        Args:
            max_depth (Optional[int], optional): depth of the iteration to construct the network down to. \
                Defaults to None.

        Returns:
            tuple[list[str | None], list[str | None]]: two lists of from and to nodes where corresponding \
                indices create an edge within a graph network. e.g. (from_list[i], to_list[i]) \
                is a connection between two files.
        """
        depth: int = 0
        from_list = [self.origin]
        to_list = [self.location]
        if max_depth is not None:
            depth = max_depth
        if self.file_content_as_list is None:
            return from_list, to_list
        for row in self.file_content_as_list:
            if isinstance(row, NexusFile):
                if (max_depth is None or depth > 0):
                    level_down_max_depth = None if max_depth is None else depth - 1
                    temp_from_list, temp_to_list = row.export_network_lists()
                    from_list.extend(temp_from_list)
                    to_list.extend(temp_to_list)
                    temp_from_list, temp_to_list = row.get_full_network(max_depth=level_down_max_depth)
                    from_list.extend(temp_from_list)
                    to_list.extend(temp_to_list)
        return from_list, to_list

    def add_object_locations(self, obj_uuid: UUID, line_indices: list[int]) -> None:
        """Adds a uuid to the object_locations dictionary. Used for storing the line numbers where objects are stored
        within the flattened file_as_list.

        Args:
            obj_uuid (UUID): unique identifier of the object being created/stored.
            line_indices (list[int]): line number in the flattened file_content_as_list
                (i.e. from the get_flat_list_str_file method).
        """
        if self.object_locations is None:
            self.object_locations: dict[UUID, list[int]] = get_empty_dict_uuid_list_int()
        existing_line_locations = self.object_locations.get(obj_uuid, None)
        if existing_line_locations is not None:
            existing_line_locations.extend(line_indices)
            existing_line_locations.sort()
        else:
            self.object_locations[obj_uuid] = line_indices

    def __update_object_locations(self, line_number: int, number_additional_lines: int) -> None:
        """Updates the object locations in a nexusfile by the additional lines. Used when files have been modified and
        an addition/removal of lines has occurred. Ensures that the object locations are correct to the actual lines
        in the file_as_list.

        Args:
            line_number (int): Line number at which the new lines have been added
            number_additional_lines (int): number of new lines added.
        """
        if self.object_locations is None:
            return
        for object_id, list_indices in self.object_locations.items():
            for i, obj_index in enumerate(list_indices):
                if obj_index >= line_number:
                    self.object_locations[object_id][i] = obj_index + number_additional_lines

    def __remove_object_locations(self, obj_uuid: UUID) -> None:
        """Removes an object location based on the obj_uuid provided. Used when removing objects in the file_as_list.

        Args:
            obj_uuid (UUID): id of the removed object.
        """
        if self.object_locations is None:
            raise ValueError(f'No object locations found for file {self.location}')

        if self.object_locations.get(obj_uuid, None) is None:
            raise ValueError(f'No object with {obj_uuid=} found within the object locations')
        self.object_locations.pop(obj_uuid, None)

    def find_which_include_file(self, flattened_index: int) -> tuple[File, int]:
        """Given a line index that relates to a position within the flattened file_as_list from the method
        get_flat_file_as_list.

        Args:
            flattened_index (int): index in the flattened file as list structure

        Returns:
            tuple[File, int] where the first element is the file that the relevant line is in and the second
            element is the relative index in that file.
        """
        if self.line_locations is None:
            # call get_flat_list_str_file to ensure line locations are updated
            self.get_flat_list_str_file
            if self.line_locations is None:
                raise ValueError("No include line locations found.")

        line_locations = [x[0] for x in self.line_locations]
        line_locations.sort()
        uuid_index: Optional[UUID] = None
        index_in_included_file = 0

        # Find the Nexusfile containing the line we are looking for
        for numlines, obj_id in self.line_locations:
            if numlines <= flattened_index:
                uuid_index = obj_id
            if numlines >= flattened_index:
                break

        get_next_line_count = False
        lines_already_included = 0
        previous_lines_value = 0

        # Add the previously included lines from the file (if any) to the location after it has been split
        for numlines, obj_id in self.line_locations:
            if obj_id == uuid_index:
                get_next_line_count = True
                previous_lines_value = numlines
                continue
            else:
                # If we have gone beyond where the line is, calculate the location in the relevant file
                if numlines >= flattened_index:
                    lines_already_included += flattened_index - previous_lines_value
                    break

                if get_next_line_count:
                    lines_already_included += numlines - previous_lines_value
                    get_next_line_count = False
                previous_lines_value = numlines

        if flattened_index > line_locations[-1]:
            lines_already_included += flattened_index - line_locations[-1]

        index_in_included_file += lines_already_included

        if uuid_index == self.id or self.include_objects is None:
            return self, index_in_included_file

        nexus_file = None
        for file in self.include_objects:
            if file.id == uuid_index:
                nexus_file = file
            elif file.include_objects is not None:
                # CURRENTLY THIS ONLY SUPPORTS 2 LEVELS OF INCLUDES
                for lvl_2_include in file.include_objects:
                    if lvl_2_include.id == uuid_index:
                        nexus_file = lvl_2_include
        if nexus_file is None:
            raise ValueError(f'No file with {uuid_index=} found within include objects')

        return nexus_file, index_in_included_file

    def add_to_file_as_list(self, additional_content: list[str], index: int,
                            additional_objects: Optional[dict[UUID, list[int]]] = None,
                            comments: Optional[str] = None) -> None:
        """To add content to the file as list, also updates object numbers and optionally allows user \
        to add several additional new objects.

        Args:
            additional_content (list[str]): Additional lines as a list of strings to be added.
            index (int): index to insert the new lines at in the calling flat_file_as_list
            additional_objects (Optional[dict[UUID, int]]): defaults to None. Otherwise, a dictionary keyed with the \
            UUID of the new objects to add as well as the corresponding index of the object in the original \
            calling NexusFile
            comments (str | None): defaults to None. Comments to add in-line to the file.
        """
        if comments is not None:
            additional_content = NexusFile.insert_comments(additional_content, comments)

        nexusfile_to_write_to, relative_index = self.find_which_include_file(index)
        if nexusfile_to_write_to.file_content_as_list is None:
            raise ValueError(f'No file content to write to in file: {nexusfile_to_write_to}')
        nexusfile_to_write_to.file_content_as_list = \
            nexusfile_to_write_to.file_content_as_list[:relative_index] + \
            additional_content + nexusfile_to_write_to.file_content_as_list[relative_index:]

        self._file_modified_set(True)

        # update object locations
        self.__update_object_locations(line_number=index, number_additional_lines=len(additional_content))

        if additional_objects is None:
            return
        for object_id, line_index in additional_objects.items():
            self.add_object_locations(obj_uuid=object_id, line_indices=line_index)

    def remove_object_from_file_as_list(self, objects_to_remove: list[UUID]) -> None:
        """Removes all associated lines in the file as well as the object locations relating to a list of objects."""
        if self.object_locations is None:
            raise ValueError('Cannot remove object from object_locations as object_locations is None. '
                             'Check object locations is being populated properly.')
        for obj_to_remove in objects_to_remove:
            # find all locations in the code that relate to the object
            obj_locs = self.object_locations.get(obj_to_remove, None)
            if obj_locs is None:
                continue
            # sort from highest to lowest to ensure line indices are not affected by removal of lines
            sorted_obj_locs = sorted(obj_locs, reverse=True)
            for i, index in enumerate(sorted_obj_locs):
                if i == 0:
                    # for the first removal remove the object location
                    self.remove_from_file_as_list(index, objects_to_remove=[obj_to_remove])
                else:
                    # the remaining iterations remove just the lines
                    self.remove_from_file_as_list(index)
        self._file_modified_set(True)

    def remove_from_file_as_list(self, index: int, objects_to_remove: Optional[list[UUID]] = None,
                                 string_to_remove: Optional[str] = None) -> None:
        """Remove an entry from the file as list. Also updates existing object locations and removes any \
        specified objects from the object locations dictionary.

        Args:
            index (int): index n the calling flat_file_as_list to remove the entry from
            objects_to_remove (Optional[list[UUID]]): list of object id's to remove from the object locations. \
            Defaults to None
            string_to_remove (Optional[str]): if specified will only remove the listed string from the entry \
            at the index. Defaults to None, which removes the entire entry.

        """
        nexusfile_to_write_to, relative_index = self.find_which_include_file(index)

        # remove the line in the file:
        if nexusfile_to_write_to.file_content_as_list is None:
            raise ValueError(
                f'No file content in the file attempting to remove line from {nexusfile_to_write_to.location}')

        if string_to_remove is None:
            nexusfile_to_write_to.file_content_as_list.pop(relative_index)
            self.__update_object_locations(line_number=index, number_additional_lines=-1)
        else:
            entry_to_replace = nexusfile_to_write_to.file_content_as_list[relative_index]
            if isinstance(entry_to_replace, str):
                nexusfile_to_write_to.file_content_as_list[relative_index] = \
                    entry_to_replace.replace(string_to_remove, '', 1)
            else:
                raise ValueError(
                    f'Tried to replace at non string value at index: {relative_index} in '
                    f'file_as_list instead got {entry_to_replace}')

        if objects_to_remove is not None:
            for object_id in objects_to_remove:
                self.__remove_object_locations(object_id)
        self._file_modified_set(True)

    @staticmethod
    def insert_comments(additional_content: list[str], comments: str) -> list[str]:
        """Adds comments alongside additional content.

        Args:
            additional_content (list[str]): additional lines of the file to be added with a new entry per line.
            comments (str): comments to be added to all lines

        Returns:
            list of strings within the content.
        """
        for index, element in enumerate(additional_content):
            newline_index = element.find('\n')
            if newline_index != -1:
                modified_text = element[:newline_index] + ' ! ' + comments + element[newline_index:]
                additional_content[index] = modified_text
                return additional_content

        additional_content[-1] += ' ! ' + comments + '\n'
        return additional_content

    def get_object_locations_for_id(self, id: UUID) -> list[int]:
        """Gets the number of object locations for a specified id."""
        if self.object_locations is None or len(self.object_locations[id]) == 0:
            raise ValueError(f'No object locations specified, cannot find id: {id} in {self.object_locations}')
        return self.object_locations[id]

    def write_to_file(self, new_file_path: None | str = None, write_includes: bool = False,
                      write_out_all_files: bool = False, overwrite_file: bool = False) -> None:
        """Writes to file specified in self.location the strings contained in the list self.file_content_as_list.

        Args:
            new_file_path (None | str): writes to self.location if left as None. Otherwise writes to new_file_name.
            write_includes (bool): If True will write out all include files within the file. Defaults to False.
            write_out_all_files (bool): If False will write only modified files. Otherwise will write all files.
            overwrite_file (bool): If True will overwrite the file at the location specified by new_file_path. \
            Otherwise will raise an error if the file already exists.
        """
        # overwrite File base class method to allow for write_includes
        if new_file_path is None and overwrite_file:
            # In this case just overwrite the file with the existing path:
            new_file_path = self.location
        elif new_file_path is None and not overwrite_file:
            raise ValueError('No file path to write to, and overwrite_file set to False')
        if self.file_content_as_list is None:
            raise ValueError(f'No file data to write out, instead found {self.file_content_as_list}')

        if new_file_path is None:
            raise ValueError('No file path to write to.')

        # create directories that do not exist
        if not os.path.exists(os.path.dirname(new_file_path)):
            os.makedirs(os.path.dirname(new_file_path))

        if write_includes and self.include_objects is not None:
            for file in self.include_objects:
                write_file: bool = file.file_modified or write_out_all_files
                write_file = write_file or (new_file_path != self.location and not os.path.isabs(file.location))
                # if the array was previously skipped then load the file as list
                if file.array_skipped:
                    file.file_content_as_list = nfo.load_file_as_list(file.location)

                if file.file_content_as_list is None:
                    warnings.warn(f'No content found for file: {file}. Not writing file.')
                    continue
                # this distinguishes the include file name from other includes in other files.
                # this could be moved to a folder name instead rather than affecting the include file name?
                new_root_name = f'{os.path.basename(new_file_path).split(".")[0]}_{os.path.basename(file.location)}'
                # write the include file to the same directory.
                # TODO add a fix for the name above and a check for whether the file exists as exactly the same name
                include_file_name = os.path.join(os.path.dirname(new_file_path), new_root_name)

                if write_file:
                    self.update_include_location_in_file_as_list(include_file_name, file)

                if os.path.exists(include_file_name):
                    # if the file is already copied across then move on to the next file
                    continue

                if write_file:
                    file.write_to_file(include_file_name, write_includes=True, write_out_all_files=write_out_all_files,
                                       overwrite_file=overwrite_file)

        # check if the file already exists so we aren't accidentally overwriting it
        if os.path.exists(new_file_path) and not overwrite_file:
            raise ValueError(f'File already exists at {new_file_path} and overwrite_file set to False')

<<<<<<< HEAD
        # write the file to the new location
        if os.path.exists(new_file_path) and not overwrite_file:
            raise ValueError(f'File already exists at {new_file_path} and overwrite_file set to False')

=======
        file_str = ''.join(self.file_content_as_list)
>>>>>>> c3589295
        # update the location:
        if self.file_modified or write_out_all_files:
            self.location = new_file_path
            # write the file to the new location
            with open(new_file_path, 'w') as fi:
                fi.write(file_str)
            # reset the modified file state
            self._file_modified_set(False)

    def update_include_location_in_file_as_list(self, new_path: str, include_file: NexusFile) -> None:
        """Updates the path of an include file within this file's file_as_list.

        Args:
            new_path (str): Updates the path in the file as list to point towards the new include location.
            include_file (NexusFile): include object whose path is being modified
        """
        # try and find the path of the file that should be replaced (i.e. how it is currently written in the file)
        if self.include_locations is None or not self.include_locations or include_file.input_file_location is None:
            raise ValueError('No include locations found and therefore cannot update include path')
        file_path_to_replace = include_file.input_file_location
        file_content = self.file_content_as_list
        if file_content is None or not file_content:
            raise ValueError(f'No file content found within file {self.location}')

        for line in file_content:
            if not nfo.check_token('INCLUDE', line):
                continue
            # if the right path to replace is found then replace it
            if nfo.get_expected_token_value('INCLUDE', line, file_content) == file_path_to_replace:
                nfo.get_expected_token_value('INCLUDE', line, file_content, replace_with=new_path)
                self._file_modified_set(True)
        # replace the location in the include locations list using the original path

        index_of_path_to_replace = self.include_locations.index(include_file.location)
        # get the full path and update it in the include file object
        # TODO maybe include this in a setter attr for the location.
        include_file.location = nfo.get_full_file_path(new_path, self.location)

        self.include_locations[index_of_path_to_replace] = include_file.location
        # update the new path
        include_file.input_file_location = new_path<|MERGE_RESOLUTION|>--- conflicted
+++ resolved
@@ -58,7 +58,7 @@
                  last_modified: Optional[datetime] = None,
                  array_skipped: bool = False) -> None:
         super().__init__(location=location, file_content_as_list=file_content_as_list)
-        if origin is not None and location is not None:
+        if origin is not None:
             self.location = nfo.get_full_file_path(location, origin)
         else:
             self.location = location
@@ -469,7 +469,7 @@
         """
         if self.line_locations is None:
             # call get_flat_list_str_file to ensure line locations are updated
-            self.get_flat_list_str_file
+            _ = self.get_flat_list_str_file
             if self.line_locations is None:
                 raise ValueError("No include line locations found.")
 
@@ -708,14 +708,7 @@
         if os.path.exists(new_file_path) and not overwrite_file:
             raise ValueError(f'File already exists at {new_file_path} and overwrite_file set to False')
 
-<<<<<<< HEAD
-        # write the file to the new location
-        if os.path.exists(new_file_path) and not overwrite_file:
-            raise ValueError(f'File already exists at {new_file_path} and overwrite_file set to False')
-
-=======
         file_str = ''.join(self.file_content_as_list)
->>>>>>> c3589295
         # update the location:
         if self.file_modified or write_out_all_files:
             self.location = new_file_path
