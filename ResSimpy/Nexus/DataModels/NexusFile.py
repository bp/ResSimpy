from __future__ import annotations

import uuid
from dataclasses import dataclass, field
import re
from typing import Optional, Union, Generator
from uuid import UUID

import ResSimpy.Nexus.nexus_file_operations as nfo
import warnings

from ResSimpy.Grid import VariableEntry
from ResSimpy.Nexus.NexusKeywords.structured_grid_keywords import GRID_OPERATION_KEYWORDS, GRID_ARRAY_FORMAT_KEYWORDS
from ResSimpy.Utils.factory_methods import get_empty_list_str, get_empty_list_nexus_file, \
    get_empty_list_str_nexus_file, get_empty_dict_uuid_int


@dataclass(kw_only=True, repr=True)
class NexusFile:
    """ Class to deal with origin and structure of Nexus files and preserve origin of include files
    Attributes:
        location (Optional[str]): Path to the original file being opened. Defaults to None.
        includes (Optional[list[str]]): list of file paths that the file contains. Defaults to None.
        origin (Optional[str]): Where the file was opened from. Defaults to None.
        includes_objects (Optional[list[NexusFile]]): The include files but generated as a NexusFile instance. \
            Defaults to None.
    """
    location: Optional[str] = None
    includes: Optional[list[str]] = field(default_factory=get_empty_list_str)
    origin: Optional[str] = None
    includes_objects: Optional[list[NexusFile]] = field(default_factory=get_empty_list_nexus_file, repr=False)
    file_content_as_list: Optional[list[Union[str, NexusFile]]] = field(default_factory=get_empty_list_str_nexus_file,
                                                                        repr=False)
    object_locations: Optional[dict[UUID, int]] = None
    line_locations: Optional[list[tuple[int, UUID]]] = None

    def __init__(self, location: Optional[str] = None,
                 includes: Optional[list[str]] = None,
                 origin: Optional[str] = None,
                 includes_objects: Optional[list[NexusFile]] = None,
                 file_content_as_list: Optional[list[Union[str, NexusFile]]] = None):
        self.location: Optional[str] = location
        self.includes: Optional[list[str]] = get_empty_list_str() if includes is None else includes
        self.origin: Optional[str] = origin
        self.includes_objects: Optional[list[NexusFile]] = get_empty_list_nexus_file() \
            if includes_objects is None else includes_objects
        self.file_content_as_list: Optional[list[Union[str, NexusFile]]] = get_empty_list_str_nexus_file() \
            if file_content_as_list is None else file_content_as_list
        if self.object_locations is None:
            self.object_locations: dict[UUID, int] = get_empty_dict_uuid_int()
        if self.line_locations is None:
            self.line_locations = []
        self.file_id = uuid.uuid4()

    @classmethod
    def generate_file_include_structure(cls, file_path: str, origin: Optional[str] = None, recursive: bool = True,
                                        skip_arrays: bool = True) -> NexusFile:
        """generates a nexus file instance for a provided text file with information storing the included files

        Args:
            file_path (str): path to a file
            origin (Optional[str], optional): Where the file was opened from. Defaults to None.
            recursive (bool): Whether the method should recursively drill down multiple layers of includes.
            skip_arrays (bool): If set True skips the INCLUDE arrays that come after property array and VALUE

        Returns:
            NexusFile: a class instance for NexusFile with knowledge of include files
        """
        # load file as list and clean up file
        # if skip_arrays and nfo.looks_like_grid_array(file_path):
        #     location = file_path
        #     nexus_file_class = cls(location=location,
        #                            includes=None,
        #                            origin=origin,
        #                            includes_objects=None,
        #                            file_content_as_list=None, )
        #     warnings.warn(UserWarning(f'File skipped due to looking like an array {file_path}'))
        #     return nexus_file_class

        try:
            file_as_list = nfo.load_file_as_list(file_path)
        except FileNotFoundError:
            # handle if a file can't be found
            location = file_path
            if origin is not None:
                location = nfo.get_full_file_path(file_path, origin)
            nexus_file_class = cls(location=location,
                                   includes=None,
                                   origin=origin,
                                   includes_objects=None,
                                   file_content_as_list=None, )
            warnings.warn(UserWarning(f'No file found for: {file_path} while loading {origin}'))
            return nexus_file_class

        # prevent python from mutating the lists that its iterating over
        modified_file_as_list: list = []
        # search for the INCLUDE keyword and append to a list:
        inc_file_list: list[str] = []
        includes_objects: Optional[list[NexusFile]] = []
        skip_next_include = False

        for i, line in enumerate(file_as_list):
            if nfo.check_token("INCLUDE", line):
                # Include found, check if we should skip loading it in (e.g. if it is a large array file)
                ignore_keywords = ['NOLIST']
                previous_value = nfo.get_previous_value(file_as_list=file_as_list[0: i + 1], search_before='INCLUDE',
                                                        ignore_values=ignore_keywords)

                keywords_to_skip_include = GRID_ARRAY_FORMAT_KEYWORDS + GRID_OPERATION_KEYWORDS + ["CORP"]
                if previous_value is None:
                    skip_next_include = False

                elif previous_value.upper() in keywords_to_skip_include:
                    skip_next_include = True

            else:
                modified_file_as_list.append(line)
                continue
            inc_file_path = nfo.get_token_value('INCLUDE', line, file_as_list)
            if inc_file_path is None:
                modified_file_as_list.append(line)
                continue
            inc_full_path = nfo.get_full_file_path(inc_file_path, origin=file_path)
            # store the included files as files inside the object
            inc_file_list.append(inc_full_path)
            if not recursive:
                modified_file_as_list.append(line)
            elif skip_arrays and skip_next_include:
                inc_file = cls(location=inc_full_path,
                               includes=None,
                               origin=file_path,
                               includes_objects=None,
                               file_content_as_list=None, )
                if includes_objects is None:
                    raise ValueError('includes_objects is None - recursion failure.')
                includes_objects.append(inc_file)
                try:
                    prefix_line, suffix_line = re.split(inc_file_path, line, maxsplit=1, flags=re.IGNORECASE)
                    suffix_line = suffix_line.lstrip()
                except ValueError:
                    prefix_line = line.replace(inc_file_path, '')
                    suffix_line = None

                if prefix_line:
                    if not suffix_line:
                        prefix_line += '\n'
                    modified_file_as_list.append(prefix_line)
                modified_file_as_list.append(inc_file)
                if suffix_line:
                    modified_file_as_list.append(suffix_line)
                skip_next_include = False
            else:
                # TODO also store the full file paths
                inc_file = cls.generate_file_include_structure(inc_full_path, origin=file_path, recursive=True,
                                                               skip_arrays=skip_arrays)
                if includes_objects is None:
                    raise ValueError('includes_objects is None - recursion failure.')
                includes_objects.append(inc_file)
                try:
                    prefix_line, suffix_line = re.split(inc_file_path, line, maxsplit=1, flags=re.IGNORECASE)
                    suffix_line = suffix_line.lstrip()
                except ValueError:
                    prefix_line = line.replace(inc_file_path, '')
                    suffix_line = None

                if prefix_line:
                    if not suffix_line:
                        prefix_line += '\n'
                    modified_file_as_list.append(prefix_line)
                modified_file_as_list.append(inc_file)
                if suffix_line:
                    modified_file_as_list.append(suffix_line)

        includes_objects = None if not includes_objects else includes_objects

        nexus_file_class = cls(
            location=file_path,
            includes=inc_file_list,
            origin=origin,
            includes_objects=includes_objects,
            file_content_as_list=modified_file_as_list,
            )

        return nexus_file_class

    def export_network_lists(self):
        """ Exports lists of connections from and to for use in network graphs

        Raises:
            ValueError: If the from and to lists are not the same length
        Returns:
            tuple[list]: list of to and from file paths where the equivalent indexes relate to a connection
        """
        from_list = [self.origin]
        to_list = [self.location]
        if not [self.origin]:
            to_list = []
        if self.includes is not None:
            from_list += [self.location] * len(self.includes)
            to_list += self.includes
        if len(from_list) != len(to_list):
            raise ValueError(
                f"{from_list=} and {to_list=} are not the same length")

        return from_list, to_list

    @dataclass
    class FileIndex:
        index: int

    def iterate_line(self, file_index: Optional[FileIndex] = None, max_depth: Optional[int] = None,
                     parent: Optional[NexusFile] = None) -> Generator[str, None, None]:
        """Generator object for iterating over a list of strings with nested NexusFile objects in them

        Yields:
            str: sequential line from the file.
        """

        if file_index is None:
            file_index = NexusFile.FileIndex(index=0)
        if parent is None:
            parent = self
            parent.line_locations = []
        if parent.line_locations is None:
            parent.line_locations = []

        new_entry = (file_index.index, self.file_id)
        if new_entry not in parent.line_locations:
            parent.line_locations.append(new_entry)
        depth: int = 0
        if max_depth is not None:
            depth = max_depth
        if self.file_content_as_list is None:
            warnings.warn(f'No file content found for file: {self.location}')
            return
        for row in self.file_content_as_list:
            if isinstance(row, NexusFile):
                if (max_depth is None or depth > 0) and row.file_content_as_list is not None:
                    level_down_max_depth = None if max_depth is None else depth - 1

                    yield from row.iterate_line(file_index=file_index, max_depth=level_down_max_depth,
                                                parent=parent)
                    new_entry = (file_index.index, self.file_id)
                    if new_entry not in parent.line_locations:
                        parent.line_locations.append(new_entry)
                else:
                    continue
            else:
                file_index.index += 1
                yield row

    def get_flat_list_str_file(self) -> list[str]:
        if self.file_content_as_list is None:
            raise ValueError(f'No file content found for {self.location}')
        flat_list = [x for x in self.iterate_line(file_index=None)]
        return flat_list

    def get_flat_list_str_until_file(self, start_line_index: int) -> tuple[list[str], Optional[NexusFile]]:
        flat_list: list[str] = []
        if self.file_content_as_list is None:
            raise ValueError(f'No file content found for {self.location=}')
        for row in self.file_content_as_list[start_line_index::]:
            if isinstance(row, NexusFile):
                return flat_list, row
            flat_list.append(row)
        return flat_list, None

    # TODO write an output function using the iterate_line method
    def get_full_network(self, max_depth: Optional[int] = None) -> tuple[list[str | None], list[str | None]]:
        """ recursively constructs two lists of from and to nodes representing the connections between files.

        Args:
            max_depth (Optional[int], optional): depth of the iteration to construct the network down to. \
                Defaults to None.

        Returns:
            tuple[list[str | None], list[str | None]]: two lists of from and to nodes where corresponding \
                indices create an edge within a graph network. e.g. (from_list[i], to_list[i]) \
                is a connection between two files.
        """
        depth: int = 0
        from_list = [self.origin]
        to_list = [self.location]
        if max_depth is not None:
            depth = max_depth
        if self.file_content_as_list is None:
            return from_list, to_list
        for row in self.file_content_as_list:
            if isinstance(row, NexusFile):
                if (max_depth is None or depth > 0):
                    level_down_max_depth = None if max_depth is None else depth - 1
                    temp_from_list, temp_to_list = row.export_network_lists()
                    from_list.extend(temp_from_list)
                    to_list.extend(temp_to_list)
                    temp_from_list, temp_to_list = row.get_full_network(max_depth=level_down_max_depth)
                    from_list.extend(temp_from_list)
                    to_list.extend(temp_to_list)
        return from_list, to_list

    def get_next_value_nexus_file(self, start_line_index: int, search_string: Optional[str] = None,
                                  ignore_values: Optional[list[str]] = None,
                                  replace_with: Union[str, VariableEntry, None] = None) -> Optional[str | NexusFile]:
        """ Gets the next value in a file_as_list object and returns either the next value as a string or the nexusfile
            if the next value is an include file.

        Args:
            start_line_index (int): The line index to start search from in the file
            search_string (Optional[str]): starting string to search from in the starting line index
            ignore_values (Optional[list[str]]): values to skip over when looking for a valid value
            replace_with (Union[str, VariableEntry, None]): a value to replace the existing value with. \
            Defaults to None.

        Returns:
            Optional[str | NexusFile] the next valid value either a token, value or a NexusFile if the next value
            would be an include file.
        """
        file_as_list, nexus_file = self.get_flat_list_str_until_file(start_line_index)
        value = nfo.get_next_value(0, file_as_list, search_string, ignore_values, replace_with)
        if value is None:
            return nexus_file
        else:
            return value

    def get_token_value_nexus_file(self, token: str, token_line: str,
                                   ignore_values: Optional[list[str]] = None,
                                   replace_with: Union[str, VariableEntry, None] = None) -> None | str | NexusFile:
        """Gets the next value after a given token within the NexusFile's content as list.
        If no token is found and the next item in the list is a NexusFile it will then return the NexusFile.

        Args:
            token (str): the token being searched for.
            token_line (str): string value of the line that the token was found in.
            ignore_values (Optional[list[str]]): a list of values that should be ignored if found. \
                Defaults to None.
            replace_with (Union[str, VariableEntry, None]): a value to replace the existing value with. \
                Defaults to None.
        Raises:
            ValueError: if no file content is found in the NexusFile or if the search string is not found
        Returns:
            None | str | NexusFile: value of the string if a string is found, the next NexusFile in the list after the \
                        token if no value is found. Else returns None.
        """
        token_upper = token.upper()
        token_line_upper = token_line.upper()
        if "!" in token_line_upper and token_line_upper.index("!") < token_line_upper.index(token_upper):
            return None

        search_start = token_line_upper.index(token_upper) + len(token) + 1
        search_string: Union[str, NexusFile] = token_line[search_start: len(token_line)]
        if self.file_content_as_list is None:
            raise ValueError(f'No file content to scan for tokens in {self.location}')
        line_index = self.file_content_as_list.index(token_line)

        # If we have reached the end of the line, go to the next line to start our search
        if not isinstance(search_string, str):
            # if search string isn't a string it will be a nexus file therefore return it.
            return search_string
        if len(search_string) < 1:
            line_index += 1
            search_string = self.file_content_as_list[line_index]
        if isinstance(search_string, self.__class__):
            return search_string
        if not isinstance(search_string, str):
            raise ValueError(f'{search_string=} was not class or subclass of type NexusFile and not a string.')
        value = self.get_next_value_nexus_file(line_index, search_string, ignore_values, replace_with)
        return value

<<<<<<< HEAD
    def add_object_locations(self, uuid: UUID, line_index: int):
=======
    def add_object_locations(self, uuid: UUID, line_index: int) -> None:
        """ adds a uuid to the object_locations dictionary. Used for storing the line numbers where objects are stored
        within the flattened file_as_list

        Args:
            uuid (UUID): unique identifier of the object being created/stored
            line_index (int): line number in the flattened file_content_as_list
                (i.e. from the get_flat_list_str_file method)
        """
>>>>>>> 5902ec71
        if self.object_locations is None:
            self.object_locations: dict[UUID, int] = get_empty_dict_uuid_int()
        self.object_locations[uuid] = line_index

<<<<<<< HEAD
    def update_object_locations(self, line_number: int, number_additional_lines: int):
=======
    def update_object_locations(self, line_number: int, number_additional_lines: int) -> None:
        """ updates the object locations in a nexusfile by the additional lines. Used when files have been modified and
        an addition/removal of lines has occurred. Ensures that the object locations are correct to the actual lines
        in the file_as_list

        Args:
            line_number (int): Line number at which the new lines have been added
            number_additional_lines (int): number of new lines added.
        """
>>>>>>> 5902ec71
        if self.object_locations is None:
            return
        for object_id, index in self.object_locations.items():
            if index >= line_number:
                self.object_locations[object_id] = index + number_additional_lines

<<<<<<< HEAD
    def remove_object_locations(self, uuid: UUID):
=======
    def remove_object_locations(self, uuid: UUID) -> None:
        """ Removes an object location based on the uuid provided. Used when removing objects in the file_as_list

        Args:
            uuid (UUID): id of the removed object.
        """
>>>>>>> 5902ec71
        if self.object_locations is None:
            raise ValueError(f'No object locations found for file {self.location}')

        if self.object_locations.get(uuid, None) is None:
            raise ValueError(f'No object with {uuid=} found within the object locations')
        self.object_locations.pop(uuid, None)

    def find_which_include_file(self, index: int) -> tuple[NexusFile, int]:
<<<<<<< HEAD
=======
        """ Given a line index that relates to a position within the flattened file_as_list from the method
        get_flat_file_as_list

        Args:
            index (int): index in the flattened file as list structure

        Returns:
            tuple[NexusFile, int] where the first element is the file that the relevant line is in and the second
            element is the relative index in that file.
        """
>>>>>>> 5902ec71
        if self.line_locations is None:
            self.get_flat_list_str_file()
            if self.line_locations is None:
                raise ValueError("No include line locations found.")

        line_locations = [x[0] for x in self.line_locations]
        line_locations.sort()
        uuid_index = 0
        index_in_file = index - line_locations[-1]

        for i, x in enumerate(line_locations):
            if x <= index:
                index_in_file = index - x
                uuid_index = i
            if x >= index:
                break

        file_uuid = self.line_locations[uuid_index][1]
        if file_uuid == self.file_id or self.includes_objects is None:
            return self, index_in_file

        nexus_file = None
        for file in self.includes_objects:
            if file.file_id == file_uuid:
                nexus_file = file
            elif file.includes_objects is not None:
                # CURRENTLY THIS ONLY SUPPORTS 2 LEVELS OF INCLUDES
                for lvl_2_include in file.includes_objects:
                    if lvl_2_include.file_id == file_uuid:
                        nexus_file = lvl_2_include
        if nexus_file is None:
            raise ValueError(f'No file with {file_uuid=} found within include objects')

        return nexus_file, index_in_file

<<<<<<< HEAD
    def write_to_file(self):
=======
    def write_to_file(self) -> None:
        """ Writes back to the original file location of the nexusfile"""
        if self.location is None:
            raise ValueError(f'No file path to write to, instead found {self.location}')
>>>>>>> 5902ec71
        file_str = ''.join(self.file_content_as_list_str)
        with open(self.location, 'w') as fi:
            fi.write(file_str)

    @property
<<<<<<< HEAD
    def file_content_as_list_str(self):
=======
    def file_content_as_list_str(self) -> list[str]:
        """The raw equivalent file content represented as a list. Include files are written out with their full path."""
        if self.file_content_as_list is None:
            return []
>>>>>>> 5902ec71
        file_content_as_list_str = []
        for line in self.file_content_as_list:
            if isinstance(line, str):
                file_content_as_list_str.append(line)
            else:
<<<<<<< HEAD
                file_content_as_list_str.append(line.location)
=======
                inc_file_path = line.location if line.location is not None else ''
                file_content_as_list_str.append(inc_file_path)
>>>>>>> 5902ec71
        return file_content_as_list_str<|MERGE_RESOLUTION|>--- conflicted
+++ resolved
@@ -365,9 +365,6 @@
         value = self.get_next_value_nexus_file(line_index, search_string, ignore_values, replace_with)
         return value
 
-<<<<<<< HEAD
-    def add_object_locations(self, uuid: UUID, line_index: int):
-=======
     def add_object_locations(self, uuid: UUID, line_index: int) -> None:
         """ adds a uuid to the object_locations dictionary. Used for storing the line numbers where objects are stored
         within the flattened file_as_list
@@ -377,14 +374,10 @@
             line_index (int): line number in the flattened file_content_as_list
                 (i.e. from the get_flat_list_str_file method)
         """
->>>>>>> 5902ec71
         if self.object_locations is None:
             self.object_locations: dict[UUID, int] = get_empty_dict_uuid_int()
         self.object_locations[uuid] = line_index
 
-<<<<<<< HEAD
-    def update_object_locations(self, line_number: int, number_additional_lines: int):
-=======
     def update_object_locations(self, line_number: int, number_additional_lines: int) -> None:
         """ updates the object locations in a nexusfile by the additional lines. Used when files have been modified and
         an addition/removal of lines has occurred. Ensures that the object locations are correct to the actual lines
@@ -394,23 +387,18 @@
             line_number (int): Line number at which the new lines have been added
             number_additional_lines (int): number of new lines added.
         """
->>>>>>> 5902ec71
         if self.object_locations is None:
             return
         for object_id, index in self.object_locations.items():
             if index >= line_number:
                 self.object_locations[object_id] = index + number_additional_lines
 
-<<<<<<< HEAD
-    def remove_object_locations(self, uuid: UUID):
-=======
     def remove_object_locations(self, uuid: UUID) -> None:
         """ Removes an object location based on the uuid provided. Used when removing objects in the file_as_list
 
         Args:
             uuid (UUID): id of the removed object.
         """
->>>>>>> 5902ec71
         if self.object_locations is None:
             raise ValueError(f'No object locations found for file {self.location}')
 
@@ -419,8 +407,6 @@
         self.object_locations.pop(uuid, None)
 
     def find_which_include_file(self, index: int) -> tuple[NexusFile, int]:
-<<<<<<< HEAD
-=======
         """ Given a line index that relates to a position within the flattened file_as_list from the method
         get_flat_file_as_list
 
@@ -431,7 +417,6 @@
             tuple[NexusFile, int] where the first element is the file that the relevant line is in and the second
             element is the relative index in that file.
         """
->>>>>>> 5902ec71
         if self.line_locations is None:
             self.get_flat_list_str_file()
             if self.line_locations is None:
@@ -467,36 +452,24 @@
 
         return nexus_file, index_in_file
 
-<<<<<<< HEAD
-    def write_to_file(self):
-=======
     def write_to_file(self) -> None:
         """ Writes back to the original file location of the nexusfile"""
         if self.location is None:
             raise ValueError(f'No file path to write to, instead found {self.location}')
->>>>>>> 5902ec71
         file_str = ''.join(self.file_content_as_list_str)
         with open(self.location, 'w') as fi:
             fi.write(file_str)
 
     @property
-<<<<<<< HEAD
-    def file_content_as_list_str(self):
-=======
     def file_content_as_list_str(self) -> list[str]:
         """The raw equivalent file content represented as a list. Include files are written out with their full path."""
         if self.file_content_as_list is None:
             return []
->>>>>>> 5902ec71
         file_content_as_list_str = []
         for line in self.file_content_as_list:
             if isinstance(line, str):
                 file_content_as_list_str.append(line)
             else:
-<<<<<<< HEAD
-                file_content_as_list_str.append(line.location)
-=======
                 inc_file_path = line.location if line.location is not None else ''
                 file_content_as_list_str.append(inc_file_path)
->>>>>>> 5902ec71
         return file_content_as_list_str