from __future__ import annotations
from dataclasses import dataclass, field
import re
from typing import Optional, Union, Generator

import ResSimpy.Nexus.nexus_file_operations as nfo
import warnings

from ResSimpy.Grid import VariableEntry
from ResSimpy.Utils.factory_methods import get_empty_list_str, get_empty_list_nexus_file, get_empty_list_str_nexus_file


@dataclass(kw_only=True)
class NexusFile:
    """ Class to deal with origin and structure of Nexus files and preserve origin of include files
    Attributes:
        location (Optional[str]): Path to the original file being opened. Defaults to None.
        includes (Optional[list[str]]): list of file paths that the file contains. Defaults to None.
        origin (Optional[str]): Where the file was opened from. Defaults to None.
        includes_objects (Optional[list[NexusFile]]): The include files but generated as a NexusFile instance. \
            Defaults to None.
    """
    location: Optional[str] = None
    includes: Optional[list[str]] = field(default_factory=get_empty_list_str)
    origin: Optional[str] = None
    includes_objects: Optional[list[NexusFile]] = field(default_factory=get_empty_list_nexus_file)
    file_content_as_list: Optional[list[Union[str, NexusFile]]] = field(default_factory=get_empty_list_str_nexus_file)

    def __init__(self, location: Optional[str] = None,
                 includes: Optional[list[str]] = field(default_factory=get_empty_list_str),
                 origin: Optional[str] = None,
                 includes_objects: Optional[list[NexusFile]] = field(default_factory=get_empty_list_nexus_file),
                 file_content_as_list: Optional[list[Union[str, NexusFile]]] =
                 field(default_factory=get_empty_list_str_nexus_file)):
        self.location: Optional[str] = location
        self.includes: Optional[list[str]] = includes
        self.origin: Optional[str] = origin
        self.includes_objects: Optional[list[NexusFile]] = includes_objects
        self.file_content_as_list: Optional[list[Union[str, NexusFile]]] = file_content_as_list

    @classmethod
    def generate_file_include_structure(cls, file_path: str, origin: Optional[str] = None, recursive: bool = True):
        """generates a nexus file instance for a provided text file with information storing the included files

        Args:
            file_path (str): path to a file
            origin (Optional[str], optional): Where the file was opened from. Defaults to None.
            recursive (bool): Whether the method should recursively drill down multiple layers of includes.

        Returns:
            NexusFile: a class instance for NexusFile with knowledge of include files
        """
        # load file as list and clean up file
        try:
            file_as_list = nfo.load_file_as_list(file_path)
        except FileNotFoundError:
            # handle if a file can't be found
            location = file_path
            if origin is not None:
                location = nfo.get_full_file_path(file_path, origin)
            nexus_file_class = cls(location=location,
                                   includes=None,
                                   origin=origin,
                                   includes_objects=None,
                                   file_content_as_list=None, )
            warnings.warn(UserWarning(f'No file found for: {file_path}'))
            return nexus_file_class

        # prevent python from mutating the lists that its iterating over
        modified_file_as_list: list = []
        # search for the INCLUDE keyword and append to a list:
        inc_file_list: list[str] = []
        includes_objects: Optional[list[NexusFile]] = []
        for line in file_as_list:
            if not nfo.check_token("INCLUDE", line):
                modified_file_as_list.append(line)
                continue
            inc_file_path = nfo.get_token_value('INCLUDE', line, file_as_list)
            if inc_file_path is None:
                modified_file_as_list.append(line)
                continue
            inc_full_path = nfo.get_full_file_path(inc_file_path, origin=file_path)
            # store the included files as files inside the object
            inc_file_list.append(inc_full_path)
            if not recursive:
                modified_file_as_list.append(line)
            else:
                # TODO also store the full file paths
                inc_file = cls.generate_file_include_structure(inc_full_path, origin=file_path, recursive=True)
                if includes_objects is None:
                    raise ValueError('includes_objects is None - recursion failure.')
                includes_objects.append(inc_file)
                try:
                    prefix_line, suffix_line = re.split(inc_file_path, line, maxsplit=1, flags=re.IGNORECASE)
                    suffix_line = suffix_line.lstrip()
                except ValueError:
                    prefix_line = line.replace(inc_file_path, '')
                    suffix_line = None

                if prefix_line:
                    modified_file_as_list.append(prefix_line)
                modified_file_as_list.append(inc_file)
                if suffix_line:
                    modified_file_as_list.append(suffix_line)

        includes_objects = None if not includes_objects else includes_objects

        nexus_file_class = cls(
            location=file_path,
            includes=inc_file_list,
            origin=origin,
            includes_objects=includes_objects,
            file_content_as_list=modified_file_as_list,
        )

        return nexus_file_class

    def export_network_lists(self):
        """ Exports lists of connections from and to for use in network graphs

        Raises:
            ValueError: If the from and to lists are not the same length
        Returns:
            tuple[list]: list of to and from file paths where the equivalent indexes relate to a connection
        """
        from_list = [self.origin]
        to_list = [self.location]
        if not [self.origin]:
            to_list = []
        if self.includes is not None:
            from_list += [self.location] * len(self.includes)
            to_list += self.includes
        if len(from_list) != len(to_list):
            raise ValueError(
                f"{from_list=} and {to_list=} are not the same length")

        return from_list, to_list

    @staticmethod
    def iterate_line(file_content_as_list: list[Union[str, NexusFile]], max_depth=None) \
            -> Generator[str, None, None]:
        """Generator object for iterating over a list of strings with nested NexusFile objects in them
        Usage Example: for line in NexusFile.iterate_line(nexus_file.file_content_as_list):

        Yields:
            str: sequential line from the file.
        """
        depth: int = 0
        if max_depth is not None:
            depth = max_depth
        for row in file_content_as_list:
            if isinstance(row, NexusFile):
                if (max_depth is None or depth > 0) and row.file_content_as_list is not None:
                    level_down_max_depth = None if max_depth is None else depth - 1
                    yield from NexusFile.iterate_line(row.file_content_as_list, max_depth=level_down_max_depth)
                else:
                    continue
            else:
                yield row

    def get_flat_list_str_file(self) -> list[str]:
        if self.file_content_as_list is None:
            raise ValueError(f'No file content found for {self.location}')
        flat_list = [x for x in self.iterate_line(self.file_content_as_list)]
        return flat_list

    def get_flat_list_str_until_file(self, start_line_index: int) -> tuple[list[str], Optional[NexusFile]]:
        flat_list: list[str] = []
        if self.file_content_as_list is None:
            raise ValueError(f'No file content found for {self.location=}')
        for row in self.file_content_as_list[start_line_index::]:
            if isinstance(row, NexusFile):
                return flat_list, row
            flat_list.append(row)
        return flat_list, None

    # TODO write an output function using the iterate_line method
    def get_full_network(self, max_depth: Optional[int] = None) -> tuple[list[str | None], list[str | None]]:
        """ recursively constructs two lists of from and to nodes representing the connections between files.

        Args:
            max_depth (Optional[int], optional): depth of the iteration to construct the network down to. \
                Defaults to None.

        Returns:
            tuple[list[str | None], list[str | None]]: two lists of from and to nodes where corresponding \
                indices create an edge within a graph network. e.g. (from_list[i], to_list[i]) \
                is a connection between two files.
        """
        depth: int = 0
        from_list = [self.origin]
        to_list = [self.location]
        if max_depth is not None:
            depth = max_depth
        if self.file_content_as_list is None:
            return from_list, to_list
        for row in self.file_content_as_list:
            if isinstance(row, NexusFile):
                if (max_depth is None or depth > 0):
                    level_down_max_depth = None if max_depth is None else depth - 1
                    temp_from_list, temp_to_list = row.export_network_lists()
                    from_list.extend(temp_from_list)
                    to_list.extend(temp_to_list)
                    temp_from_list, temp_to_list = row.get_full_network(max_depth=level_down_max_depth)
                    from_list.extend(temp_from_list)
                    to_list.extend(temp_to_list)
        return from_list, to_list

    def get_next_value_nexus_file(self, start_line_index: int, search_string: Optional[str] = None,
                                  ignore_values: Optional[list[str]] = None,
                                  replace_with: Union[str, VariableEntry, None] = None) -> Optional[str | NexusFile]:

        file_as_list, nexus_file = self.get_flat_list_str_until_file(start_line_index)
        value = nfo.get_next_value(0, file_as_list, search_string, ignore_values, replace_with)
        if value is None:
            return nexus_file
        else:
            return value

    def get_token_value_nexus_file(self, token: str, token_line: str,
                                   ignore_values: Optional[list[str]] = None,
                                   replace_with: Union[str, VariableEntry, None] = None) -> None | str | NexusFile:
<<<<<<< HEAD
=======
        """Gets the next value after a given token within the NexusFile's content as list.
        If no token is found and the next item in the list is a NexusFile it will then return the NexusFile.

        Args:
            token (str): the token being searched for.
            token_line (str): string value of the line that the token was found in.
            ignore_values (Optional[list[str]]): a list of values that should be ignored if found. \
                Defaults to None.
            replace_with (Union[str, VariableEntry, None]): a value to replace the existing value with. \
                Defaults to None.
        Raises:
            ValueError: if no file content is found in the NexusFile or if the search string is not found
        Returns:
            None | str | NexusFile: value of the string if a string is found, the next NexusFile in the list after the \
                        token if no value is found. Else returns None.
        """
>>>>>>> ae41327d
        token_upper = token.upper()
        token_line_upper = token_line.upper()
        if "!" in token_line_upper and token_line_upper.index("!") < token_line_upper.index(token_upper):
            return None

        search_start = token_line_upper.index(token_upper) + len(token) + 1
        search_string: Union[str, NexusFile] = token_line[search_start: len(token_line)]
        if self.file_content_as_list is None:
            raise ValueError(f'No file content to scan for tokens in {self.location}')
        line_index = self.file_content_as_list.index(token_line)

        # If we have reached the end of the line, go to the next line to start our search
        if not isinstance(search_string, str):
            # if search string isn't a string it will be a nexus file therefore return it.
            return search_string
        if len(search_string) < 1:
            line_index += 1
            search_string = self.file_content_as_list[line_index]
        if isinstance(search_string, self.__class__):
            return search_string
        if not isinstance(search_string, str):
<<<<<<< HEAD
            raise ValueError(f'No file found in the include objects for file {search_string}')
=======
            raise ValueError(f'{search_string=} was not class or subclass of type NexusFile and not a string.')
>>>>>>> ae41327d
        value = self.get_next_value_nexus_file(line_index, search_string, ignore_values, replace_with)
        return value<|MERGE_RESOLUTION|>--- conflicted
+++ resolved
@@ -220,8 +220,6 @@
     def get_token_value_nexus_file(self, token: str, token_line: str,
                                    ignore_values: Optional[list[str]] = None,
                                    replace_with: Union[str, VariableEntry, None] = None) -> None | str | NexusFile:
-<<<<<<< HEAD
-=======
         """Gets the next value after a given token within the NexusFile's content as list.
         If no token is found and the next item in the list is a NexusFile it will then return the NexusFile.
 
@@ -238,7 +236,6 @@
             None | str | NexusFile: value of the string if a string is found, the next NexusFile in the list after the \
                         token if no value is found. Else returns None.
         """
->>>>>>> ae41327d
         token_upper = token.upper()
         token_line_upper = token_line.upper()
         if "!" in token_line_upper and token_line_upper.index("!") < token_line_upper.index(token_upper):
@@ -260,10 +257,6 @@
         if isinstance(search_string, self.__class__):
             return search_string
         if not isinstance(search_string, str):
-<<<<<<< HEAD
-            raise ValueError(f'No file found in the include objects for file {search_string}')
-=======
             raise ValueError(f'{search_string=} was not class or subclass of type NexusFile and not a string.')
->>>>>>> ae41327d
         value = self.get_next_value_nexus_file(line_index, search_string, ignore_values, replace_with)
         return value