from __future__ import annotations
from dataclasses import dataclass, field
import re
from typing import Optional, Union, Generator

import ResSimpy.Nexus.nexus_file_operations as nfo
import warnings

from ResSimpy.Grid import VariableEntry
from ResSimpy.Nexus.NexusKeywords.structured_grid_keywords import GRID_OPERATION_KEYWORDS, GRID_ARRAY_FORMAT_KEYWORDS,\
    GRID_ARRAY_KEYWORDS
from ResSimpy.Utils.factory_methods import get_empty_list_str, get_empty_list_nexus_file, get_empty_list_str_nexus_file


@dataclass(kw_only=True)
class NexusFile:
    """ Class to deal with origin and structure of Nexus files and preserve origin of include files
    Attributes:
        location (Optional[str]): Path to the original file being opened. Defaults to None.
        includes (Optional[list[str]]): list of file paths that the file contains. Defaults to None.
        origin (Optional[str]): Where the file was opened from. Defaults to None.
        includes_objects (Optional[list[NexusFile]]): The include files but generated as a NexusFile instance. \
            Defaults to None.
    """
    location: Optional[str] = None
    includes: Optional[list[str]] = field(default_factory=get_empty_list_str)
    origin: Optional[str] = None
    includes_objects: Optional[list[NexusFile]] = field(default_factory=get_empty_list_nexus_file)
    file_content_as_list: Optional[list[Union[str, NexusFile]]] = field(default_factory=get_empty_list_str_nexus_file)

    def __init__(self, location: Optional[str] = None,
                 includes: Optional[list[str]] = field(default_factory=get_empty_list_str),
                 origin: Optional[str] = None,
                 includes_objects: Optional[list[NexusFile]] = field(default_factory=get_empty_list_nexus_file),
                 file_content_as_list: Optional[list[Union[str, NexusFile]]] =
                 field(default_factory=get_empty_list_str_nexus_file)):
        self.location: Optional[str] = location
        self.includes: Optional[list[str]] = includes
        self.origin: Optional[str] = origin
        self.includes_objects: Optional[list[NexusFile]] = includes_objects
        self.file_content_as_list: Optional[list[Union[str, NexusFile]]] = file_content_as_list

    @classmethod
    def generate_file_include_structure(cls, file_path: str, origin: Optional[str] = None, recursive: bool = True,
                                        skip_arrays: bool = True) -> NexusFile:
        """generates a nexus file instance for a provided text file with information storing the included files

        Args:
            file_path (str): path to a file
            origin (Optional[str], optional): Where the file was opened from. Defaults to None.
            recursive (bool): Whether the method should recursively drill down multiple layers of includes.
            skip_arrays (bool): If set True skips the INCLUDE arrays that come after property array and VALUE

        Returns:
            NexusFile: a class instance for NexusFile with knowledge of include files
        """
        # load file as list and clean up file
        # if skip_arrays and nfo.looks_like_grid_array(file_path):
        #     location = file_path
        #     nexus_file_class = cls(location=location,
        #                            includes=None,
        #                            origin=origin,
        #                            includes_objects=None,
        #                            file_content_as_list=None, )
        #     warnings.warn(UserWarning(f'File skipped due to looking like an array {file_path}'))
        #     return nexus_file_class

        try:
            file_as_list = nfo.load_file_as_list(file_path)
        except FileNotFoundError:
            # handle if a file can't be found
            location = file_path
            if origin is not None:
                location = nfo.get_full_file_path(file_path, origin)
            nexus_file_class = cls(location=location,
                                   includes=None,
                                   origin=origin,
                                   includes_objects=None,
                                   file_content_as_list=None, )
            warnings.warn(UserWarning(f'No file found for: {file_path} while loading {origin}'))
            return nexus_file_class

        # prevent python from mutating the lists that its iterating over
        modified_file_as_list: list = []
        # search for the INCLUDE keyword and append to a list:
        inc_file_list: list[str] = []
        includes_objects: Optional[list[NexusFile]] = []
        skip_next_include = False

        for i, line in enumerate(file_as_list):
<<<<<<< HEAD
            # check if the next include should be skipped
            if skip_arrays and nfo.check_token("VALUE", line) and \
                    nfo.get_token_value("VALUE", line, file_as_list) == "INCLUDE":
                skip_next_include = True
            if skip_arrays and nfo.check_token("VMOD", line):
                skip_next_include = True
            if not nfo.check_token("INCLUDE", line):
=======
            if nfo.check_token("INCLUDE", line):
                # Include found, check if we should skip loading it in (e.g. if it is a large array file)
                ignore_keywords = ['NOLIST']
                previous_value = nfo.get_previous_value(file_as_list=file_as_list[0: i + 1], search_before='INCLUDE',
                                                        ignore_values=ignore_keywords)

                keywords_to_skip_include = GRID_ARRAY_FORMAT_KEYWORDS + GRID_ARRAY_KEYWORDS + GRID_OPERATION_KEYWORDS
                if previous_value is None:
                    skip_next_include = False

                elif previous_value.upper() in keywords_to_skip_include:
                    skip_next_include = True

            else:
>>>>>>> 1d0ad749
                modified_file_as_list.append(line)
                continue
            inc_file_path = nfo.get_token_value('INCLUDE', line, file_as_list)
            if inc_file_path is None:
                modified_file_as_list.append(line)
                continue
            inc_full_path = nfo.get_full_file_path(inc_file_path, origin=file_path)
            # store the included files as files inside the object
            inc_file_list.append(inc_full_path)
            if not recursive:
                modified_file_as_list.append(line)
            elif skip_arrays and skip_next_include:
                inc_file = cls(location=inc_full_path,
                               includes=None,
                               origin=file_path,
                               includes_objects=None,
                               file_content_as_list=None, )
                if includes_objects is None:
                    raise ValueError('includes_objects is None - recursion failure.')
                includes_objects.append(inc_file)
                try:
                    prefix_line, suffix_line = re.split(inc_file_path, line, maxsplit=1, flags=re.IGNORECASE)
                    suffix_line = suffix_line.lstrip()
                except ValueError:
                    prefix_line = line.replace(inc_file_path, '')
                    suffix_line = None

                if prefix_line:
                    modified_file_as_list.append(prefix_line)
                modified_file_as_list.append(inc_file)
                if suffix_line:
                    modified_file_as_list.append(suffix_line)
                skip_next_include = False
            else:
                # TODO also store the full file paths
                inc_file = cls.generate_file_include_structure(inc_full_path, origin=file_path, recursive=True,
                                                               skip_arrays=skip_arrays)
                if includes_objects is None:
                    raise ValueError('includes_objects is None - recursion failure.')
                includes_objects.append(inc_file)
                try:
                    prefix_line, suffix_line = re.split(inc_file_path, line, maxsplit=1, flags=re.IGNORECASE)
                    suffix_line = suffix_line.lstrip()
                except ValueError:
                    prefix_line = line.replace(inc_file_path, '')
                    suffix_line = None

                if prefix_line:
                    modified_file_as_list.append(prefix_line)
                modified_file_as_list.append(inc_file)
                if suffix_line:
                    modified_file_as_list.append(suffix_line)

        includes_objects = None if not includes_objects else includes_objects

        nexus_file_class = cls(
            location=file_path,
            includes=inc_file_list,
            origin=origin,
            includes_objects=includes_objects,
            file_content_as_list=modified_file_as_list,
        )

        return nexus_file_class

    def export_network_lists(self):
        """ Exports lists of connections from and to for use in network graphs

        Raises:
            ValueError: If the from and to lists are not the same length
        Returns:
            tuple[list]: list of to and from file paths where the equivalent indexes relate to a connection
        """
        from_list = [self.origin]
        to_list = [self.location]
        if not [self.origin]:
            to_list = []
        if self.includes is not None:
            from_list += [self.location] * len(self.includes)
            to_list += self.includes
        if len(from_list) != len(to_list):
            raise ValueError(
                f"{from_list=} and {to_list=} are not the same length")

        return from_list, to_list

    @staticmethod
    def iterate_line(file_content_as_list: list[Union[str, NexusFile]], max_depth=None) \
            -> Generator[str, None, None]:
        """Generator object for iterating over a list of strings with nested NexusFile objects in them
        Usage Example: for line in NexusFile.iterate_line(nexus_file.file_content_as_list):

        Yields:
            str: sequential line from the file.
        """
        depth: int = 0
        if max_depth is not None:
            depth = max_depth
        for row in file_content_as_list:
            if isinstance(row, NexusFile):
                if (max_depth is None or depth > 0) and row.file_content_as_list is not None:
                    level_down_max_depth = None if max_depth is None else depth - 1
                    yield from NexusFile.iterate_line(row.file_content_as_list, max_depth=level_down_max_depth)
                else:
                    continue
            else:
                yield row

    def get_flat_list_str_file(self) -> list[str]:
        if self.file_content_as_list is None:
            raise ValueError(f'No file content found for {self.location}')
        flat_list = [x for x in self.iterate_line(self.file_content_as_list)]
        return flat_list

    def get_flat_list_str_until_file(self, start_line_index: int) -> tuple[list[str], Optional[NexusFile]]:
        flat_list: list[str] = []
        if self.file_content_as_list is None:
            raise ValueError(f'No file content found for {self.location=}')
        for row in self.file_content_as_list[start_line_index::]:
            if isinstance(row, NexusFile):
                return flat_list, row
            flat_list.append(row)
        return flat_list, None

    # TODO write an output function using the iterate_line method
    def get_full_network(self, max_depth: Optional[int] = None) -> tuple[list[str | None], list[str | None]]:
        """ recursively constructs two lists of from and to nodes representing the connections between files.

        Args:
            max_depth (Optional[int], optional): depth of the iteration to construct the network down to. \
                Defaults to None.

        Returns:
            tuple[list[str | None], list[str | None]]: two lists of from and to nodes where corresponding \
                indices create an edge within a graph network. e.g. (from_list[i], to_list[i]) \
                is a connection between two files.
        """
        depth: int = 0
        from_list = [self.origin]
        to_list = [self.location]
        if max_depth is not None:
            depth = max_depth
        if self.file_content_as_list is None:
            return from_list, to_list
        for row in self.file_content_as_list:
            if isinstance(row, NexusFile):
                if (max_depth is None or depth > 0):
                    level_down_max_depth = None if max_depth is None else depth - 1
                    temp_from_list, temp_to_list = row.export_network_lists()
                    from_list.extend(temp_from_list)
                    to_list.extend(temp_to_list)
                    temp_from_list, temp_to_list = row.get_full_network(max_depth=level_down_max_depth)
                    from_list.extend(temp_from_list)
                    to_list.extend(temp_to_list)
        return from_list, to_list

    def get_next_value_nexus_file(self, start_line_index: int, search_string: Optional[str] = None,
                                  ignore_values: Optional[list[str]] = None,
                                  replace_with: Union[str, VariableEntry, None] = None) -> Optional[str | NexusFile]:

        file_as_list, nexus_file = self.get_flat_list_str_until_file(start_line_index)
        value = nfo.get_next_value(0, file_as_list, search_string, ignore_values, replace_with)
        if value is None:
            return nexus_file
        else:
            return value

    def get_token_value_nexus_file(self, token: str, token_line: str,
                                   ignore_values: Optional[list[str]] = None,
                                   replace_with: Union[str, VariableEntry, None] = None) -> None | str | NexusFile:
        """Gets the next value after a given token within the NexusFile's content as list.
        If no token is found and the next item in the list is a NexusFile it will then return the NexusFile.

        Args:
            token (str): the token being searched for.
            token_line (str): string value of the line that the token was found in.
            ignore_values (Optional[list[str]]): a list of values that should be ignored if found. \
                Defaults to None.
            replace_with (Union[str, VariableEntry, None]): a value to replace the existing value with. \
                Defaults to None.
        Raises:
            ValueError: if no file content is found in the NexusFile or if the search string is not found
        Returns:
            None | str | NexusFile: value of the string if a string is found, the next NexusFile in the list after the \
                        token if no value is found. Else returns None.
        """
        token_upper = token.upper()
        token_line_upper = token_line.upper()
        if "!" in token_line_upper and token_line_upper.index("!") < token_line_upper.index(token_upper):
            return None

        search_start = token_line_upper.index(token_upper) + len(token) + 1
        search_string: Union[str, NexusFile] = token_line[search_start: len(token_line)]
        if self.file_content_as_list is None:
            raise ValueError(f'No file content to scan for tokens in {self.location}')
        line_index = self.file_content_as_list.index(token_line)

        # If we have reached the end of the line, go to the next line to start our search
        if not isinstance(search_string, str):
            # if search string isn't a string it will be a nexus file therefore return it.
            return search_string
        if len(search_string) < 1:
            line_index += 1
            search_string = self.file_content_as_list[line_index]
        if isinstance(search_string, self.__class__):
            return search_string
        if not isinstance(search_string, str):
            raise ValueError(f'{search_string=} was not class or subclass of type NexusFile and not a string.')
        value = self.get_next_value_nexus_file(line_index, search_string, ignore_values, replace_with)
        return value<|MERGE_RESOLUTION|>--- conflicted
+++ resolved
@@ -7,7 +7,7 @@
 import warnings
 
 from ResSimpy.Grid import VariableEntry
-from ResSimpy.Nexus.NexusKeywords.structured_grid_keywords import GRID_OPERATION_KEYWORDS, GRID_ARRAY_FORMAT_KEYWORDS,\
+from ResSimpy.Nexus.NexusKeywords.structured_grid_keywords import GRID_OPERATION_KEYWORDS, GRID_ARRAY_FORMAT_KEYWORDS, \
     GRID_ARRAY_KEYWORDS
 from ResSimpy.Utils.factory_methods import get_empty_list_str, get_empty_list_nexus_file, get_empty_list_str_nexus_file
 
@@ -88,15 +88,6 @@
         skip_next_include = False
 
         for i, line in enumerate(file_as_list):
-<<<<<<< HEAD
-            # check if the next include should be skipped
-            if skip_arrays and nfo.check_token("VALUE", line) and \
-                    nfo.get_token_value("VALUE", line, file_as_list) == "INCLUDE":
-                skip_next_include = True
-            if skip_arrays and nfo.check_token("VMOD", line):
-                skip_next_include = True
-            if not nfo.check_token("INCLUDE", line):
-=======
             if nfo.check_token("INCLUDE", line):
                 # Include found, check if we should skip loading it in (e.g. if it is a large array file)
                 ignore_keywords = ['NOLIST']
@@ -111,7 +102,6 @@
                     skip_next_include = True
 
             else:
->>>>>>> 1d0ad749
                 modified_file_as_list.append(line)
                 continue
             inc_file_path = nfo.get_token_value('INCLUDE', line, file_as_list)
