--- conflicted
+++ resolved
@@ -20,10 +20,7 @@
 from ResSimpy.Nexus.NexusKeywords.structured_grid_keywords import GRID_OPERATION_KEYWORDS, GRID_ARRAY_FORMAT_KEYWORDS
 from ResSimpy.Utils.factory_methods import get_empty_list_str, get_empty_list_nexus_file, \
     get_empty_dict_uuid_list_int
-<<<<<<< HEAD
-=======
 from ResSimpy.File import File
->>>>>>> 3df3ec0d
 
 
 @dataclass(kw_only=True, repr=True)
@@ -41,10 +38,6 @@
     include_locations: Optional[list[str]] = field(default=None)
     origin: Optional[str] = None
     include_objects: Optional[list[NexusFile]] = field(default=None, repr=False)
-<<<<<<< HEAD
-    file_content_as_list: Optional[list[str]] = field(default=None, repr=False)
-=======
->>>>>>> 3df3ec0d
     object_locations: Optional[dict[UUID, list[int]]] = None
     line_locations: Optional[list[tuple[int, UUID]]] = None
 
@@ -466,25 +459,11 @@
             self.add_object_locations(obj_uuid=object_id, line_index=line_index)
 
     def remove_object_from_file_as_list(self, objects_to_remove: list[UUID]) -> None:
-<<<<<<< HEAD
-        """Removes all associated lines relating to an object."""
-=======
         """Removes all associated lines in the file as well as the object locations relating to a list of objects."""
->>>>>>> 3df3ec0d
         if self.object_locations is None:
             raise ValueError('Cannot remove object from object_locations as object_locations is None. '
                              'Check object locations is being populated properly.')
         for obj_to_remove in objects_to_remove:
-<<<<<<< HEAD
-            obj_locs = self.object_locations.get(obj_to_remove, None)
-            if obj_locs is None:
-                continue
-            sorted_obj_locs = sorted(obj_locs, reverse=True)
-            for i, index in enumerate(sorted_obj_locs):
-                if i == 0:
-                    self.remove_from_file_as_list(index, objects_to_remove=[obj_to_remove])
-                else:
-=======
             # find all locations in the code that relate to the object
             obj_locs = self.object_locations.get(obj_to_remove, None)
             if obj_locs is None:
@@ -497,7 +476,6 @@
                     self.remove_from_file_as_list(index, objects_to_remove=[obj_to_remove])
                 else:
                     # the remaining iterations remove just the lines
->>>>>>> 3df3ec0d
                     self.remove_from_file_as_list(index)
 
     def remove_from_file_as_list(self, index: int, objects_to_remove: Optional[list[UUID]] = None,
