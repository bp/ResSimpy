"""Handle Nexus files and preserve origin of include files."""
from __future__ import annotations

import os.path
from dataclasses import dataclass, field
from typing import Optional, Generator, Sequence

# Use correct Self type depending upon Python version
import sys

if sys.version_info >= (3, 11):
    from typing import Self
else:
    from typing_extensions import Self

from uuid import UUID
import re
import ResSimpy.Nexus.nexus_file_operations as nfo
import ResSimpy.FileOperations.file_operations as fo
import warnings
from ResSimpy.Nexus.NexusKeywords.structured_grid_keywords import GRID_OPERATION_KEYWORDS, GRID_ARRAY_FORMAT_KEYWORDS, \
    GRID_ARRAY_KEYWORDS
from ResSimpy.Utils.factory_methods import get_empty_list_str, get_empty_dict_uuid_list_int
from ResSimpy.File import File
import pathlib
import os
from datetime import datetime, timezone


@dataclass(kw_only=True, repr=True)
class NexusFile(File):
    """Class to deal with origin and structure of Nexus files and preserve origin of include files.

    Attributes:
        location (Optional[str]): Path to the original file being opened. Defaults to None.
        include_locations (Optional[list[str]]): list of file paths that the file contains. Defaults to None.
        origin (Optional[str]): Where the file was opened from. Defaults to None.
        include_objects (Optional[list[NexusFile]]): The include files but generated as a NexusFile instance. \
            Defaults to None.
        linked_user (Optional[str]): user or owner of the file. Defaults to None
        last_modified (Optional[datetime]): last modified date of the file
    """

    include_locations: Optional[list[str]] = field(default=None)
    origin: Optional[str] = None
    object_locations: Optional[dict[UUID, list[int]]] = field(default=None, repr=False)
    line_locations: Optional[list[tuple[int, UUID]]] = field(default=None, repr=False)
    linked_user: Optional[str] = field(default=None)
    last_modified: Optional[datetime] = field(default=None)

    def __init__(self, location: str,
                 include_locations: Optional[list[str]] = None,
                 origin: Optional[str] = None,
                 include_objects: Optional[Sequence[File]] = None,
                 file_content_as_list: Optional[list[str]] = None,
                 linked_user: Optional[str] = None,
<<<<<<< HEAD
                 last_modified: Optional[datetime] = None) -> None:
        super().__init__(location=location, file_content_as_list=file_content_as_list, include_objects=include_objects)
        if origin is not None and location is not None:
=======
                 last_modified: Optional[datetime] = None,
                 array_skipped: bool = False) -> None:
        super().__init__(location=location, file_content_as_list=file_content_as_list)
        if origin is not None:
>>>>>>> 0f716f2d
            self.location = nfo.get_full_file_path(location, origin)
        else:
            self.location = location
        self._location_in_including_file = location
        self.include_locations: Optional[list[str]] = get_empty_list_str() if include_locations is None else \
            include_locations
        self.origin: Optional[str] = origin
        if self.object_locations is None:
            self.object_locations: dict[UUID, list[int]] = get_empty_dict_uuid_list_int()
        if self.line_locations is None:
            self.line_locations = []
        self.linked_user = linked_user
        self.last_modified = last_modified
        self.__array_skipped = array_skipped

    @classmethod
    def generate_file_include_structure(cls, file_path: str, origin: Optional[str] = None, recursive: bool = True,
                                        skip_arrays: bool = True, top_level_file: bool = True) -> Self:
        """Generates a nexus file instance for a provided text file with information storing the included files.

        Args:
            file_path (str): path to a file
            origin (Optional[str], optional): Where the file was opened from. Defaults to None.
            recursive (bool): Whether the method should recursively drill down multiple layers of include_locations.
            skip_arrays (bool): If set True skips the INCLUDE arrays that come after property array and VALUE
            top_level_file (bool): If set to True, the code assumes this is a 'top level' file rather than an included
            one.

        Returns:
            NexusFile: a class instance for NexusFile with knowledge of include files
        """
        def __get_pathlib_path_details(full_file_path: str):
            if full_file_path == "" or full_file_path is None:
                return None
            pathlib_path = pathlib.Path(full_file_path)
            owner: str = ''
            group: str = ''
            try:
                owner = pathlib_path.owner()  # type: ignore
                group = pathlib_path.group()  # type: ignore
            except NotImplementedError:
                # owner or group not supported on this system, continue without filling out that information
                pass
            except PermissionError:
                # user doesn't have permission to access the file, continue without filling out that information
                warnings.warn(f'PermissionError when trying to access file at {full_file_path}')
            except FileNotFoundError:
                # file not found, continue without filling out that information
                warnings.warn(f'FileNotFoundError when trying to access file at {full_file_path}')
            except KeyError:
                # Group or owner doesn't exist on this system, continue without filling out that information
                warnings.warn(f'Unable to find the group for the file at {full_file_path}')

            if owner is not None and group is not None:
                return f"{owner}:{group}"
            elif owner is not None:
                return owner
            return None

        def __get_datetime_from_os_stat(full_file_path: str):
            if full_file_path == "" or full_file_path is None:
                return None
            stat_obj = os.stat(full_file_path)
            timestamp = stat_obj.st_mtime
            if timestamp is None:
                return None
            return datetime.fromtimestamp(timestamp, tz=timezone.utc)

        full_file_path = file_path
        if origin is not None:
            full_file_path = nfo.get_full_file_path(file_path, origin)

        try:
            file_as_list = nfo.load_file_as_list(full_file_path)
        except FileNotFoundError:
            # handle if a file can't be found
            location = file_path

            nexus_file_class = cls(location=location,
                                   include_locations=None,
                                   origin=origin,
                                   include_objects=None,
                                   file_content_as_list=None,
                                   linked_user=None,
                                   last_modified=None)
            warnings.warn(UserWarning(f'No file found for: {file_path} while loading {origin}'))
            return nexus_file_class

        # check last modified and user for the file
        user = __get_pathlib_path_details(full_file_path)
        last_changed = __get_datetime_from_os_stat(full_file_path)

        # prevent python from mutating the lists that it's iterating over
        modified_file_as_list: list[str] = []
        # search for the INCLUDE keyword and append to a list:
        inc_file_list: list[str] = []
        includes_objects: Optional[list[NexusFile]] = []
        skip_next_include = False
        previous_line: str

        for i, line in enumerate(file_as_list):
            if len(modified_file_as_list) >= 1:
                previous_line = modified_file_as_list[len(modified_file_as_list) - 1].rstrip('\n')
                if previous_line.endswith('>'):
                    modified_file_as_list[len(modified_file_as_list) - 1] = previous_line[:-1] + line
                else:
                    modified_file_as_list.append(line)
            else:
                modified_file_as_list.append(line)
            if line.rstrip('\n').endswith('>'):
                continue
            if nfo.check_token("INCLUDE", line):
                # Include found, check if we should skip loading it in (e.g. if it is a large array file)
                ignore_keywords = ['NOLIST']
                previous_value = nfo.get_previous_value(file_as_list=file_as_list[0: i + 1], search_before='INCLUDE',
                                                        ignore_values=ignore_keywords)

                keywords_to_skip_include = GRID_ARRAY_FORMAT_KEYWORDS + GRID_OPERATION_KEYWORDS + ["CORP"]
                if previous_value is None:
                    skip_next_include = False

                elif previous_value.upper() in keywords_to_skip_include:
                    skip_next_include = True

            elif nfo.check_token("VALUE", line) and not top_level_file:
                # Check if this is an 'embedded' grid array file. If it is, return this file with only the content up
                # to this point to help with performance when analysing the files.
                previous_value = nfo.get_previous_value(file_as_list=file_as_list[0: i + 1], search_before='VALUE')
                next_value = nfo.get_next_value(start_line_index=0, file_as_list=file_as_list[i:],
                                                search_string=line.upper().split('VALUE')[1])

                if previous_value is None or next_value is None:
                    continue

                if next_value.upper() != 'INCLUDE' and previous_value.upper() in GRID_ARRAY_KEYWORDS:
                    nexus_file_class = cls(
                        location=file_path,
                        include_locations=inc_file_list,
                        origin=origin,
                        include_objects=includes_objects,
                        file_content_as_list=modified_file_as_list
                    )

                    return nexus_file_class
                else:
                    continue

            else:
                continue
            inc_file_path = fo.get_token_value('INCLUDE', line, file_as_list)
            if inc_file_path is None:
                continue
            inc_full_path = nfo.get_full_file_path(inc_file_path, origin=full_file_path)
            # store the included files as files inside the object
            inc_file_list.append(inc_full_path)
            if not recursive:
                continue
            elif skip_arrays and skip_next_include:
                inc_file = cls(location=inc_file_path,
                               include_locations=None,
                               origin=full_file_path,
                               include_objects=None,
                               file_content_as_list=None,
                               linked_user=user,
                               last_modified=last_changed,
                               array_skipped=True)
                if includes_objects is None:
                    raise ValueError('include_objects is None - recursion failure.')
                skip_next_include = False
            else:
                inc_file = cls.generate_file_include_structure(inc_file_path, origin=full_file_path, recursive=True,
                                                               skip_arrays=skip_arrays, top_level_file=False)
                if includes_objects is None:
                    raise ValueError('include_objects is None - recursion failure.')

            includes_objects.append(inc_file)

        includes_objects = None if not includes_objects else includes_objects

        nexus_file_class = cls(
            location=file_path,
            include_locations=inc_file_list,
            origin=origin,
            include_objects=includes_objects,
            file_content_as_list=modified_file_as_list,
            linked_user=user,
            last_modified=last_changed
        )

        return nexus_file_class

    def export_network_lists(self):
        """Exports lists of connections from and to for use in network graphs.

        Raises:
            ValueError: If the from and to lists are not the same length

        Returns:
            tuple[list]: list of to and from file paths where the equivalent indexes relate to a connection
        """
        from_list = [self.origin]
        to_list = [self.location]
        if not [self.origin]:
            to_list = []
        if self.include_locations is not None:
            from_list += [self.location] * len(self.include_locations)
            to_list += self.include_locations
        if len(from_list) != len(to_list):
            raise ValueError(
                f"{from_list=} and {to_list=} are not the same length")

        return from_list, to_list

    @dataclass
    class FileIndex:
        index: int

    def iterate_line(self, file_index: Optional[FileIndex] = None, max_depth: Optional[int] = None,
                     parent: Optional[NexusFile] = None, prefix_line: Optional[str] = None,
                     keep_include_references=False) -> \
            Generator[str, None, None]:
        """Generator object for iterating over a list of strings with nested NexusFile objects in them.

        Yields:
            str: sequential line from the file.
        """

        if file_index is None:
            file_index = NexusFile.FileIndex(index=0)
        if parent is None:
            parent = self
            parent.line_locations = []
        if parent.line_locations is None:
            parent.line_locations = []
        if prefix_line is not None and prefix_line != ' ':
            file_index.index += 1
            yield prefix_line

        new_entry = (file_index.index, self.id)
        if new_entry not in parent.line_locations:
            parent.line_locations.append(new_entry)
        depth: int = 0
        if max_depth is not None:
            depth = max_depth
        if self.file_content_as_list is None:
            warnings.warn(f'No file content found for file: {self.location}')
            return
        for row in self.file_content_as_list:
            if nfo.check_token('INCLUDE', row):
                incfile_location = fo.get_token_value('INCLUDE', row, self.file_content_as_list)
                if incfile_location is None:
                    continue
                split_line = re.split(incfile_location, row, maxsplit=1, flags=re.IGNORECASE)
                if len(split_line) == 2:
                    prefix_line, suffix_line = split_line
                    prefix_line = re.sub('INCLUDE', '', prefix_line, flags=re.IGNORECASE)
                    prefix_line = prefix_line.rstrip() + ' '
                    suffix_line = suffix_line.lstrip()
                else:
                    prefix_line = row.replace(incfile_location, '')
                    suffix_line = None

                include_file: Optional[NexusFile] = None
                if self.include_objects is None:
                    raise ValueError(f'No include objects found in the nexusfile to expand over for file: '
                                     f'{self.location}')
                for obj in self.include_objects:
                    # TODO: Remove this code once these methods have been moved to the File base class
                    if not isinstance(obj, NexusFile):
                        raise TypeError("")

                    if obj.location == incfile_location:
                        include_file = obj
                        break
                    if self.origin is not None and \
                            obj.location == nfo.get_full_file_path(incfile_location, self.origin):
                        include_file = obj
                        break
                    if obj.location is not None and \
                            os.path.basename(obj.location) == os.path.basename(incfile_location):
                        include_file = obj
                        break

                if (max_depth is None or depth > 0) and include_file is not None:
                    level_down_max_depth = None if max_depth is None else depth - 1

                    if keep_include_references:
                        yield row

                    yield from include_file.iterate_line(file_index=file_index, max_depth=level_down_max_depth,
                                                         parent=parent, prefix_line=prefix_line)

                    new_entry = (file_index.index, self.id)
                    if new_entry not in parent.line_locations:
                        parent.line_locations.append(new_entry)
                    if suffix_line:
                        file_index.index += 1
                        # Add in space between include location and the rest of the line
                        suffix_line = ' ' + suffix_line
                        yield suffix_line
                else:
                    continue
            else:
                file_index.index += 1
                yield row

    @property
    def get_flat_list_str_file(self) -> list[str]:
        if self.file_content_as_list is None:
            raise ValueError(f'No file content found for {self.location}')
        flat_list = list(self.iterate_line(file_index=None, keep_include_references=False))
        return flat_list

    @property
    def get_flat_list_str_file_including_includes(self) -> list[str]:
        if self.file_content_as_list is None:
            raise ValueError(f'No file content found for {self.location}')
        flat_list = list(self.iterate_line(file_index=None, keep_include_references=True))
        return flat_list

    # TODO write an output function using the iterate_line method
    def get_full_network(self, max_depth: Optional[int] = None) -> tuple[list[str | None], list[str]]:
        """Recursively constructs two lists of from and to nodes representing the connections between files.

        Args:
            max_depth (Optional[int], optional): depth of the iteration to construct the network down to. \
                Defaults to None.

        Returns:
            tuple[list[str | None], list[str | None]]: two lists of from and to nodes where corresponding \
                indices create an edge within a graph network. e.g. (from_list[i], to_list[i]) \
                is a connection between two files.
        """
        depth: int = 0
        from_list = [self.origin]
        to_list = [self.location]
        if max_depth is not None:
            depth = max_depth
        if self.file_content_as_list is None:
            return from_list, to_list
        for row in self.file_content_as_list:
            if isinstance(row, NexusFile):
                if max_depth is None or depth > 0:
                    level_down_max_depth = None if max_depth is None else depth - 1
                    temp_from_list, temp_to_list = row.export_network_lists()
                    from_list.extend(temp_from_list)
                    to_list.extend(temp_to_list)
                    temp_from_list, temp_to_list = row.get_full_network(max_depth=level_down_max_depth)
                    from_list.extend(temp_from_list)
                    to_list.extend(temp_to_list)
        return from_list, to_list

    def add_object_locations(self, obj_uuid: UUID, line_indices: list[int]) -> None:
        """Adds a uuid to the object_locations dictionary. Used for storing the line numbers where objects are stored
        within the flattened file_as_list.

        Args:
            obj_uuid (UUID): unique identifier of the object being created/stored.
            line_indices (list[int]): line number in the flattened file_content_as_list
                (i.e. from the get_flat_list_str_file method).
        """
        if self.object_locations is None:
            self.object_locations: dict[UUID, list[int]] = get_empty_dict_uuid_list_int()
        existing_line_locations = self.object_locations.get(obj_uuid, None)
        if existing_line_locations is not None:
            existing_line_locations.extend(line_indices)
            existing_line_locations.sort()
        else:
            self.object_locations[obj_uuid] = line_indices

    def __update_object_locations(self, line_number: int, number_additional_lines: int) -> None:
        """Updates the object locations in a nexusfile by the additional lines. Used when files have been modified and
        an addition/removal of lines has occurred. Ensures that the object locations are correct to the actual lines
        in the file_as_list.

        Args:
            line_number (int): Line number at which the new lines have been added
            number_additional_lines (int): number of new lines added.
        """
        if self.object_locations is None:
            return
        for object_id, list_indices in self.object_locations.items():
            for i, obj_index in enumerate(list_indices):
                if obj_index >= line_number:
                    self.object_locations[object_id][i] = obj_index + number_additional_lines

    def __remove_object_locations(self, obj_uuid: UUID) -> None:
        """Removes an object location based on the obj_uuid provided. Used when removing objects in the file_as_list.

        Args:
            obj_uuid (UUID): id of the removed object.
        """
        if self.object_locations is None:
            raise ValueError(f'No object locations found for file {self.location}')

        if self.object_locations.get(obj_uuid, None) is None:
            raise ValueError(f'No object with {obj_uuid=} found within the object locations')
        self.object_locations.pop(obj_uuid, None)

    def find_which_include_file(self, flattened_index: int) -> tuple[File, int]:
        """Given a line index that relates to a position within the flattened file_as_list from the method
        get_flat_file_as_list.

        Args:
            flattened_index (int): index in the flattened file as list structure

        Returns:
            tuple[File, int] where the first element is the file that the relevant line is in and the second
            element is the relative index in that file.
        """
        if self.line_locations is None:
            # call get_flat_list_str_file to ensure line locations are updated
            _ = self.get_flat_list_str_file
            if self.line_locations is None:
                raise ValueError("No include line locations found.")

        line_locations = [x[0] for x in self.line_locations]
        line_locations.sort()
        uuid_index: Optional[UUID] = None
        index_in_included_file = 0

        # Find the Nexusfile containing the line we are looking for
        for numlines, obj_id in self.line_locations:
            if numlines <= flattened_index:
                uuid_index = obj_id
            if numlines >= flattened_index:
                break

        get_next_line_count = False
        lines_already_included = 0
        previous_lines_value = 0

        # Add the previously included lines from the file (if any) to the location after it has been split
        for numlines, obj_id in self.line_locations:
            if obj_id == uuid_index:
                get_next_line_count = True
                previous_lines_value = numlines
                continue
            else:
                # If we have gone beyond where the line is, calculate the location in the relevant file
                if numlines >= flattened_index:
                    lines_already_included += flattened_index - previous_lines_value
                    break

                if get_next_line_count:
                    lines_already_included += numlines - previous_lines_value
                    get_next_line_count = False
                previous_lines_value = numlines

        if flattened_index > line_locations[-1]:
            lines_already_included += flattened_index - line_locations[-1]

        index_in_included_file += lines_already_included

        if uuid_index == self.id or self.include_objects is None:
            return self, index_in_included_file

        nexus_file = None
        for file in self.include_objects:
            if file.id == uuid_index:
                nexus_file = file
            elif file.include_objects is not None:
                # CURRENTLY THIS ONLY SUPPORTS 2 LEVELS OF INCLUDES
                for lvl_2_include in file.include_objects:
                    if lvl_2_include.id == uuid_index:
                        nexus_file = lvl_2_include
        if nexus_file is None:
            raise ValueError(f'No file with {uuid_index=} found within include objects')

        return nexus_file, index_in_included_file

    def add_to_file_as_list(self, additional_content: list[str], index: int,
                            additional_objects: Optional[dict[UUID, list[int]]] = None,
                            comments: Optional[str] = None) -> None:
        """To add content to the file as list, also updates object numbers and optionally allows user \
        to add several additional new objects.

        Args:
            additional_content (list[str]): Additional lines as a list of strings to be added.
            index (int): index to insert the new lines at in the calling flat_file_as_list
            additional_objects (Optional[dict[UUID, int]]): defaults to None. Otherwise, a dictionary keyed with the \
            UUID of the new objects to add as well as the corresponding index of the object in the original \
            calling NexusFile
            comments (str | None): defaults to None. Comments to add in-line to the file.
        """
        if comments is not None:
            additional_content = NexusFile.insert_comments(additional_content, comments)

        nexusfile_to_write_to, relative_index = self.find_which_include_file(index)
        if nexusfile_to_write_to.file_content_as_list is None:
            raise ValueError(f'No file content to write to in file: {nexusfile_to_write_to}')
        nexusfile_to_write_to.file_content_as_list = \
            nexusfile_to_write_to.file_content_as_list[:relative_index] + \
            additional_content + nexusfile_to_write_to.file_content_as_list[relative_index:]

        self._file_modified_set(True)

        # update object locations
        self.__update_object_locations(line_number=index, number_additional_lines=len(additional_content))

        if additional_objects is None:
            return
        for object_id, line_index in additional_objects.items():
            self.add_object_locations(obj_uuid=object_id, line_indices=line_index)

    def remove_object_from_file_as_list(self, objects_to_remove: list[UUID]) -> None:
        """Removes all associated lines in the file as well as the object locations relating to a list of objects."""
        if self.object_locations is None:
            raise ValueError('Cannot remove object from object_locations as object_locations is None. '
                             'Check object locations is being populated properly.')
        for obj_to_remove in objects_to_remove:
            # find all locations in the code that relate to the object
            obj_locs = self.object_locations.get(obj_to_remove, None)
            if obj_locs is None:
                continue
            # sort from highest to lowest to ensure line indices are not affected by removal of lines
            sorted_obj_locs = sorted(obj_locs, reverse=True)
            for i, index in enumerate(sorted_obj_locs):
                if i == 0:
                    # for the first removal remove the object location
                    self.remove_from_file_as_list(index, objects_to_remove=[obj_to_remove])
                else:
                    # the remaining iterations remove just the lines
                    self.remove_from_file_as_list(index)
        self._file_modified_set(True)

    def remove_from_file_as_list(self, index: int, objects_to_remove: Optional[list[UUID]] = None,
                                 string_to_remove: Optional[str] = None) -> None:
        """Remove an entry from the file as list. Also updates existing object locations and removes any \
        specified objects from the object locations dictionary.

        Args:
            index (int): index n the calling flat_file_as_list to remove the entry from
            objects_to_remove (Optional[list[UUID]]): list of object id's to remove from the object locations. \
            Defaults to None
            string_to_remove (Optional[str]): if specified will only remove the listed string from the entry \
            at the index. Defaults to None, which removes the entire entry.

        """
        nexusfile_to_write_to, relative_index = self.find_which_include_file(index)

        # remove the line in the file:
        if nexusfile_to_write_to.file_content_as_list is None:
            raise ValueError(
                f'No file content in the file attempting to remove line from {nexusfile_to_write_to.location}')

        if string_to_remove is None:
            nexusfile_to_write_to.file_content_as_list.pop(relative_index)
            self.__update_object_locations(line_number=index, number_additional_lines=-1)
        else:
            entry_to_replace = nexusfile_to_write_to.file_content_as_list[relative_index]
            if isinstance(entry_to_replace, str):
                nexusfile_to_write_to.file_content_as_list[relative_index] = \
                    entry_to_replace.replace(string_to_remove, '', 1)
            else:
                raise ValueError(
                    f'Tried to replace at non string value at index: {relative_index} in '
                    f'file_as_list instead got {entry_to_replace}')

        if objects_to_remove is not None:
            for object_id in objects_to_remove:
                self.__remove_object_locations(object_id)
        self._file_modified_set(True)

    @staticmethod
    def insert_comments(additional_content: list[str], comments: str) -> list[str]:
        """Adds comments alongside additional content.

        Args:
            additional_content (list[str]): additional lines of the file to be added with a new entry per line.
            comments (str): comments to be added to all lines

        Returns:
            list of strings within the content.
        """
        for index, element in enumerate(additional_content):
            newline_index = element.find('\n')
            if newline_index != -1:
                modified_text = element[:newline_index] + ' ! ' + comments + element[newline_index:]
                additional_content[index] = modified_text
                return additional_content

        additional_content[-1] += ' ! ' + comments + '\n'
        return additional_content

    def get_object_locations_for_id(self, id: UUID) -> list[int]:
        """Gets the number of object locations for a specified id."""
        if self.object_locations is None or len(self.object_locations[id]) == 0:
            raise ValueError(f'No object locations specified, cannot find id: {id} in {self.object_locations}')
        return self.object_locations[id]

<<<<<<< HEAD
    def update_include_location_in_file_as_list(self, new_path: str, include_file: File) -> None:
=======
    def write_to_file(self, new_file_path: None | str = None, write_includes: bool = False,
                      write_out_all_files: bool = False, overwrite_file: bool = False) -> None:
        """Writes to file specified in self.location the strings contained in the list self.file_content_as_list.

        Args:
            new_file_path (None | str): writes to self.location if left as None. Otherwise writes to new_file_name.
            write_includes (bool): If True will write out all include files within the file. Defaults to False.
            write_out_all_files (bool): If False will write only modified files. Otherwise will write all files.
            overwrite_file (bool): If True will overwrite the file at the location specified by new_file_path. \
            Otherwise will raise an error if the file already exists.
        """
        # overwrite File base class method to allow for write_includes
        if new_file_path is None and overwrite_file:
            # In this case just overwrite the file with the existing path:
            new_file_path = self.location
        elif new_file_path is None and not overwrite_file:
            raise ValueError('No file path to write to, and overwrite_file set to False')
        if self.file_content_as_list is None:
            raise ValueError(f'No file data to write out, instead found {self.file_content_as_list}')

        if new_file_path is None:
            raise ValueError('No file path to write to.')

        # create directories that do not exist
        if not os.path.exists(os.path.dirname(new_file_path)):
            os.makedirs(os.path.dirname(new_file_path))

        if write_includes and self.include_objects is not None:
            for file in self.include_objects:
                write_file: bool = file.file_modified or write_out_all_files
                write_file = write_file or (new_file_path != self.location and not os.path.isabs(file.location))
                # if the array was previously skipped then load the file as list
                if file.__array_skipped:
                    file.file_content_as_list = nfo.load_file_as_list(file.location)

                if file.file_content_as_list is None:
                    warnings.warn(f'No content found for file: {file}. Not writing file.')
                    continue
                # this distinguishes the include file name from other includes in other files.
                # this could be moved to a folder name instead rather than affecting the include file name?
                new_root_name = f'{os.path.basename(new_file_path).split(".")[0]}_{os.path.basename(file.location)}'
                # write the include file to the same directory.
                # TODO add a fix for the name above and a check for whether the file exists as exactly the same name
                include_file_name = os.path.join(os.path.dirname(new_file_path), new_root_name)

                if write_file:
                    self.update_include_location_in_file_as_list(include_file_name, file)

                if os.path.exists(include_file_name):
                    # if the file is already copied across then move on to the next file
                    continue

                if write_file:
                    file.write_to_file(include_file_name, write_includes=True, write_out_all_files=write_out_all_files,
                                       overwrite_file=overwrite_file)

        # check if the file already exists so we aren't accidentally overwriting it
        if os.path.exists(new_file_path) and not overwrite_file:
            raise ValueError(f'File already exists at {new_file_path} and overwrite_file set to False')

        file_str = ''.join(self.file_content_as_list)
        # update the location:
        if self.file_modified or write_out_all_files:
            self.location = new_file_path
            # write the file to the new location
            with open(new_file_path, 'w') as fi:
                fi.write(file_str)
            # reset the modified file state
            self._file_modified_set(False)

    def update_include_location_in_file_as_list(self, new_path: str, include_file: NexusFile) -> None:
>>>>>>> 0f716f2d
        """Updates the path of an include file within this file's file_as_list.

        Args:
            new_path (str): Updates the path in the file as list to point towards the new include location.
            include_file (NexusFile): include object whose path is being modified
        """
        # try and find the path of the file that should be replaced (i.e. how it is currently written in the file)
        if self.include_locations is None or not self.include_locations or include_file.location_in_including_file is None:
            raise ValueError('No include locations found and therefore cannot update include path')
        file_path_to_replace = include_file.location_in_including_file
        file_content = self.file_content_as_list
        if file_content is None or not file_content:
            raise ValueError(f'No file content found within file {self.location}')

        for line in file_content:
            if not nfo.check_token('INCLUDE', line):
                continue
            # if the right path to replace is found then replace it
            if nfo.get_expected_token_value('INCLUDE', line, file_content) == file_path_to_replace:
                nfo.get_expected_token_value('INCLUDE', line, file_content, replace_with=new_path)
                self._file_modified_set(True)
        # replace the location in the include locations list using the original path

        index_of_path_to_replace = self.include_locations.index(include_file.location)
        # get the full path and update it in the include file object
        # TODO maybe include this in a setter attr for the location.
        include_file.location = nfo.get_full_file_path(new_path, self.location)

        self.include_locations[index_of_path_to_replace] = include_file.location
        # update the new path
        include_file._location_in_including_file = new_path<|MERGE_RESOLUTION|>--- conflicted
+++ resolved
@@ -54,16 +54,10 @@
                  include_objects: Optional[Sequence[File]] = None,
                  file_content_as_list: Optional[list[str]] = None,
                  linked_user: Optional[str] = None,
-<<<<<<< HEAD
-                 last_modified: Optional[datetime] = None) -> None:
-        super().__init__(location=location, file_content_as_list=file_content_as_list, include_objects=include_objects)
-        if origin is not None and location is not None:
-=======
                  last_modified: Optional[datetime] = None,
                  array_skipped: bool = False) -> None:
-        super().__init__(location=location, file_content_as_list=file_content_as_list)
+        super().__init__(location=location, file_content_as_list=file_content_as_list, include_objects=include_objects)
         if origin is not None:
->>>>>>> 0f716f2d
             self.location = nfo.get_full_file_path(location, origin)
         else:
             self.location = location
@@ -655,81 +649,7 @@
             raise ValueError(f'No object locations specified, cannot find id: {id} in {self.object_locations}')
         return self.object_locations[id]
 
-<<<<<<< HEAD
     def update_include_location_in_file_as_list(self, new_path: str, include_file: File) -> None:
-=======
-    def write_to_file(self, new_file_path: None | str = None, write_includes: bool = False,
-                      write_out_all_files: bool = False, overwrite_file: bool = False) -> None:
-        """Writes to file specified in self.location the strings contained in the list self.file_content_as_list.
-
-        Args:
-            new_file_path (None | str): writes to self.location if left as None. Otherwise writes to new_file_name.
-            write_includes (bool): If True will write out all include files within the file. Defaults to False.
-            write_out_all_files (bool): If False will write only modified files. Otherwise will write all files.
-            overwrite_file (bool): If True will overwrite the file at the location specified by new_file_path. \
-            Otherwise will raise an error if the file already exists.
-        """
-        # overwrite File base class method to allow for write_includes
-        if new_file_path is None and overwrite_file:
-            # In this case just overwrite the file with the existing path:
-            new_file_path = self.location
-        elif new_file_path is None and not overwrite_file:
-            raise ValueError('No file path to write to, and overwrite_file set to False')
-        if self.file_content_as_list is None:
-            raise ValueError(f'No file data to write out, instead found {self.file_content_as_list}')
-
-        if new_file_path is None:
-            raise ValueError('No file path to write to.')
-
-        # create directories that do not exist
-        if not os.path.exists(os.path.dirname(new_file_path)):
-            os.makedirs(os.path.dirname(new_file_path))
-
-        if write_includes and self.include_objects is not None:
-            for file in self.include_objects:
-                write_file: bool = file.file_modified or write_out_all_files
-                write_file = write_file or (new_file_path != self.location and not os.path.isabs(file.location))
-                # if the array was previously skipped then load the file as list
-                if file.__array_skipped:
-                    file.file_content_as_list = nfo.load_file_as_list(file.location)
-
-                if file.file_content_as_list is None:
-                    warnings.warn(f'No content found for file: {file}. Not writing file.')
-                    continue
-                # this distinguishes the include file name from other includes in other files.
-                # this could be moved to a folder name instead rather than affecting the include file name?
-                new_root_name = f'{os.path.basename(new_file_path).split(".")[0]}_{os.path.basename(file.location)}'
-                # write the include file to the same directory.
-                # TODO add a fix for the name above and a check for whether the file exists as exactly the same name
-                include_file_name = os.path.join(os.path.dirname(new_file_path), new_root_name)
-
-                if write_file:
-                    self.update_include_location_in_file_as_list(include_file_name, file)
-
-                if os.path.exists(include_file_name):
-                    # if the file is already copied across then move on to the next file
-                    continue
-
-                if write_file:
-                    file.write_to_file(include_file_name, write_includes=True, write_out_all_files=write_out_all_files,
-                                       overwrite_file=overwrite_file)
-
-        # check if the file already exists so we aren't accidentally overwriting it
-        if os.path.exists(new_file_path) and not overwrite_file:
-            raise ValueError(f'File already exists at {new_file_path} and overwrite_file set to False')
-
-        file_str = ''.join(self.file_content_as_list)
-        # update the location:
-        if self.file_modified or write_out_all_files:
-            self.location = new_file_path
-            # write the file to the new location
-            with open(new_file_path, 'w') as fi:
-                fi.write(file_str)
-            # reset the modified file state
-            self._file_modified_set(False)
-
-    def update_include_location_in_file_as_list(self, new_path: str, include_file: NexusFile) -> None:
->>>>>>> 0f716f2d
         """Updates the path of an include file within this file's file_as_list.
 
         Args:
