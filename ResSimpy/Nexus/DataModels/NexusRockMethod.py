from dataclasses import dataclass, field
from enum import Enum
from typing import Optional, Union
import pandas as pd
from ResSimpy.Nexus.DataModels.NexusFile import NexusFile
from ResSimpy.Nexus.NexusKeywords.rock_keywords import ROCK_ALL_TABLE_KEYWORDS, ROCK_KEYWORDS_VALUE_FLOAT
from ResSimpy.Nexus.NexusKeywords.rock_keywords import ROCK_SINGLE_KEYWORDS, ROCK_KEYWORDS_VALUE_STR
from ResSimpy.Nexus.NexusKeywords.rock_keywords import ROCK_KEYWORDS, ROCK_REV_IRREV_OPTIONS
from ResSimpy.RockMethod import RockMethod

from ResSimpy.Utils.factory_methods import get_empty_dict_union
import ResSimpy.Nexus.nexus_file_operations as nfo


@dataclass(kw_only=True)  # Doesn't need to write an _init_, _eq_ methods, etc.
class NexusRockMethod(RockMethod):
    """ Class to hold Nexus Rock properties
    Attributes:
        file_path (str): Path to the Nexus rock properties file
        method_number (int): Rock properties method number in Nexus fcs file
        properties (dict[str, Union[str, int, float, Enum, list[str], pd.DataFrame, dict[str, pd.DataFrame]]] ):
            Dictionary holding all properties for a specific rock properties method. Defaults to empty dictionary.
    """
    # General parameters
    file_path: str
    properties: dict[str, Union[str, int, float, Enum, list[str], pd.DataFrame,
                                dict[str, Union[float, pd.DataFrame]]]] = field(default_factory=get_empty_dict_union)

    def __init__(self, file_path: str, method_number: int,
                 properties: Optional[dict[str, Union[str, int, float, Enum, list[str], pd.DataFrame,
<<<<<<< HEAD
                                      dict[str, pd.DataFrame]]]] = None):
=======
                                                      dict[str, Union[float, pd.DataFrame]]]]] = None):
>>>>>>> 3129290c
        self.file_path = file_path
        if properties is not None:
            self.properties = properties
        else:
            self.properties = {}
        super().__init__(method_number=method_number)

    def __repr__(self) -> str:
        """Pretty printing rock properties data"""
        printable_str = f'\nFILE_PATH: {self.file_path}\n'
        rock_dict = self.properties
        for key, value in rock_dict.items():
            if isinstance(value, pd.DataFrame):
                printable_str += f'{key}:\n'
                printable_str += value.to_string(na_rep='')
                printable_str += '\n\n'
            elif isinstance(value, dict):
                for subkey in value.keys():
                    printable_str += f'{key} - {subkey}\n'
                    df = value[subkey]
                    if isinstance(df, pd.DataFrame):
                        printable_str += df.to_string(na_rep='')
                    printable_str += '\n\n'
            elif isinstance(value, Enum):
                printable_str += f'{key}: {value.name}\n'
            elif value == '':
                printable_str += f'{key}\n'
            else:
                printable_str += f'{key}: {value}\n'
        return printable_str

    def read_properties(self) -> None:
        """Read Nexus rock properties file contents and populate NexusRockMethod object
        """
        file_obj = NexusFile.generate_file_include_structure(self.file_path, origin=None)
        file_as_list = file_obj.get_flat_list_str_file

        # Check for common input data
        nfo.check_for_and_populate_common_input_data(file_as_list, self.properties)

        # Initialize properties
        cmt_indices: list[int] = []
        wirct_indices_dict: dict[str, dict[str, list[int]]] = {}
        # Flag to tell when to start reading a table
        start_reading_table: bool = False
        swinit_key = ''
        # Dictionary of flags indicating which tables are being read
        table_being_read: dict[str, bool] = {}
        for table_name in ROCK_ALL_TABLE_KEYWORDS:
            table_being_read[table_name] = False

        line_indx = 0
        for line in file_as_list:

            # Find ROCK key-value pairs, such as PREF 2000 or CR 1e-6
            if [i for i in line.split() if i in ROCK_KEYWORDS_VALUE_FLOAT]:
                for key in ROCK_KEYWORDS_VALUE_FLOAT:
                    if nfo.check_token(key, line):
                        self.properties[key] = float(nfo.get_expected_token_value(key, line, file_as_list))
            # Find standalone rock property keywords, such as COMPR or KPMULT
            if [i for i in line.split() if i in ROCK_SINGLE_KEYWORDS]:
                for word in ROCK_SINGLE_KEYWORDS:
                    if nfo.check_token(word, line):
                        self.properties[word] = ''
            # Handle REVERSIBLE or IRREVERSIBLE keywords
            if [i for i in line.split() if i in ROCK_KEYWORDS_VALUE_STR]:
                for key in ROCK_KEYWORDS_VALUE_STR:
                    if nfo.check_token(key, line):
                        if nfo.get_token_value(key, line, file_as_list) in ROCK_REV_IRREV_OPTIONS:
                            self.properties[key] = nfo.get_expected_token_value(key, line, file_as_list)
                        else:
                            self.properties[key] = ''
            # Find starting index of rock compaction table
            if nfo.check_token('CMT', line):
                cmt_indices = [line_indx + 1, len(file_as_list)]
                table_being_read['CMT'] = True
                start_reading_table = True
                line_indx += 1
                continue
            # Find ending index of rock compaction table
            if start_reading_table and table_being_read['CMT']:
                for potential_endkeyword in ROCK_KEYWORDS:
                    if nfo.check_token(potential_endkeyword, line):
                        cmt_indices[1] = line_indx
                        start_reading_table = False
                        table_being_read['CMT'] = False
                        break
            # Find ending index of a water-induced rock compaction table
            if start_reading_table and table_being_read['WIRCT']:
                for potential_endkeyword in ROCK_KEYWORDS:
                    if nfo.check_token(potential_endkeyword, line):
                        wirct_indices_dict['WIRCT'][swinit_key][1] = line_indx
                        start_reading_table = False
                        table_being_read['WIRCT'] = False
                        break
            # Find starting index of a water-induced rock compaction table
            if nfo.check_token('WIRCT', line):
                wirct_indices_dict['WIRCT'] = {}
            if nfo.check_token('SWINIT', line):
<<<<<<< HEAD
                swinit_key = str(nfo.get_token_value('SWINIT', line, file_as_list))
                wirct_indices_dict['WIRCT'][swinit_key] = [line_indx + 1, len(file_as_list)]
=======
                swinit_key = nfo.get_expected_token_value('SWINIT', line, file_as_list)
                wirct_indices_dict['WIRCT'][swinit_key] = [line_indx+1, len(file_as_list)]
>>>>>>> 3129290c
                table_being_read['WIRCT'] = True
                start_reading_table = True

            line_indx += 1

        # Read in compaction table(s) if there are any
        if len(cmt_indices) > 0:
            self.properties['CMT'] = nfo.read_table_to_df(file_as_list[cmt_indices[0]:cmt_indices[1]])
        for key in wirct_indices_dict.keys():
            self.properties[key] = {}
            for subkey in wirct_indices_dict[key].keys():
                property_key = self.properties[key]
                if not isinstance(property_key, dict):
                    raise ValueError(f"Property is not a dictionary: {str(self.properties[key])}")
                property_key[subkey] = nfo.read_table_to_df(file_as_list[
                                                            wirct_indices_dict[key][subkey][0]:
                                                            wirct_indices_dict[key][subkey][1]])<|MERGE_RESOLUTION|>--- conflicted
+++ resolved
@@ -24,15 +24,11 @@
     # General parameters
     file_path: str
     properties: dict[str, Union[str, int, float, Enum, list[str], pd.DataFrame,
-                                dict[str, Union[float, pd.DataFrame]]]] = field(default_factory=get_empty_dict_union)
+    dict[str, Union[float, pd.DataFrame]]]] = field(default_factory=get_empty_dict_union)
 
     def __init__(self, file_path: str, method_number: int,
                  properties: Optional[dict[str, Union[str, int, float, Enum, list[str], pd.DataFrame,
-<<<<<<< HEAD
-                                      dict[str, pd.DataFrame]]]] = None):
-=======
-                                                      dict[str, Union[float, pd.DataFrame]]]]] = None):
->>>>>>> 3129290c
+                 dict[str, Union[float, pd.DataFrame]]]]] = None):
         self.file_path = file_path
         if properties is not None:
             self.properties = properties
@@ -132,13 +128,8 @@
             if nfo.check_token('WIRCT', line):
                 wirct_indices_dict['WIRCT'] = {}
             if nfo.check_token('SWINIT', line):
-<<<<<<< HEAD
                 swinit_key = str(nfo.get_token_value('SWINIT', line, file_as_list))
                 wirct_indices_dict['WIRCT'][swinit_key] = [line_indx + 1, len(file_as_list)]
-=======
-                swinit_key = nfo.get_expected_token_value('SWINIT', line, file_as_list)
-                wirct_indices_dict['WIRCT'][swinit_key] = [line_indx+1, len(file_as_list)]
->>>>>>> 3129290c
                 table_being_read['WIRCT'] = True
                 start_reading_table = True
 
