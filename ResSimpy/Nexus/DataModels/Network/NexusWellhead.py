--- conflicted
+++ resolved
@@ -33,7 +33,7 @@
         temperature (float):  The temperature of the fluid in the well  (TEMP)
         elevation_profile (str):  The well elevation profile. (ELEVPR)
         temperature_profile (str):  The well temperature profile. (TEMPPR)
-        dp_add (float):  The additional pressure drop across the well (DPADD)
+        dp_add (float):  The additional pressure drop across the well  (DPADD)
         rate_mult (float):  The rate multiplier for the well. (RATEMULT)
         delta_depth (float):  The depth difference between the two points in the connection  (DDEPTH)
         heat_transfer_coeff (float):  The heat transfer coefficient for the well  (HTC)
@@ -70,13 +70,9 @@
                  length: Optional[float] = None, temperature: Optional[float] = None,
                  elevation_profile: Optional[str] = None, temperature_profile: Optional[str] = None,
                  dp_add: Optional[float] = None, rate_mult: Optional[float] = None, delta_depth: Optional[float] = None,
-<<<<<<< HEAD
-                 heat_transfer_coeff: Optional[float] = None, dt_add: Optional[float] = None) -> None:
-=======
                  heat_transfer_coeff: Optional[float] = None, dt_add: Optional[float] = None,
                  well: Optional[str] = None, wellhead_type: Optional[str] = None, depth: Optional[float] = None,
                  x_pos: Optional[float] = None, y_pos: Optional[float] = None) -> None:
->>>>>>> 04a6dcfa
         """Initialises the NexusWellhead class.
 
         Args:
@@ -107,14 +103,11 @@
             delta_depth (Optional[float]): The depth difference between the two points in the connection (DDEPTH).
             heat_transfer_coeff (Optional[float]): The heat transfer coefficient for the well (HTC).
             dt_add (Optional[float]): The additional temperature difference across the well (DTADD).
-<<<<<<< HEAD
-=======
             well (Optional[str]): Associates the wellhead to the well.
             wellhead_type (Optional[str]): The type of well.
             depth (Optional[float]): The depth of the wellhead
             x_pos (Optional[float]): The x-coordinate of the wellhead (x).
             y_pos (Optional[float]): The y-coordinate of the wellhead (y).
->>>>>>> 04a6dcfa
         """
 
         self.pvt_method = pvt_method
