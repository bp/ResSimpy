--- conflicted
+++ resolved
@@ -170,8 +170,7 @@
     max_cum_gas_prod: Optional[float] = None
     max_cum_water_prod: Optional[float] = None
     max_cum_oil_prod: Optional[float] = None
-    max_dp_avg: Optional[float] = None
-    max_dp: Optional[float] = None
+
     max_qmult_total_reservoir_rate: Optional[float] = None
     convert_qmult_to_reservoir_barrels: Optional[bool] = None
     qmult_oil_rate: Optional[float] = None
@@ -267,11 +266,8 @@
             'QOIL': ('qmult_oil_rate', float),
             'QWATER': ('qmult_water_rate', float),
             'QGAS': ('qmult_gas_rate', float),
-<<<<<<< HEAD
-=======
             'DPBHAVG': ('max_avg_comp_dp', float),
             'DPBHMX': ('max_comp_dp', float),
->>>>>>> d219fc9d
             }
         return nexus_mapping
 
@@ -284,11 +280,6 @@
             'PGMAX': ('max_wag_gas_pressure', float),
             'BHP': ('bottom_hole_pressure', float),
             'THP': ('tubing_head_pressure', float),
-<<<<<<< HEAD
-            'DPBHAVG': ('max_dp_avg', float),
-            'DPBHMX': ('max_dp', float),
-=======
->>>>>>> d219fc9d
             }
         return nexus_mapping
 
