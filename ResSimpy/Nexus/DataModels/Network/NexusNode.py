from __future__ import annotations
from dataclasses import dataclass
from typing import Optional

from ResSimpy.Node import Node
from ResSimpy.Utils import to_dict_generic
from ResSimpy.Utils.generic_repr import generic_repr
from ResSimpy.Utils.obj_to_table_string import to_string


@dataclass(kw_only=True)
class NexusNode(Node):
    x_pos: Optional[float] = None
    y_pos: Optional[float] = None
    number: Optional[int] = None
    temp: Optional[float] = None
    station: Optional[str] = None

    def __init__(self, properties_dict: dict[str, None | int | str | float]) -> None:
        super().__init__()
        for key, prop in properties_dict.items():
            self.__setattr__(key, prop)

    def __repr__(self) -> str:
        return generic_repr(self)

    @staticmethod
    def get_nexus_mapping() -> dict[str, tuple[str, type]]:
        """Gets the mapping of nexus keywords to attribute definitions."""
        keywords = {
            'NAME': ('name', str),
            'TYPE': ('type', str),
            'DEPTH': ('depth', float),
            'TEMP': ('temp', float),
            'X': ('x_pos', float),
            'Y': ('y_pos', float),
            'NUMBER': ('number', int),
            'STATION': ('station', str),
        }
        return keywords

    def to_dict(self, keys_in_nexus_style: bool = False, include_nones: bool = True) -> \
            dict[str, None | str | int | float]:
        """Returns a dictionary of the attributes of the Node.

        Args:
            keys_in_nexus_style (bool): if True returns the key values in Nexus keywords, otherwise returns the \
                attribute name as stored by ressimpy.
            include_nones (bool): If False filters the nones out of the dictionary. Defaults to True

        Returns:
            a dictionary keyed by attributes and values as the value of the attribute
        """
        result_dict = to_dict_generic.to_dict(self, keys_in_nexus_style, add_date=True, add_units=True,
                                              include_nones=include_nones)
        return result_dict

<<<<<<< HEAD
    def to_table_line(self, headers: list[str]) -> str:
        """Returns the string representation of a row in a table for a given set of headers."""
        return to_string(self, headers)

    def update(self, input_dictionary:  dict[str, None | float | int | str]) -> None:
        """Updates a node based on a dictionary of attributes."""
        for k, v in input_dictionary.items():
            if v is None:
                continue
            if hasattr(self, '_NexusNode__' + k):
                setattr(self, '_NexusNode__' + k, v)
            elif hasattr(super(), '_Node__' + k):
                setattr(self, '_Node__' + k, v)
=======
    def to_string(self, headers: list[str]) -> str:
        """Returns the string representation of a row in a table for a given set of headers."""
        return to_string(self, headers)

    @property
    def table_header(self) -> str:
        """Start of the Node definition table."""
        return 'NODES'

    @property
    def table_footer(self) -> str:
        """End of the Node definition table."""
        return 'ENDNODES'
>>>>>>> 383883cc
<|MERGE_RESOLUTION|>--- conflicted
+++ resolved
@@ -55,10 +55,10 @@
                                               include_nones=include_nones)
         return result_dict
 
-<<<<<<< HEAD
     def to_table_line(self, headers: list[str]) -> str:
         """Returns the string representation of a row in a table for a given set of headers."""
         return to_string(self, headers)
+
 
     def update(self, input_dictionary:  dict[str, None | float | int | str]) -> None:
         """Updates a node based on a dictionary of attributes."""
@@ -68,19 +68,4 @@
             if hasattr(self, '_NexusNode__' + k):
                 setattr(self, '_NexusNode__' + k, v)
             elif hasattr(super(), '_Node__' + k):
-                setattr(self, '_Node__' + k, v)
-=======
-    def to_string(self, headers: list[str]) -> str:
-        """Returns the string representation of a row in a table for a given set of headers."""
-        return to_string(self, headers)
-
-    @property
-    def table_header(self) -> str:
-        """Start of the Node definition table."""
-        return 'NODES'
-
-    @property
-    def table_footer(self) -> str:
-        """End of the Node definition table."""
-        return 'ENDNODES'
->>>>>>> 383883cc
+                setattr(self, '_Node__' + k, v)