--- conflicted
+++ resolved
@@ -172,11 +172,7 @@
         if name is None:
             raise ValueError(f'Name is required for modifying nodes, instead got {name}')
         name = str(name)
-<<<<<<< HEAD
         node = self.__parent_network.find_network_element_with_dict(name, node_to_modify, self._network_element_name)
-=======
-        node = self.__parent_network.find_network_element_with_dict(name, node_to_modify, 'nodes')
->>>>>>> 92f00b88
         existing_properties = node.to_dict(include_nones=False)
         # do the union of the two dicts
         existing_properties.update(new_properties)
