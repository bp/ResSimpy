--- conflicted
+++ resolved
@@ -77,12 +77,7 @@
             polymer_files: Optional[dict[int, NexusFile]] = None,
             adsorption_files: Optional[dict[int, NexusFile]] = None,
             flux_in_files: Optional[dict[int, NexusFile]] = None,
-<<<<<<< HEAD
-            tracer_init_file: Optional[dict[int, NexusFile]] = None,
-            ):
-=======
     ):
->>>>>>> 3129290c
         self.restart_file = restart_file
         self.structured_grid_file = structured_grid_file
         self.options_file = options_file
