from __future__ import annotations
from uuid import uuid4, UUID
from dataclasses import dataclass, field
from typing import Optional
from ResSimpy.FileBase import FileBase
import uuid


@dataclass
class File(FileBase):
    """The abstract base class for simulator files.

    Attributes:
        location (str): Full path to file location
        file_content_as_list (list[str]): List of lines in the file
    """

    location: Optional[str] = None
    file_content_as_list: Optional[list[str]] = field(default=None, repr=False)
    __id: UUID = field(default_factory=lambda: uuid4(), compare=False)
    __file_modified: bool = False

    def __init__(self, location: Optional[str] = None,
                 file_content_as_list: Optional[list[str]] = None) -> None:

        self.location = location
        if file_content_as_list is None:
            self.file_content_as_list = []
        else:
            self.file_content_as_list = file_content_as_list
        self.__id = uuid.uuid4()
        self.__file_modified = False

<<<<<<< HEAD
    def write_to_file(self, overwrite: bool = False) -> None:
        """Writes to file specified in self.location the strings contained in the list self.file_content_as_list."""
=======
    def write_to_file(self, new_file_path: None | str = None) -> None:
        """Writes to file specified in self.location the strings contained in the list self.file_content_as_list.

        Args:
            new_file_path (None | str): writes to self.location if left as None. Otherwise writes to new_file_name.
        """
        if new_file_path is not None:
            self.location = new_file_path
>>>>>>> 063f798c
        if self.location is None:
            raise ValueError(f'No file path to write to, instead found {self.location}')
        if self.file_content_as_list is None:
            raise ValueError(f'No file data to write out, instead found {self.file_content_as_list}')
        file_str = ''.join(self.file_content_as_list)
<<<<<<< HEAD
        write_operation = 'w' if overwrite else 'x'
        with open(self.location, write_operation) as fi:
=======

        with open(self.location, 'w') as fi:
>>>>>>> 063f798c
            fi.write(file_str)

        # reset the modified file state
        self.__file_modified = False

    @property
    def id(self) -> UUID:
        """Unique identifier for each Node object."""
        return self.__id

    @property
    def file_modified(self) -> bool:
        return self.__file_modified

    def _file_modified_set(self, value: bool) -> None:
        self.__file_modified = value

    @property
    def get_flat_list_str_file(self) -> list[str]:
        raise NotImplementedError("Implement this in the derived class")

    def add_object_locations(self, obj_uuid: UUID, line_indices: list[int]) -> None:
        raise NotImplementedError("Implement this in the derived class")

    @staticmethod
    def insert_comments(additional_content: list[str], comments) -> list[str]:
        raise NotImplementedError("Implement this in the derived class")

    def get_object_locations_for_id(self, obj_id: UUID) -> list[int]:
        raise NotImplementedError("Implement this in the derived class")

    def remove_object_from_file_as_list(self, objects_to_remove: list[UUID]) -> None:
        raise NotImplementedError("Implement this in the derived class")

    def add_to_file_as_list(self, additional_content: list[str], index: int,
                            additional_objects: Optional[dict[UUID, list[int]]] = None,
                            comments: Optional[str] = None) -> None:
        raise NotImplementedError("Implement this in the derived class")

    def remove_from_file_as_list(self, index: int, objects_to_remove: Optional[list[UUID]] = None,
                                 string_to_remove: Optional[str] = None) -> None:
        raise NotImplementedError("Implement this in the derived class")

    def find_which_include_file(self, flattened_index: int) -> tuple[File, int]:
        raise NotImplementedError("Implement this in the derived class")<|MERGE_RESOLUTION|>--- conflicted
+++ resolved
@@ -31,10 +31,6 @@
         self.__id = uuid.uuid4()
         self.__file_modified = False
 
-<<<<<<< HEAD
-    def write_to_file(self, overwrite: bool = False) -> None:
-        """Writes to file specified in self.location the strings contained in the list self.file_content_as_list."""
-=======
     def write_to_file(self, new_file_path: None | str = None) -> None:
         """Writes to file specified in self.location the strings contained in the list self.file_content_as_list.
 
@@ -43,19 +39,13 @@
         """
         if new_file_path is not None:
             self.location = new_file_path
->>>>>>> 063f798c
         if self.location is None:
             raise ValueError(f'No file path to write to, instead found {self.location}')
         if self.file_content_as_list is None:
             raise ValueError(f'No file data to write out, instead found {self.file_content_as_list}')
         file_str = ''.join(self.file_content_as_list)
-<<<<<<< HEAD
-        write_operation = 'w' if overwrite else 'x'
+
         with open(self.location, write_operation) as fi:
-=======
-
-        with open(self.location, 'w') as fi:
->>>>>>> 063f798c
             fi.write(file_str)
 
         # reset the modified file state
