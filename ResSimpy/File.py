--- conflicted
+++ resolved
@@ -1,8 +1,4 @@
 from __future__ import annotations
-<<<<<<< HEAD
-=======
-
->>>>>>> fd83d93a
 from uuid import uuid4, UUID
 from dataclasses import dataclass, field
 from typing import Optional
