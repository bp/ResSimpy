--- conflicted
+++ resolved
@@ -17,56 +17,38 @@
     location: Optional[str] = None
     file_content_as_list: Optional[list[str]] = field(default=None, repr=False)
     __id: UUID = field(default_factory=lambda: uuid4(), compare=False)
-<<<<<<< HEAD
-    file_modified: bool = False
-=======
     __file_modified: bool = False
->>>>>>> 88f71722
 
     def __init__(self, location: Optional[str] = None,
                  file_content_as_list: Optional[list[str]] = None) -> None:
+
         self.location = location
         if file_content_as_list is None:
             self.file_content_as_list = []
         else:
             self.file_content_as_list = file_content_as_list
-<<<<<<< HEAD
-        self.file_modified = False
+        self.__id = uuid.uuid4()
+        self.__file_modified = False
 
-        self.__id = uuid.uuid4()
-
-    def write_to_file(self, new_file_name: None | str = None) -> None:
+    def write_to_file(self, new_file_path: None | str = None) -> None:
         """Writes to file specified in self.location the strings contained in the list self.file_content_as_list.
 
         Args:
             new_file_name (None | str): writes to self.location if left as None. Otherwise writes to new_file_name.
         """
-        if new_file_name is not None:
-            self.location = new_file_name
-=======
-        self.__file_modified = False
-
-    def write_to_file(self, new_file_path: None | str = None) -> None:
-        """Writes to file specified in self.location the strings contained in the list self.file_content_as_list."""
         if new_file_path is not None:
             self.location = new_file_path
->>>>>>> 88f71722
         if self.location is None:
             raise ValueError(f'No file path to write to, instead found {self.location}')
         if self.file_content_as_list is None:
             raise ValueError(f'No file data to write out, instead found {self.file_content_as_list}')
-
         file_str = ''.join(self.file_content_as_list)
 
         with open(self.location, 'w') as fi:
             fi.write(file_str)
 
         # reset the modified file state
-<<<<<<< HEAD
-        self.file_modified = False
-=======
         self.__file_modified = False
->>>>>>> 88f71722
 
     @property
     def id(self) -> UUID:
