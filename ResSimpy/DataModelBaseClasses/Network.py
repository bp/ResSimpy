--- conflicted
+++ resolved
@@ -2,11 +2,7 @@
 
 from abc import ABC, abstractmethod
 from dataclasses import dataclass
-<<<<<<< HEAD
-from typing import Optional, Any, Mapping
-=======
-from typing import Optional, Tuple, Sequence
->>>>>>> 707c724a
+from typing import Optional, Tuple, Sequence, Any, Mapping
 
 from ResSimpy.DataModelBaseClasses.NodeConnection import NodeConnection
 from ResSimpy.GenericContainerClasses.Constraints import Constraints
@@ -59,54 +55,6 @@
             self.load()
         return self._has_been_loaded
 
-<<<<<<< HEAD
-    def get_all_linked_objects(self, object_name: str) -> dict[str, list[Any]]:
-        """Gets a list of all the objects in the surface network linked to the specified object name.
-
-        Args:
-            object_name(str): The name of the object to search for.
-        """
-        linked_objects = {}
-
-        if self.nodes is not None:
-            linked_nodes = [x for x in self.nodes.get_all() if x.name == object_name]
-            linked_objects['NODES'] = linked_nodes
-
-        if self.connections is not None:
-            linked_connections = [x for x in self.connections.get_all() if x.name == object_name]
-            linked_objects['CONNECTIONS'] = linked_connections
-
-        if self.constraints is not None:
-            if isinstance(self.constraints.constraints, Mapping):
-                linked_constraints = list(self.constraints.constraints[object_name])
-            else:
-                linked_constraints = [x for x in self.constraints.constraints if x.name == object_name]
-            linked_objects['CONSTRAINTS'] = linked_constraints
-
-        if self.welllists is not None:
-            linked_well_lists = [x for x in self.welllists.lists if object_name in x.elements_in_the_list]
-            linked_objects['WELLLISTS'] = linked_well_lists
-
-            well_list_names = [x.name for x in linked_well_lists]
-
-            if self.targets is not None:
-                linked_targets = [x for x in self.targets.get_all() if x.control_connections in well_list_names]
-                linked_objects['TARGETS'] = linked_targets
-
-        if self.well_connections is not None:
-            linked_well_connections = [x for x in self.well_connections.get_all() if x.name == object_name]
-            linked_objects['WELL_CONNECTIONS'] = linked_well_connections
-
-        if self.wellheads is not None:
-            linked_well_heads = [x for x in self.wellheads.get_all() if x.well == object_name]
-            linked_objects['WELLHEADS'] = linked_well_heads
-
-        if self.wellbores is not None:
-            linked_well_bores = [x for x in self.wellbores.get_all() if x.name == object_name]
-            linked_objects['WELLBORES'] = linked_well_bores
-
-        return linked_objects
-=======
     def get_connected_objects(self, connection_name: str) -> Tuple[list[NodeConnection], list[NodeConnection]]:
         """Returns a list of all objects connected to a node connection in a surface network.
 
@@ -153,6 +101,37 @@
                                                         search_upwards=False)
 
         return connections_in, connections_out
+
+    def print_connected_objects(self, connection_name: str) -> str:
+        """Prints a list of the connected objects.
+
+        Arguments:
+            connection_name (str): The name of the connection to retrieve the connected nodes for.
+        """
+
+        if self.connections is None:
+            raise ValueError("No connections found for this model.")
+
+        requested_node = self.connections.get_by_name(name=connection_name)
+        if requested_node is None or not isinstance(requested_node, NodeConnection):
+            raise ValueError(f"Invalid node connection requested:{connection_name}")
+
+        connections_str = """NAME            TYPE
+-----------------------
+"""
+
+        connected_objects = self.get_connected_objects(connection_name=connection_name)
+
+        # Add the in node connections, then the object itself, then the out node connections
+        for node in connected_objects[0]:
+            connections_str += f"{node.name:<16}{node.con_type}\n"
+
+        connections_str += f"\n{requested_node.name:<16}{requested_node.con_type} - Requested Node\n\n"
+
+        for node in connected_objects[1]:
+            connections_str += f"{node.name:<16}{node.con_type}\n"
+
+        return connections_str
 
     def __get_linked_connections(self, all_connections: Sequence[NodeConnection],
                                  direct_connections: list[NodeConnection], search_upwards: bool) \
@@ -210,34 +189,49 @@
 
         return found_connections
 
-    def print_connected_objects(self, connection_name: str) -> str:
-        """Prints a list of the connected objects.
-
-        Arguments:
-            connection_name (str): The name of the connection to retrieve the connected nodes for.
+    def get_all_linked_objects(self, object_name: str) -> dict[str, list[Any]]:
+        """Gets a list of all the objects in the surface network linked to the specified object name.
+
+        Args:
+            object_name(str): The name of the object to search for.
         """
-
-        if self.connections is None:
-            raise ValueError("No connections found for this model.")
-
-        requested_node = self.connections.get_by_name(name=connection_name)
-        if requested_node is None or not isinstance(requested_node, NodeConnection):
-            raise ValueError(f"Invalid node connection requested:{connection_name}")
-
-        connections_str = """NAME            TYPE
------------------------
-"""
-
-        connected_objects = self.get_connected_objects(connection_name=connection_name)
-
-        # Add the in node connections, then the object itself, then the out node connections
-        for node in connected_objects[0]:
-            connections_str += f"{node.name:<16}{node.con_type}\n"
-
-        connections_str += f"\n{requested_node.name:<16}{requested_node.con_type} - Requested Node\n\n"
-
-        for node in connected_objects[1]:
-            connections_str += f"{node.name:<16}{node.con_type}\n"
-
-        return connections_str
->>>>>>> 707c724a
+        linked_objects = {}
+
+        if self.nodes is not None:
+            linked_nodes = [x for x in self.nodes.get_all() if x.name == object_name]
+            linked_objects['NODES'] = linked_nodes
+
+        if self.connections is not None:
+            linked_connections = [x for x in self.connections.get_all() if x.name == object_name]
+            linked_objects['CONNECTIONS'] = linked_connections
+
+        if self.constraints is not None:
+            if isinstance(self.constraints.constraints, Mapping):
+                linked_constraints = list(self.constraints.constraints[object_name])
+            else:
+                linked_constraints = [x for x in self.constraints.constraints if x.name == object_name]
+            linked_objects['CONSTRAINTS'] = linked_constraints
+
+        if self.welllists is not None:
+            linked_well_lists = [x for x in self.welllists.lists if object_name in x.elements_in_the_list]
+            linked_objects['WELLLISTS'] = linked_well_lists
+
+            well_list_names = [x.name for x in linked_well_lists]
+
+            if self.targets is not None:
+                linked_targets = [x for x in self.targets.get_all() if x.control_connections in well_list_names]
+                linked_objects['TARGETS'] = linked_targets
+
+        if self.well_connections is not None:
+            linked_well_connections = [x for x in self.well_connections.get_all() if x.name == object_name]
+            linked_objects['WELL_CONNECTIONS'] = linked_well_connections
+
+        if self.wellheads is not None:
+            linked_well_heads = [x for x in self.wellheads.get_all() if x.well == object_name]
+            linked_objects['WELLHEADS'] = linked_well_heads
+
+        if self.wellbores is not None:
+            linked_well_bores = [x for x in self.wellbores.get_all() if x.name == object_name]
+            linked_objects['WELLBORES'] = linked_well_bores
+
+        return linked_objects