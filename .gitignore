--- conflicted
+++ resolved
@@ -15,8 +15,5 @@
 coverage.xml
 tests/scratch_test.py
 
-<<<<<<< HEAD
-=======
 # kdiff files
->>>>>>> 9cd6f024
 *.orig