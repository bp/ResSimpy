import os
import uuid
from unittest.mock import Mock
import pytest
from pytest_mock import MockerFixture
from ResSimpy.Enums.HowEnum import OperationEnum

from ResSimpy.Nexus.DataModels.NexusCompletion import NexusCompletion
from ResSimpy.Nexus.DataModels.NexusFile import NexusFile
from ResSimpy.Nexus.DataModels.NexusWell import NexusWell
from ResSimpy.Nexus.NexusEnums.DateFormatEnum import DateFormat
from ResSimpy.Nexus.NexusEnums.UnitsEnum import UnitSystem
from ResSimpy.Nexus.NexusSimulator import NexusSimulator
from ResSimpy.Nexus.NexusWells import NexusWells
from tests.multifile_mocker import mock_multiple_files


def check_file_read_write_is_correct(expected_file_contents: str, modifying_mock_open: Mock,
                                     mocker_fixture: MockerFixture, write_file_name: str):
    assert len(modifying_mock_open.call_args_list) == 1
    assert modifying_mock_open.call_args_list[0] == mocker_fixture.call(
        write_file_name, 'w')

    # Get all the calls to write() and check that the contents are what we expect
    list_of_writes = [
        call for call in modifying_mock_open.mock_calls if 'call().write' in str(call)]
    assert len(list_of_writes) == 1
    assert list_of_writes[0].args[0] == expected_file_contents


@pytest.mark.parametrize('completions, expected_perforations', [
    ([NexusCompletion(i=1, j=2, k=3, well_radius=4.5, date='01/01/2023', grid='GRID1', skin=None, angle_v=None,
                      partial_perf=0.1),
      NexusCompletion(i=1, j=2, k=3, well_radius=9.11, date='01/02/2023', partial_perf=0.5)],
     # Expected:
     [NexusCompletion(i=1, j=2, k=3, well_radius=4.5, date='01/01/2023', grid='GRID1', skin=None, angle_v=None,
                      partial_perf=0.1),
      NexusCompletion(i=1, j=2, k=3, well_radius=9.11, date='01/02/2023', partial_perf=0.5)]),

    ([NexusCompletion(i=1, j=2, k=3, well_radius=4.5, date='01/01/2023', grid='GRID1', skin=None, angle_v=None,
                      partial_perf=0.1),
      NexusCompletion(i=1, j=2, k=4, well_radius=9.11, date='01/02/2024', partial_perf=0),
      NexusCompletion(i=1, j=2, k=5, well_radius=9.11, date='01/02/2024', status='ON'),
      NexusCompletion(i=1, j=2, k=6, well_radius=9.11, date='01/02/2024', status='ON', well_indices=0),
      NexusCompletion(i=1, j=2, k=7, well_radius=9.11, date='01/02/2024', status='ON', partial_perf=0.000),
      NexusCompletion(i=1, j=2, k=8, well_radius=9.11, date='01/02/2024', status='OFF', partial_perf=1),
      NexusCompletion(i=1, j=2, k=9, well_radius=9.11, date='01/02/2024', status='ON', partial_perf=1, well_indices=0),
      NexusCompletion(i=1, j=2, k=10, well_radius=9.11, date='01/02/2025', status='ON', partial_perf=1, well_indices=1),
      NexusCompletion(i=1, j=2, k=10, well_radius=9.11, date='01/02/2028', well_indices=3),
      NexusCompletion(i=1, j=2, k=11, well_radius=9.11, date='01/02/2028', perm_thickness_ovr=1),
      NexusCompletion(i=1, j=2, k=11, well_radius=9.11, date='01/05/2028', perm_thickness_ovr=1, partial_perf=1,
                      kh_mult=1),
      NexusCompletion(i=1, j=2, k=38, well_radius=9.11, date='01/02/2034', partial_perf=0.5),
      NexusCompletion(i=1, j=2, k=38, well_radius=9.11, date='01/03/2034', partial_perf=0.5, length=100),
      NexusCompletion(i=1, j=2, k=38, well_radius=9.11, date='01/05/2034', partial_perf=0.5, length=0)],
     # Expected:
     [NexusCompletion(i=1, j=2, k=3, well_radius=4.5, date='01/01/2023', grid='GRID1', skin=None, angle_v=None,
                      partial_perf=0.1),
      NexusCompletion(i=1, j=2, k=5, well_radius=9.11, date='01/02/2024', status='ON'),
      NexusCompletion(i=1, j=2, k=10, well_radius=9.11, date='01/02/2025', status='ON', partial_perf=1, well_indices=1),
      NexusCompletion(i=1, j=2, k=10, well_radius=9.11, date='01/02/2028', well_indices=3),
      NexusCompletion(i=1, j=2, k=11, well_radius=9.11, date='01/02/2028', perm_thickness_ovr=1),
      NexusCompletion(i=1, j=2, k=11, well_radius=9.11, date='01/05/2028', perm_thickness_ovr=1, partial_perf=1,
                      kh_mult=1),
      NexusCompletion(i=1, j=2, k=38, well_radius=9.11, date='01/02/2034', partial_perf=0.5),
      NexusCompletion(i=1, j=2, k=38, well_radius=9.11, date='01/03/2034', partial_perf=0.5, length=100)]),

    ([NexusCompletion(i=1, j=2, k=3, well_radius=4.5, date='01/01/2023', grid='GRID1', skin=None, angle_v=None,
                      partial_perf=0.1, status='ON', well_indices=0),
      NexusCompletion(i=1, j=2, k=3, date='01/02/2023', partial_perf=0.5, well_indices=5, status='OFF'),
      NexusCompletion(i=1, j=2, k=3, date='01/02/2023', partial_perf=0.5, well_indices=5, perm_thickness_ovr=0),
      NexusCompletion(i=1, j=2, k=4, date='01/02/2023', partial_perf=0.5, well_indices=5, perm_thickness_ovr=5,
                      length=0),
      NexusCompletion(i=1, j=2, k=5, date='01/02/2023', partial_perf=0.5, well_indices=5, kh_mult=0)],
     # Expected:
     []),

    ([NexusCompletion(i=1, j=2, k=3, well_radius=4.5, date='01/01/2023', grid='GRID1', skin=None, angle_v=None),
      NexusCompletion(i=1, j=2, k=3, date='01/02/2023')],
     # Expected:
     [NexusCompletion(i=1, j=2, k=3, well_radius=4.5, date='01/01/2023', grid='GRID1',  skin=None, angle_v=None),
      NexusCompletion(i=1, j=2, k=3, date='01/02/2023')]),

    ([], [])

], ids=['basic case', 'mixture of perf and not perf', 'no perforations', 'using defaults', 'empty list'])
def test_get_perforations(completions, expected_perforations):
    # Arrange
    well = NexusWell(well_name='test well', completions=completions,
                     units=UnitSystem.ENGLISH)

    # Act
    result = well.perforations

    # Assert
    assert result == expected_perforations


@pytest.mark.parametrize('completions, expected_perforation', [
    ([NexusCompletion(i=1, j=2, k=3, well_radius=4.5, date='01/01/2023', grid='GRID1', skin=None, angle_v=None,
                      partial_perf=0.1),
      NexusCompletion(i=1, j=2, k=3, well_radius=9.11, date='01/02/2023', partial_perf=0.5)],
     # Expected:
     NexusCompletion(i=1, j=2, k=3, well_radius=4.5, date='01/01/2023', grid='GRID1', skin=None, angle_v=None,
                     partial_perf=0.1)),

    ([NexusCompletion(i=1, j=2, k=3, well_radius=4.5, date='01/01/2023', grid='GRID1', skin=None, angle_v=None,
                      partial_perf=0.1),
      NexusCompletion(i=1, j=2, k=4, well_radius=9.11, date='01/02/2024', partial_perf=0),
      NexusCompletion(i=1, j=2, k=5, well_radius=9.11, date='01/02/2024', status='ON'),
      NexusCompletion(i=1, j=2, k=6, well_radius=9.11, date='01/02/2024', status='ON', well_indices=0),
      NexusCompletion(i=1, j=2, k=7, well_radius=9.11, date='01/02/2024', status='ON', partial_perf=0.000),
      NexusCompletion(i=1, j=2, k=8, well_radius=9.11, date='01/02/2024', status='OFF', partial_perf=1),
      NexusCompletion(i=1, j=2, k=9, well_radius=9.11, date='01/02/2024', status='ON', partial_perf=1, well_indices=0),
      NexusCompletion(i=1, j=2, k=10, well_radius=9.11, date='01/02/2025', status='ON', partial_perf=1, well_indices=1),
      NexusCompletion(i=1, j=2, k=10, well_radius=9.11, date='01/02/2028', well_indices=3),
      NexusCompletion(i=1, j=2, k=38, well_radius=9.11, date='01/02/2034', partial_perf=0.5)],
     # Expected:
     NexusCompletion(i=1, j=2, k=3, well_radius=4.5, date='01/01/2023', grid='GRID1', skin=None, angle_v=None,
                     partial_perf=0.1)),

    ([NexusCompletion(i=1, j=2, k=3, well_radius=4.5, date='01/01/2023', grid='GRID1', skin=None, angle_v=None,
                      partial_perf=0.1, status='ON', well_indices=0),
      NexusCompletion(i=1, j=2, k=3, date='01/02/2023', partial_perf=0.5, well_indices=5, status='OFF')],
     # Expected:
     None),

    ([], None)

], ids=['basic case', 'mixture of perf and not perf', 'no perforations', 'empty list'])
def test_get_first_perforation(completions, expected_perforation):
    # Arrange
    well = NexusWell(well_name='test well', completions=completions,
                     units=UnitSystem.ENGLISH)

    # Act
    result = well.first_perforation

    # Assert
    assert result == expected_perforation


@pytest.mark.parametrize('completions, expected_shutins', [
    ([NexusCompletion(i=1, j=2, k=3, well_radius=4.5, date='01/01/2023', grid='GRID1', skin=None, angle_v=None,
                      partial_perf=0),
      NexusCompletion(i=1, j=2, k=3, well_radius=9.11, date='01/02/2023', partial_perf=0.5, status='OFF')],
     # Expected:
     [NexusCompletion(i=1, j=2, k=3, well_radius=4.5, date='01/01/2023', grid='GRID1', skin=None, angle_v=None,
                      partial_perf=0),
      NexusCompletion(i=1, j=2, k=3, well_radius=9.11, date='01/02/2023', partial_perf=0.5, status='OFF')]),

    ([NexusCompletion(i=1, j=2, k=3, well_radius=4.5, date='01/01/2023', grid='GRID1', skin=None, angle_v=None,
                      partial_perf=0.1),
      NexusCompletion(i=1, j=2, k=4, well_radius=9.11, date='01/02/2024', partial_perf=0),
      NexusCompletion(i=1, j=2, k=5, well_radius=9.11, date='01/02/2024', status='ON'),
      NexusCompletion(i=1, j=2, k=6, well_radius=9.11, date='01/02/2024', status='ON', well_indices=0),
      NexusCompletion(i=1, j=2, k=7, well_radius=9.11, date='01/02/2024', status='ON', partial_perf=0.000),
      NexusCompletion(i=1, j=2, k=8, well_radius=9.11, date='01/02/2024', status='OFF', partial_perf=1),
      NexusCompletion(i=1, j=2, k=9, well_radius=9.11, date='01/02/2024', status='ON', partial_perf=1, well_indices=0),
      NexusCompletion(i=1, j=2, k=10, well_radius=9.11, date='01/02/2025', status='ON', partial_perf=1, well_indices=1),
      NexusCompletion(i=1, j=2, k=10, well_radius=9.11, date='01/02/2028', well_indices=3),
      NexusCompletion(i=1, j=2, k=11, well_radius=9.11, date='01/02/2028', well_indices=3, partial_perf=1, length=0),
      NexusCompletion(i=1, j=2, k=38, well_radius=9.11, date='01/02/2034', partial_perf=0.5)],
     # Expected:
     [NexusCompletion(i=1, j=2, k=4, well_radius=9.11, date='01/02/2024', partial_perf=0),
      NexusCompletion(i=1, j=2, k=6, well_radius=9.11, date='01/02/2024', status='ON', well_indices=0),
      NexusCompletion(i=1, j=2, k=7, well_radius=9.11, date='01/02/2024', status='ON', partial_perf=0.000),
      NexusCompletion(i=1, j=2, k=8, well_radius=9.11, date='01/02/2024', status='OFF', partial_perf=1),
      NexusCompletion(i=1, j=2, k=9, well_radius=9.11, date='01/02/2024', status='ON', partial_perf=1, well_indices=0),
      NexusCompletion(i=1, j=2, k=11, well_radius=9.11, date='01/02/2028', well_indices=3, partial_perf=1, length=0)
      ]),

    ([NexusCompletion(i=1, j=2, k=3, well_radius=4.5, date='01/01/2023', grid='GRID1', skin=None, angle_v=None,
                      partial_perf=0.1, status='ON'),
      NexusCompletion(i=1, j=2, k=3, date='01/02/2023', partial_perf=0.5, well_indices=5)],
     # Expected:
     []),

    ([NexusCompletion(i=1, j=2, k=3, well_radius=4.5, date='01/01/2023', grid='GRID1', skin=None, angle_v=None),
      NexusCompletion(i=1, j=2, k=3, date='01/02/2023')],
     # Expected:
     []),

    ([], [])

], ids=['basic case', 'mixture of perf and not perf', 'no shutins', 'no perf info', 'empty list'])
def test_get_shutins(completions, expected_shutins):
    # Arrange
    well = NexusWell(well_name='test well', completions=completions,
                     units=UnitSystem.ENGLISH)

    # Act
    result = well.shutins

    # Assert
    assert result == expected_shutins


@pytest.mark.parametrize('completions, expected_shutin', [
    ([NexusCompletion(i=1, j=2, k=3, well_radius=4.5, date='01/01/2023', grid='GRID1', skin=None, angle_v=None,
                      partial_perf=0),
      NexusCompletion(i=1, j=2, k=3, well_radius=9.11, date='01/02/2023', partial_perf=0.5, status='OFF')],
     # Expected:
     NexusCompletion(i=1, j=2, k=3, well_radius=9.11, date='01/02/2023', partial_perf=0.5, status='OFF')),

    ([NexusCompletion(i=1, j=2, k=3, well_radius=4.5, date='01/01/2023', grid='GRID1', skin=None, angle_v=None,
                      partial_perf=0.1),
      NexusCompletion(i=1, j=2, k=4, well_radius=9.11, date='01/02/2024', partial_perf=0),
      NexusCompletion(i=1, j=2, k=5, well_radius=9.11, date='01/02/2024', status='ON'),
      NexusCompletion(i=1, j=2, k=6, well_radius=9.11, date='01/02/2024', status='ON', well_indices=0),
      NexusCompletion(i=1, j=2, k=7, well_radius=9.11, date='01/02/2024', status='ON', partial_perf=0.000),
      NexusCompletion(i=1, j=2, k=8, well_radius=9.11, date='01/02/2024', status='OFF', partial_perf=1),
      NexusCompletion(i=1, j=2, k=9, well_radius=9.11, date='01/02/2024', status='ON', partial_perf=1, well_indices=0),
      NexusCompletion(i=1, j=2, k=10, well_radius=9.11, date='01/02/2025', status='ON', partial_perf=1, well_indices=1),
      NexusCompletion(i=1, j=2, k=10, well_radius=9.11, date='01/02/2028', well_indices=3),
      NexusCompletion(i=1, j=2, k=38, well_radius=9.11, date='01/02/2034', partial_perf=0.5)],
     # Expected:
     NexusCompletion(i=1, j=2, k=9, well_radius=9.11, date='01/02/2024', status='ON', partial_perf=1, well_indices=0)),

    ([NexusCompletion(i=1, j=2, k=3, well_radius=4.5, date='01/01/2023', grid='GRID1', skin=None, angle_v=None,
                      partial_perf=0.1, status='ON', well_indices=0),
      NexusCompletion(i=1, j=2, k=3, date='01/02/2023', partial_perf=0.5, well_indices=5, status='OFF')],
     # Expected:
     NexusCompletion(i=1, j=2, k=3, date='01/02/2023', partial_perf=0.5, well_indices=5, status='OFF')),

    ([NexusCompletion(i=1, j=2, k=3, well_radius=4.5, date='01/01/2023', grid='GRID1', skin=None, angle_v=None,
                      partial_perf=0.1),
      NexusCompletion(i=1, j=2, k=3, date='01/02/2023', partial_perf=0.5, well_indices=5)],
     # Expected:
     None),

    ([NexusCompletion(i=1, j=2, k=3, well_radius=4.5, date='01/01/2023', grid='GRID1', skin=None, angle_v=None),
      NexusCompletion(i=1, j=2, k=3, date='01/02/2023')],
     # Expected:
     None),

    ([], None)

], ids=['basic case', 'mixture of perf and not perf', 'only shutins', 'no shutins', 'no perf info', 'empty list'])
def test_get_last_shutin(completions, expected_shutin):
    # Arrange
    well = NexusWell(well_name='test well', completions=completions,
                     units=UnitSystem.ENGLISH)

    # Act
    result = well.last_shutin

    # Assert
    assert result == expected_shutin


def test_printable_well_info():
    # Arrange
    completion_1 = NexusCompletion(i=1, j=2, k=3, well_radius=4.5, date='01/01/2023', grid='GRID1', skin=None,
                                   angle_v=None, status='ON')
    completion_2 = NexusCompletion(i=1, j=2, k=3, well_radius=4.5, date='01/01/2024', grid='GRID1', skin=None,
                                   angle_v=None, status='ON', partial_perf=1)
    completion_3 = NexusCompletion(i=1, j=2, k=3, date='01/02/2025', partial_perf=0)
    completions = [completion_1, completion_2, completion_3]

    well = NexusWell(well_name='test well', completions=completions, units=UnitSystem.LAB)

    expected_info = \
        """
    Well Name: test well
    First Perforation: 01/01/2023
    Last Shut-in: 01/02/2025
    Dates Changed: 01/01/2023, 01/01/2024, 01/02/2025
    """

    # Act
    result = well.printable_well_info

    # Assert
    assert result == expected_info


def test_printable_well_info_missing_info():
    # Arrange
    completions = []

    well = NexusWell(well_name='test well', completions=completions, units=UnitSystem.METRIC)

    expected_info = \
    """
    Well Name: test well
    First Perforation: N/A
    Last Shut-in: N/A
    Dates Changed: N/A
    """

    # Act
    result = well.printable_well_info

    # Assert
    assert result == expected_info


@pytest.mark.parametrize('completions, expected_shutin', [
    ([NexusCompletion(i=1, j=2, k=3, well_radius=4.5, date='01/01/2023', grid='GRID1', skin=None, angle_v=None,
                      well_indices=3),
      NexusCompletion(i=1, j=2, k=3, well_radius=9.11, date='01/02/2024', partial_perf=0.5)],
     # Expected:
     [('01/01/2023', 3), ('01/02/2024', 3)]),

    ([NexusCompletion(i=1, j=2, k=3, well_radius=4.5, date='01/01/2023', grid='GRID1', skin=None, angle_v=None,
                      partial_perf=0.1),
      NexusCompletion(i=1, j=2, k=4, well_radius=9.11, date='01/02/2024', partial_perf=0),
      NexusCompletion(i=1, j=2, k=5, well_radius=9.11, date='01/02/2024', status='ON'),
      NexusCompletion(i=1, j=2, k=6, well_radius=9.11, date='01/02/2024', status='ON', well_indices=0),
      NexusCompletion(i=1, j=2, k=7, well_radius=9.11, date='01/02/2024', status='ON', partial_perf=0.000),
      NexusCompletion(i=1, j=2, k=8, well_radius=9.11, date='01/02/2024', status='OFF', partial_perf=1),
      NexusCompletion(i=1, j=2, k=9, well_radius=9.11, date='01/02/2024', status='ON', partial_perf=1, well_indices=0),
      NexusCompletion(i=1, j=2, k=10, well_radius=9.11, date='01/02/2025', status='ON', partial_perf=1, well_indices=1),
      NexusCompletion(i=1, j=2, k=10, well_radius=9.11, date='01/02/2028', well_indices=3),
      NexusCompletion(i=1, j=2, k=38, well_radius=9.11, date='01/02/2034', partial_perf=0.5)],
     # Expected:
     [('01/01/2023', 3), ('01/02/2024', 5), ('01/02/2025', 10), ('01/02/2028', 10), ('01/02/2034', 38)]),

    ([NexusCompletion(i=1, j=2, k=3, well_radius=4.5, date='01/01/2023', grid='GRID1', skin=None, angle_v=None, partial_perf=0),
      NexusCompletion(i=1, j=2, k=3, date='01/02/2023', status='ON', partial_perf=1, well_indices=0)],
     # Expected:
     []),

    ([], []),

    ([NexusCompletion(i=1, j=2, well_radius=4.5, date='01/01/2023', grid='GRID1', skin=None, angle_v=None,
                      depth_to_top=1000, depth_to_bottom=1300, well_indices=1),
      NexusCompletion(i=1, j=2, date='01/02/2023', status='ON', partial_perf=1, well_indices=1, depth_to_top=1156,
                      depth_to_bottom=1234),
      NexusCompletion(i=1, j=2, date='01/02/2023', status='OFF', partial_perf=1, depth_to_top=1156,
                      depth_to_bottom=1234)],
     # Expected:
     [('01/01/2023', (1000, 1300)), ('01/02/2023', (1156, 1234))]),

    ([NexusCompletion(i=1, j=2, well_radius=4.5, date='01/01/2023', grid='GRID1', skin=None, angle_v=None,
                      depth_to_top=1000, depth_to_bottom=1300, well_indices=1),
      NexusCompletion(i=1, j=2, k=3, date='01/02/2023', status='ON', partial_perf=1),
      NexusCompletion(i=1, j=2, date='01/02/2023', status='ON', partial_perf=1, well_indices=2, depth_to_top=1156,
                      depth_to_bottom=1234),
      NexusCompletion(i=1, j=2,k=5, date='01/02/2023', status='ON', partial_perf=1, well_indices=3),
      NexusCompletion(i=1, j=2, date='01/03/2025', status='ON', partial_perf=1, well_indices=3, depth_to_top=1156,
                      depth_to_bottom=1234),
      ],
     # Expected:
     [('01/01/2023', (1000, 1300)),
      ('01/02/2023', (1156, 1234)),
      ('01/03/2025', (1156, 1234)),]),

    ([NexusCompletion(i=1, j=2, k=3, well_radius=4.5, date='01/01/2023', grid='GRID1', skin=None, angle_v=None,
                      well_indices=1),
      NexusCompletion(i=1, j=2, k=3, date='01/02/2023', status='ON', partial_perf=1),
      NexusCompletion(i=1, j=2, date='01/02/2023', status='ON', partial_perf=1, well_indices=0, depth_to_top=1156,
                      depth_to_bottom=1234),
      NexusCompletion(i=1, j=2, k=5, date='01/02/2023', status='ON', partial_perf=1, well_indices=3),
      NexusCompletion(i=1, j=2, date='01/03/2023', status='ON', partial_perf=1, well_indices=0, depth_to_top=1156,
                      depth_to_bottom=1234),
      ],
     # Expected:
     [('01/01/2023', 3),
      ('01/02/2023', 3),
      ('01/02/2023', 5)]),

], ids=['Only perforations', 'mixture of perf and not perf', 'no perforations', 'empty list', 'D Values',
        'Mix D values first', 'Mix K values first'])
def test_get_completion_events(completions, expected_shutin):
    # Arrange
    well = NexusWell(well_name='test well', completions=completions,
                     units=UnitSystem.METKGCM2)

    # Act
    result = well.completion_events

    # Assert
    assert result == expected_shutin
@pytest.mark.parametrize('existing_completions',[
([
        NexusCompletion(i=1, j=2, k=3, well_radius=4.5, date='01/01/2023', grid='GRID1', skin=None, angle_v=None,
                      well_indices=1),
        NexusCompletion(i=1, j=2, k=3, date='01/02/2023', status='ON', partial_perf=1),
        NexusCompletion(i=1, j=2, date='01/02/2023', status='ON', partial_perf=1, well_indices=0, depth_to_top=1156,
                      depth_to_bottom=1234),
        NexusCompletion(i=1, j=2, k=5, date='01/02/2023', status='ON', partial_perf=1, well_indices=3),
        NexusCompletion(i=1, j=2, date='01/03/2023', status='ON', partial_perf=1, well_indices=0, depth_to_top=1156,
                      depth_to_bottom=1234),
        ]),]
)
def test_find_completion(mocker, existing_completions):
    # Arrange
    completion_to_find = {'date': '01/02/2023', 'i': 1, 'j': 2, 'k': 3,}
    completion_to_fail = {'date': '01/02/2023'}
    expected_completions = [
        NexusCompletion(i=1, j=2, k=3, date='01/02/2023', status='ON', partial_perf=1),
        NexusCompletion(i=1, j=2, date='01/02/2023', status='ON', partial_perf=1, well_indices=0, depth_to_top=1156,
                      depth_to_bottom=1234),
        NexusCompletion(i=1, j=2, k=5, date='01/02/2023', status='ON', partial_perf=1, well_indices=3),
        ]
    completion_to_find_as_completion = NexusCompletion(i=1, j=2, k=3, date='01/02/2023', status='ON',)
    well = NexusWell(well_name='test well', completions=existing_completions, units=UnitSystem.METKGCM2)
    expected_result = NexusCompletion(i=1, j=2, k=3, date='01/02/2023', status='ON', partial_perf=1)

    # Act
    result = well.find_completion(completion_to_find)
    result_with_completion = well.find_completion(completion_to_find_as_completion)
    result_find_completions = well.find_completions(completion_to_fail)

    # Assert
    assert result == expected_result
    assert result_with_completion == expected_result
    assert result_find_completions == expected_completions
    with pytest.raises(ValueError):
        well.find_completion(completion_to_fail)

def test_add_completion():
    # Arrange
    new_date = '01/04/2023'
    existing_completions = [
        NexusCompletion(i=1, j=2, k=3, well_radius=4.5, date='01/01/2023', grid='GRID1', skin=None, angle_v=None,
                      well_indices=1),
        NexusCompletion(i=1, j=2, k=3, date='01/02/2023', status='ON', partial_perf=1),
        NexusCompletion(i=1, j=2, date='01/02/2023', status='ON', partial_perf=1, well_indices=0, depth_to_top=1156,
                      depth_to_bottom=1234),
        NexusCompletion(i=1, j=2, k=5, date='01/02/2023', status='ON', partial_perf=1, well_indices=3),
        NexusCompletion(i=1, j=2, date='01/03/2023', status='ON', partial_perf=1, well_indices=0, depth_to_top=1156,
                      depth_to_bottom=1234),
        ]
    new_completion_props = {'i': 3, 'j': 3, 'k': 5, 'well_radius': 1005.2}

    new_nexus_completion = NexusCompletion(date=new_date, i=3, j=3, k=5, well_radius=1005.2)

    expected_completions = [x for x in existing_completions]
    expected_completions.append(new_nexus_completion)

    expected_well = NexusWell(well_name='test well', completions=expected_completions,
                              units=UnitSystem.METKGCM2)
    well = NexusWell(well_name='test well', completions=existing_completions,
                                    units=UnitSystem.METKGCM2)
    # Act
    well._add_completion_to_memory(date=new_date, completion_properties=new_completion_props)
    # Assert
    assert well == expected_well

def test_remove_completion():
    # Arrange
    existing_completions = [
        NexusCompletion(i=1, j=2, k=3, well_radius=4.5, date='01/01/2023', grid='GRID1', skin=None, angle_v=None,
                       well_indices=1),
        NexusCompletion(i=1, j=2, k=3, date='01/02/2023', status='ON', partial_perf=1),
        NexusCompletion(i=1, j=2, date='01/02/2023', status='ON', partial_perf=1, well_indices=0, depth_to_top=1156,
                       depth_to_bottom=1234),
        NexusCompletion(i=1, j=2, k=5, date='01/02/2023', status='ON', partial_perf=1, well_indices=3),
        NexusCompletion(i=1, j=2, date='01/03/2023', status='ON', partial_perf=1, well_indices=0, depth_to_top=1156,
                       depth_to_bottom=1234),
        ]
    expected_completions_after_removal = [
    NexusCompletion(i=1, j=2, k=3, well_radius=4.5, date='01/01/2023', grid='GRID1', skin=None, angle_v=None,
                    well_indices=1),
    NexusCompletion(i=1, j=2, date='01/03/2023', status='ON', partial_perf=1, well_indices=0, depth_to_top=1156,
                                        depth_to_bottom=1234),
    ]
    expected_result = NexusWell(well_name='test well', completions=expected_completions_after_removal,
                                units=UnitSystem.METKGCM2)
    perfs_to_remove = {'date': '01/02/2023', 'i': 1, 'j': 2,}
    remove_well = NexusWell(well_name='test well', completions=existing_completions,
                     units=UnitSystem.METKGCM2)

    # Act
    comp_to_remove = remove_well.find_completions(perfs_to_remove)
    remove_well._remove_completions_from_memory(completions_to_remove=comp_to_remove)
    # Assert
    assert remove_well == expected_result


def test_modify_completion():
    # Arrange
    existing_completions = [
        NexusCompletion(i=1, j=2, k=3, well_radius=4.5, date='01/01/2023', grid='GRID1', skin=None, angle_v=None,
                       well_indices=1),
        NexusCompletion(i=1, j=2, k=3, date='01/02/2023', status='ON', partial_perf=1),
        NexusCompletion(i=1, j=2, date='01/02/2023', status='ON', partial_perf=1, well_indices=0, depth_to_top=1156,
                       depth_to_bottom=1234),
        NexusCompletion(i=1, j=2, k=5, date='01/02/2023', status='ON', partial_perf=1, well_indices=3),
        NexusCompletion(i=1, j=2, date='01/03/2023', status='ON', partial_perf=1, well_indices=0, depth_to_top=1156,
                       depth_to_bottom=1234),
        ]

    changed_completion = NexusCompletion(i=1, j=5, k=6, date='01/03/2023', status='ON', partial_perf=0.5, well_indices=0,
                                         depth_to_top=1156, depth_to_bottom=1234, perm_thickness_ovr=10000.4)
    expected_completions = existing_completions[:-1] + [changed_completion]
    completion_id = existing_completions[-1].id
    changes = {'i': 1, 'j': 5, 'k': 6, 'perm_thickness_ovr': 10000.4, 'partial_perf': 0.5}

    well = NexusWell(well_name='test well', completions=existing_completions, units=UnitSystem.METKGCM2)
    expected_well = NexusWell(well_name='test well', completions=expected_completions, units=UnitSystem.METKGCM2)

    # Act
    well._modify_completion_in_memory(new_completion_properties=changes, completion_to_modify=completion_id)

    # Assert
    assert well.completions[-1] == changed_completion
    # check the id is still the same:
    assert well.find_completion(NexusCompletion(i=1, j=5, k=6, date='01/03/2023', status='ON', partial_perf=0.5, well_indices=0,
                                         depth_to_top=1156, depth_to_bottom=1234, perm_thickness_ovr=10000.4)).id == completion_id

def test_well_dates(mocker):
    # Arrange
    well_1_completions = [
        NexusCompletion(i=1, j=2, k=3, well_radius=4.5, date='01/01/2023', grid='GRID1', skin=None, angle_v=None,
                        well_indices=1),
        NexusCompletion(i=1, j=2, k=3, date='01/02/2023', status='ON', partial_perf=1),
        NexusCompletion(i=1, j=2, date='01/02/2023', status='ON', partial_perf=1, well_indices=0, depth_to_top=1156,
                        depth_to_bottom=1234),]

    well_2_completions = [
        NexusCompletion(i=1, j=2, k=5, date='01/02/2023', status='ON', partial_perf=1, well_indices=3),
        NexusCompletion(i=1, j=2, date='01/03/2023', status='ON', partial_perf=1, well_indices=0, depth_to_top=1156,
                        depth_to_bottom=1234),
                        ]
    mock_sim = mocker.MagicMock()
    mocker.patch('ResSimpy.Nexus.NexusSimulator.NexusSimulator', mock_sim)
    well = NexusWells(mock_sim)

    well.__setattr__('_NexusWells__wells', [NexusWell(well_name='well1', completions=well_1_completions, units=UnitSystem.METRIC),
                                NexusWell(well_name='well2', completions=well_2_completions, units=UnitSystem.METRIC)])

    expected_result = {'01/01/2023', '01/02/2023', '01/03/2023'}
    # Act
    result = well.get_wells_dates()

    # Assert
    assert result == expected_result

<<<<<<< HEAD
@pytest.skip('skipping test, waiting on full implementation of modify')
=======

>>>>>>> 5902ec71
def test_wells_modify(mocker):
    # Arrange
    well_1_completions = [
        NexusCompletion(i=1, j=2, k=3, well_radius=4.5, date='01/01/2023', grid='GRID1', skin=None, angle_v=None,
                        well_indices=1),
        NexusCompletion(i=1, j=2, k=3, date='01/02/2023', status='ON', partial_perf=1),
        NexusCompletion(i=1, j=2, date='01/02/2023', status='ON', partial_perf=1, well_indices=0, depth_to_top=1156,
                        depth_to_bottom=1234),
                        ]

    well_2_completions = [
        NexusCompletion(i=1, j=2, k=5, date='01/02/2023', status='ON', partial_perf=1, well_indices=3),
        NexusCompletion(i=1, j=2, date='01/02/2023', status='ON', partial_perf=1, well_indices=0, depth_to_top=1156,
                        depth_to_bottom=1234),
                        ]
    well_1 = NexusWell(well_name='well1', completions=well_1_completions, units=UnitSystem.METRIC)
    well_2 = NexusWell(well_name='well2', completions=well_2_completions, units=UnitSystem.METRIC)

    mock_sim = mocker.MagicMock()
    mocker.patch('ResSimpy.Nexus.NexusSimulator.NexusSimulator', mock_sim)
    wells = NexusWells(mock_sim)

    wells.__setattr__('_NexusWells__wells', [well_1, well_2])
    date = '01/02/2023'
    perf_1_to_add = {'date': date, 'i': 3, 'j': 3, 'k': 5, 'well_radius': 1005.2}
    perf_2_to_add = {'date': date, 'i': 1, 'j': 2, 'k': 6, 'permeability': 1005.2}
    perf_to_remove = {'date': date, 'i':1, 'j':2, 'status':'ON', 'partial_perf':1, 'well_indices':0, 'depth_to_top':1156,
                        'depth_to_bottom':1234}

    new_nexus_completion_1 = NexusCompletion(date=date, i=3, j=3, k=5, well_radius=1005.2)
    new_nexus_completion_2 = NexusCompletion(date=date, i=1, j=2, k=6, permeability=1005.2)
    expected_completions = well_1_completions[0:2] + [new_nexus_completion_1, new_nexus_completion_2]

    expected_result = [NexusWell(well_name='well1', completions=expected_completions, units=UnitSystem.METRIC),
                       NexusWell(well_name='well2', completions=well_2_completions, units=UnitSystem.METRIC)]

    # Act
    wells.modify_well(well_name='well1', completion_properties_list=[perf_1_to_add, perf_2_to_add],
                      how=OperationEnum.ADD, write_to_file=False)
    wells.modify_well(well_name='well1', completion_properties_list=[perf_to_remove], how=OperationEnum.REMOVE,
                      write_to_file=False)
    # Assert
    assert wells.get_wells()[0].completions == expected_result[0].completions

@pytest.mark.parametrize('file_as_list, add_perf_date, preserve_previous_completions, expected_result',[
(['WELLSPEC well1', 'iw  jw   l    RADB', '1  2   3   1.5'], '01/01/2020', False,
['WELLSPEC well1', 'iw  jw   l    RADB', '1  2   3   1.5', '4 5 6 7.5\n']),

(['TIME 01/01/2020', 'WELLSPEC well1', 'iw  jw   l    RADB', '1  2   3   1.5', 'WELLSPEC well2', 'iw  jw   l    RADB',
'13  12   11   3.14', 'TIME 01/02/2020', 'WELLSPEC well1', 'iw  jw   l    RADB', '1  2   5   2.5', 'WELLSPEC well2',
'iw  jw   l    RADB', '12  11   10   3.14', 'TIME 01/03/2020', 'WELLSPEC well1', 'iw  jw   l    RADB', '2 3   4   555.2'],
  '01/02/2020', True,
['TIME 01/01/2020', 'WELLSPEC well1', 'iw  jw   l    RADB', '1  2   3   1.5', 'WELLSPEC well2', 'iw  jw   l    RADB',
'13  12   11   3.14', 'TIME 01/02/2020', 'WELLSPEC well1', 'iw  jw   l    RADB', '1  2   5   2.5', '4 5 6 7.5\n', 'WELLSPEC well2',
'iw  jw   l    RADB', '12  11   10   3.14', 'TIME 01/03/2020', 'WELLSPEC well1', 'iw  jw   l    RADB', '2 3   4   555.2']
  ),

(['TIME 01/01/2020', 'WELLSPEC well1', 'iw  jw   l    RADB', '1  2   3   1.5', 'WELLSPEC well2', 'iw  jw   l    RADB',
'13  12   11   3.14', 'TIME 01/04/2020', 'WELLSPEC well1', 'iw  jw   l    RADB', '1  2   5   2.5', 'WELLSPEC well2',
'iw  jw   l    RADB', '12  11   10   3.14', 'TIME 01/05/2020', 'WELLSPEC well1', 'iw  jw   l    RADB', '2 3   4   555.2'],
  '01/02/2020', False,
['TIME 01/01/2020', 'WELLSPEC well1', 'iw  jw   l    RADB', '1  2   3   1.5', 'WELLSPEC well2', 'iw  jw   l    RADB',
'13  12   11   3.14', '\n', 'TIME 01/02/2020\n', 'WELLSPEC well1\n', 'IW JW L RADB\n', '4 5 6 7.5\n', '\n',
'TIME 01/04/2020', 'WELLSPEC well1', 'iw  jw   l    RADB', '1  2   5   2.5', 'WELLSPEC well2',
'iw  jw   l    RADB', '12  11   10   3.14', 'TIME 01/05/2020', 'WELLSPEC well1', 'iw  jw   l    RADB', '2 3   4   555.2']
  ),

(['TIME 01/01/2020', 'WELLSPEC well1', 'iw  jw   l    RADB', '1  2   3   1.5', 'WELLSPEC well2', 'iw  jw   l    RADB',
'13  12   11   3.14', 'TIME 01/04/2020', 'WELLSPEC well1', 'iw  jw   l    RADB', '1  2   5   2.5', 'WELLSPEC well2',
'iw  jw   l    RADB', '12  11   10   3.14', 'TIME 01/05/2020', 'WELLSPEC well1', 'iw  jw   l    RADB', '2 3   4   555.2'],
  '01/02/2020', True,
['TIME 01/01/2020', 'WELLSPEC well1', 'iw  jw   l    RADB', '1  2   3   1.5', 'WELLSPEC well2', 'iw  jw   l    RADB',
'13  12   11   3.14', '\n', 'TIME 01/02/2020\n', 'WELLSPEC well1\n', 'IW JW L RADB\n', '1 2 3 1.5\n', '4 5 6 7.5\n', '\n',
'TIME 01/04/2020', 'WELLSPEC well1', 'iw  jw   l    RADB', '1  2   5   2.5', 'WELLSPEC well2',
'iw  jw   l    RADB', '12  11   10   3.14', 'TIME 01/05/2020', 'WELLSPEC well1', 'iw  jw   l    RADB', '2 3   4   555.2']
  ),

(['WELLSPEC well2', 'iw  jw   l    RADB', '13  12   11   3.14', 'TIME 01/04/2020', 'WELLSPEC well1', 'iw  jw   l    RADB',
'1  2   5   2.5', 'WELLSPEC well2', 'iw  jw   l    RADB', '12  11   10   3.14', 'TIME 01/05/2020',
'WELLSPEC well1', 'iw  jw   l    RADB', '2 3   4   555.2'],
  '01/02/2020', True,
['WELLSPEC well2', 'iw  jw   l    RADB', '13  12   11   3.14', '\n',
'TIME 01/02/2020\n', 'WELLSPEC well1\n', 'IW JW L RADB\n', '4 5 6 7.5\n', '\n',
'TIME 01/04/2020', 'WELLSPEC well1', 'iw  jw   l    RADB', '1  2   5   2.5', 'WELLSPEC well2',
'iw  jw   l    RADB', '12  11   10   3.14', 'TIME 01/05/2020', 'WELLSPEC well1', 'iw  jw   l    RADB', '2 3   4   555.2']
  ),

(['TIME 01/01/2020', 'WELLSPEC well1', 'iw  jw   l    KH', '1  2   3   1.5', 'WELLSPEC well2', 'iw  jw   l    RADB',
'13  12   11   3.14', 'TIME 01/02/2020', 'WELLSPEC well1', 'iw  jw   l    KH', '1  2   5   2.5', 'WELLSPEC well2',
'iw  jw   l    RADB', '12  11   10   3.14', 'TIME 01/03/2020', 'WELLSPEC well1', 'iw  jw   l    RADB', '2 3   4   555.2'],
  '01/02/2020', True,
['TIME 01/01/2020', 'WELLSPEC well1', 'iw  jw   l    KH', '1  2   3   1.5', 'WELLSPEC well2', 'iw  jw   l    RADB',
'13  12   11   3.14', 'TIME 01/02/2020', 'WELLSPEC well1', 'iw  jw   l    KH RADB', '1  2   5   2.5 NA', '4 5 6 NA 7.5\n', 'WELLSPEC well2',
'iw  jw   l    RADB', '12  11   10   3.14', 'TIME 01/03/2020', 'WELLSPEC well1', 'iw  jw   l    RADB', '2 3   4   555.2']
  ),

(['TIME 01/01/2020', 'WELLSPEC well1', 'iw  jw   l    KH', '1  2   3   1.5', 'TIME 01/02/2020', 'WELLSPEC well1',
'iw  jw    KH  PPERF  SKIN  STAT', '!Some comment line', '1  2   2.5   2   3.5  ON', '', '9  8   6.5   40   32.5  OFF',
'11  12   4.5   43   394.5  OFF', '', 'TIME 01/03/2020', 'WELLSPEC well1', 'iw  jw   l    RADB', '2 3   4   555.2'],
  '01/02/2020', True,
['TIME 01/01/2020', 'WELLSPEC well1', 'iw  jw   l    KH', '1  2   3   1.5', 'TIME 01/02/2020', 'WELLSPEC well1',
'iw  jw    KH  PPERF  SKIN  STAT L RADB', '!Some comment line', '1  2   2.5   2   3.5  ON NA NA', '', '9  8   6.5   40   32.5  OFF NA NA',
'11  12   4.5   43   394.5  OFF NA NA', '4 5 NA NA NA NA 6 7.5\n', '', 'TIME 01/03/2020', 'WELLSPEC well1', 'iw  jw   l    RADB', '2 3   4   555.2'],
  ),

(['TIME 01/01/2020', 'WELLSPEC well1', 'iw  jw   l    RADB KH', '1  2   3   1.5 5.5', 'TIME 01/02/2020', 'WELLSPEC well2', 'iw  jw   l    RADB KH',
'13  12   11   3.14 5.2', 'TIME 01/04/2020', 'WELLSPEC well1', 'iw  jw   l    RADB', '1  2   5   2.5', 'WELLSPEC well2',
'iw  jw   l    RADB', '12  11   10   3.14', 'TIME 01/05/2020', 'WELLSPEC well1', 'iw  jw   l    RADB', '2 3   4   555.2'],
  '01/02/2020', True,
['TIME 01/01/2020', 'WELLSPEC well1', 'iw  jw   l    RADB KH', '1  2   3   1.5 5.5',  'TIME 01/02/2020', 'WELLSPEC well2', 'iw  jw   l    RADB KH',
'13  12   11   3.14 5.2', '\n', 'WELLSPEC well1\n', 'IW JW L RADB KH\n', '1 2 3 1.5 5.5\n', '4 5 6 7.5 NA\n', '\n',
'TIME 01/04/2020', 'WELLSPEC well1', 'iw  jw   l    RADB', '1  2   5   2.5', 'WELLSPEC well2',
'iw  jw   l    RADB', '12  11   10   3.14', 'TIME 01/05/2020', 'WELLSPEC well1', 'iw  jw   l    RADB', '2 3   4   555.2']
  ),

(['TIME 01/01/2020', 'WELLSPEC well1', 'iw  jw   l    KH', '1  2   3   1.5', 'TIME 01/02/2020', 'WELLSPEC well1',
'iw  jw    KH  PPERF  SKIN  STAT', '!Some comment line', '1  2   2.5   2   3.5  ON !COMMMENT', '', '9  8   6.5   40   32.5  OFF',
'11  12   4.5   43   394.5  OFF', '', 'TIME 01/03/2020', 'WELLSPEC well1', 'iw  jw   l    RADB', '2 3   4   555.2'],
  '01/02/2020', True,
['TIME 01/01/2020', 'WELLSPEC well1', 'iw  jw   l    KH', '1  2   3   1.5', 'TIME 01/02/2020', 'WELLSPEC well1',
'iw  jw    KH  PPERF  SKIN  STAT L RADB', '!Some comment line', '1  2   2.5   2   3.5  ON NA NA !COMMMENT', '', '9  8   6.5   40   32.5  OFF NA NA',
'11  12   4.5   43   394.5  OFF NA NA', '4 5 NA NA NA NA 6 7.5\n', '', 'TIME 01/03/2020', 'WELLSPEC well1', 'iw  jw   l    RADB', '2 3   4   555.2'],
  ),

(['TIME 01/01/2020', 'WELLSPEC well1', 'iw  jw   l    KH', '1  2   3   1.5', 'TIME 01/02/2020', 'WELLSPEC well1',
'iw  jw    KH  PPERF  SKIN  STAT !COmment!', '!Some comment line', '1  2   2.5   2   3.5  ON !COMMMENT', '', '9  8   6.5   40   32.5  OFF',
'11  12   4.5   43   394.5  OFF', '', 'TIME 01/03/2020', 'WELLSPEC well1', 'iw  jw   l    RADB', '2 3   4   555.2'],
  '01/02/2020', True,
['TIME 01/01/2020', 'WELLSPEC well1', 'iw  jw   l    KH', '1  2   3   1.5', 'TIME 01/02/2020', 'WELLSPEC well1',
'iw  jw    KH  PPERF  SKIN  STAT L RADB !COmment!', '!Some comment line', '1  2   2.5   2   3.5  ON NA NA !COMMMENT', '', '9  8   6.5   40   32.5  OFF NA NA',
'11  12   4.5   43   394.5  OFF NA NA', '4 5 NA NA NA NA 6 7.5\n', '', 'TIME 01/03/2020', 'WELLSPEC well1', 'iw  jw   l    RADB', '2 3   4   555.2'],
  ),

(['TIME 01/01/2020', 'WELLSPEC well1', 'iw  jw   l    KH', '1  2   3   1.5', 'TIME 01/02/2020', 'WELLSPEC well1',
'iw  jw    KH  PPERF  SKIN  STAT !COmment!', '!Some comment line', '1  2   2.5   2   3.5  ON !COMMMENT', '', '9  8   6.5   40   32.5  OFF',
'11  12   4.5   43   394.5  OFF', '', 'TIME 01/03/2020', 'WELLSPEC well1', 'iw  jw   l    RADB', '2 3   4   555.2'],
  '01/06/2020', True,
['TIME 01/01/2020', 'WELLSPEC well1', 'iw  jw   l    KH', '1  2   3   1.5', 'TIME 01/02/2020', 'WELLSPEC well1',
'iw  jw    KH  PPERF  SKIN  STAT !COmment!', '!Some comment line', '1  2   2.5   2   3.5  ON !COMMMENT', '', '9  8   6.5   40   32.5  OFF',
'11  12   4.5   43   394.5  OFF', '', 'TIME 01/03/2020', 'WELLSPEC well1', 'iw  jw   l    RADB', '2 3   4   555.2',
'\n', 'TIME 01/06/2020\n', 'WELLSPEC well1\n', 'IW JW L RADB\n', '2 3 4 555.2\n', '4 5 6 7.5\n', '\n' ],
  ),
], ids=['basic_test', 'insert in middle of file','No time card for new comp', 'preserve previous completions', 'No previous well',
'Not overlapping columns', 'no overlap and multiple rows', 'Time card no comp', 'comment with not overlapping columns',
'comment inline with headers', 'date_after_end_of_file'])
def test_add_completion_write(mocker, file_as_list, add_perf_date, preserve_previous_completions, expected_result):
    ''' TODO insert into include files
     TODO write multiple completions in a row
    '''
    start_date = '01/01/2020'
    # Arrange
    open_mock = mocker.mock_open(read_data='')
    mocker.patch("builtins.open", open_mock)
    ls_dir = Mock(side_effect=lambda x: [])
    mocker.patch('os.listdir', ls_dir)
    fcs_file_exists = Mock(side_effect=lambda x: True)
    mocker.patch('os.path.isfile', fcs_file_exists)

    file = NexusFile(location='wells.dat', file_content_as_list=file_as_list, )

    mock_nexus_sim = NexusSimulator('/path/fcs_file.fcs')

    # add the required attributes to the model class
    mock_nexus_sim.fcs_file.well_files = {1: file}
    mock_nexus_sim.date_format = DateFormat.DD_MM_YYYY
    mock_nexus_sim.Runcontrol.date_format_string = "%d/%m/%Y"
    mock_nexus_sim.start_date_set(start_date)
    # mock out open
    wells_obj = NexusWells(mock_nexus_sim)
    wells_obj.load_wells()

    add_perf_dict = {'date': add_perf_date, 'i': 4, 'j': 5, 'k': 6, 'bore_radius': 7.5}

    add_perf_dict_without_date = {'i': 4, 'j': 5, 'k': 6, 'bore_radius': 7.5}

    # Act
    wells_obj.add_completion(well_name='well1', completion_properties=add_perf_dict,
                             preserve_previous_completions=preserve_previous_completions)
    result = file.file_content_as_list

    # Assert
    assert result == expected_result

    # Act 2 / Assert 2 - failure case without a date
    with pytest.raises(AttributeError):
        wells_obj.add_completion(well_name='well1', completion_properties=add_perf_dict_without_date,)


def test_add_completion_correct_wellspec(mocker):
    start_date = '01/01/2020'
    # Arrange
    open_mock = mocker.mock_open(read_data='')
    mocker.patch("builtins.open", open_mock)
    ls_dir = Mock(side_effect=lambda x: [])
    mocker.patch('os.listdir', ls_dir)
    fcs_file_exists = Mock(side_effect=lambda x: True)
    mocker.patch('os.path.isfile', fcs_file_exists)
    add_perf_date = '01/03/2020'

    # build 3 files that the add completion will have to find the right completion
    file_as_list_target = ['TIME 01/03/2020', 'WELLSPEC well1', 'iw  jw   l    RADB', '1  2   3   1.5']
    file_as_list_1 = ['TIME 01/02/2020', 'WELLSPEC well2', 'iw  jw   l    RADB', '3  5  41   0.3']
    file_as_list_2 = ['TIME 01/03/2020', 'WELLSPEC well3', 'iw  jw   l    RADB', '2  4   3   2222']

    file_target = NexusFile(location='wells_target.dat', file_content_as_list=file_as_list_target, )
    file_1 = NexusFile(location='wells_1.dat', file_content_as_list=file_as_list_1, )
    file_2 = NexusFile(location='wells_2.dat', file_content_as_list=file_as_list_2, )

    mock_nexus_sim = NexusSimulator('/path/fcs_file.fcs')

    # add the required attributes to the model class
    mock_nexus_sim.fcs_file.well_files = {1: file_1, 2: file_2, 3: file_target}
    mock_nexus_sim.date_format = DateFormat.DD_MM_YYYY
    mock_nexus_sim.Runcontrol.date_format_string = "%d/%m/%Y"
    mock_nexus_sim.start_date_set(start_date)
    # mock out open
    wells_obj = NexusWells(mock_nexus_sim)
    wells_obj.load_wells()

    add_perf_dict = {'date': add_perf_date, 'i': 4, 'j': 5, 'k': 6, 'bore_radius': 7.5}

    expected_result = ['TIME 01/03/2020', 'WELLSPEC well1', 'iw  jw   l    RADB', '1  2   3   1.5', '4 5 6 7.5\n']
    expected_result_file_1 = ['TIME 01/02/2020', 'WELLSPEC well2', 'iw  jw   l    RADB', '3  5  41   0.3']
    expected_result_file_2 = ['TIME 01/03/2020', 'WELLSPEC well3', 'iw  jw   l    RADB', '2  4   3   2222']

    # Act
    wells_obj.add_completion(well_name='well1', completion_properties=add_perf_dict,
                             preserve_previous_completions=True)
    result = file_target.file_content_as_list

    # Assert
    assert result == expected_result
    assert file_1.file_content_as_list == expected_result_file_1
    assert file_2.file_content_as_list == expected_result_file_2


@pytest.mark.parametrize('fcs_file_contents, wells_file, include_file_contents, add_perf_date, expected_result', [
('''DATEFORMAT DD/MM/YYYY
WelLS sEt 1 /my/wellspec/file.dat''',
''' ! Wells file:
TIME 01/01/2020
WELLSPEC well1
iw jw l radw
1  2  3 4.5
Include include_file.dat
TIME 01/05/2020
WELLSPEC well1
iw jw l radw
1  2  3 4.5
''',
'''! Include File
TIME 01/03/2020
WELLSPEC well1
iw jw l radw
1  2  3 4.5
4  5  6 4.2

TIME 01/04/2020
WELLSPEC well1
iw jw l radw
1  2  3 4.5
4  5  6 4.2
''',
'01/03/2020',
['! Include File\n',
'TIME 01/03/2020\n',
'WELLSPEC well1\n',
'iw jw l radw\n',
'1  2  3 4.5\n',
'4  5  6 4.2\n',
'4 5 6 7.5\n',
'7 8 9 10.5\n',
'20 20 20 5.5\n',
'20 20 20 5.5\n',
'20 20 20 5.5\n',
'20 20 20 5.5\n',
'20 20 20 5.5\n',
'20 20 20 5.5\n',
'\n',
'TIME 01/04/2020\n',
'WELLSPEC well1\n',
'iw jw l radw\n',
'1  2  3 4.5\n',
'4  5  6 4.2\n',],
),


], ids=['modify well in includes file'])
def test_add_completion_include_files(mocker, fcs_file_contents, wells_file, include_file_contents, add_perf_date, expected_result):
    '''TODO after an include in main file
        TODO inside an include file
     '''
    start_date = '01/01/2020'
    # Arrange
    # Mock out the surface and fcs file
    fcs_file_path = 'fcs_file.fcs'
    include_file_path = os.path.join('/my/wellspec', 'include_file.dat')
    def mock_open_wrapper(filename, mode):
        mock_open = mock_multiple_files(mocker, filename, potential_file_dict={
            fcs_file_path: fcs_file_contents,
            '/my/wellspec/file.dat': wells_file,
            include_file_path: include_file_contents,
        }).return_value
        return mock_open
    mocker.patch("builtins.open", mock_open_wrapper)

    ls_dir = Mock(side_effect=lambda x: [])
    mocker.patch('os.listdir', ls_dir)
    fcs_file_exists = Mock(side_effect=lambda x: True)
    mocker.patch('os.path.isfile', fcs_file_exists)

    mock_nexus_sim = NexusSimulator('fcs_file.fcs')

    mock_nexus_sim.start_date_set(start_date)
    # mock out open
    add_perf_dict = {'date': add_perf_date, 'i': 4, 'j': 5, 'k': 6, 'well_radius': 7.5}
    add_perf_dict_2 = {'date': add_perf_date, 'i': 7, 'j': 8, 'k': 9, 'well_radius': 10.5}
    add_perf_dict_3 = {'date': add_perf_date, 'i': 20, 'j': 20, 'k': 20, 'well_radius': 5.5}

    expected_include_file = NexusFile(location=include_file_path, includes=[],
    origin='/my/wellspec/file.dat', includes_objects=None, file_content_as_list=expected_result)

    expected_wells_file_as_list = [x.replace('include_file.dat', '') for x in wells_file.splitlines(keepends=True)]
    expected_wells_file_as_list.insert(expected_wells_file_as_list.index('Include \n')+1, expected_include_file)
    expected_wells_file = NexusFile(location='/my/wellspec/file.dat', includes_objects=[expected_include_file],
    includes=[include_file_path], origin=fcs_file_path, file_content_as_list=expected_wells_file_as_list)
    # Act
    # test adding a load of completions sequentially
    mock_nexus_sim.Wells.add_completion(well_name='well1', completion_properties=add_perf_dict,
                                        preserve_previous_completions=True)
    mock_nexus_sim.Wells.add_completion(well_name='well1', completion_properties=add_perf_dict_2,
                                        preserve_previous_completions=True)
    mock_nexus_sim.Wells.add_completion(well_name='well1', completion_properties=add_perf_dict_3,
                                        preserve_previous_completions=True)
    mock_nexus_sim.Wells.add_completion(well_name='well1', completion_properties=add_perf_dict_3,
                                        preserve_previous_completions=True)
    mock_nexus_sim.Wells.add_completion(well_name='well1', completion_properties=add_perf_dict_3,
                                        preserve_previous_completions=True)
    mock_nexus_sim.Wells.add_completion(well_name='well1', completion_properties=add_perf_dict_3,
                                        preserve_previous_completions=True)
    mock_nexus_sim.Wells.add_completion(well_name='well1', completion_properties=add_perf_dict_3,
                                        preserve_previous_completions=True)
    mock_nexus_sim.Wells.add_completion(well_name='well1', completion_properties=add_perf_dict_3,
                                        preserve_previous_completions=True)

    result = mock_nexus_sim.fcs_file.well_files[1].includes_objects[0]

    # Assert
    assert result.file_content_as_list == expected_include_file.file_content_as_list
    assert result == expected_include_file
    assert mock_nexus_sim.fcs_file.well_files[1].file_content_as_list == expected_wells_file.file_content_as_list

def test_add_completion_other(mocker):
    # Arrange
    fcs_file_data= '''RUN_UNITS ENGLISH

    DATEFORMAT DD/MM/YYYY

    RECURRENT_FILES
    RUNCONTROL ref_runcontrol.dat
    WELLS Set 1 wells.dat'''
    runcontrol_data = 'START 01/01/2020'
    well_file_data = '''
    TIME 01/01/2020
    
    
    WELLSPEC well1
     IW  JW  L KH    RADW  PPERF    SKIN RADB WI
    111 479  3 NA 0.35400   0.5 0.00000   NA NA
    111 479  4 NA 0.35400   0.5 0.00000   NA NA
    
    
    WELLSPEC well2
    IW  JW L KH    RADW  PPERF    SKIN RADB WI
    79 340 3 NA 0.35400   1 0.00000   NA NA
    79 340 4 NA 0.35400   1 0.00000   NA NA
    
    
    WELLSPEC well3
     IW  JW  L KH    RADW  PPERF    SKIN RADB WI
    137 479  3 NA 0.35400   0.5 0.00000   NA NA
    137 479  4 NA 0.35400   0.5 0.00000   NA NA
    137 479  5 NA 0.35400   1 0.00000   NA NA
    137 479  6 NA 0.35400   1 0.00000   NA NA
    
    TIME 01/02/2020
    WELLSPEC well2
     IW  JW  L KH    RADW  PPERF    SKIN RADB WI
    137 479  3 NA 0.35400   0.5 0.00000   NA NA
      
     TIME 01/03/2020
     
     WELLSPEC well2
     IW  JW  L KH    RADW  PPERF    SKIN RADB WI
    137 479  3 NA 0.35400   0.5 0.00000   NA NA
    137 479  4 NA 0.35400   0.5 0.00000   NA NA'''
    expected_result = '''
    TIME 01/01/2020
    
    
    WELLSPEC well1
     IW  JW  L KH    RADW  PPERF    SKIN RADB WI
    111 479  3 NA 0.35400   0.5 0.00000   NA NA
    111 479  4 NA 0.35400   0.5 0.00000   NA NA
    
    
    WELLSPEC well2
    IW  JW L KH    RADW  PPERF    SKIN RADB WI
    79 340 3 NA 0.35400   1 0.00000   NA NA
    79 340 4 NA 0.35400   1 0.00000   NA NA
    
    
    WELLSPEC well3
     IW  JW  L KH    RADW  PPERF    SKIN RADB WI
    137 479  3 NA 0.35400   0.5 0.00000   NA NA
    137 479  4 NA 0.35400   0.5 0.00000   NA NA
    137 479  5 NA 0.35400   1 0.00000   NA NA
    137 479  6 NA 0.35400   1 0.00000   NA NA
    
    TIME 01/02/2020
    WELLSPEC well2
     IW  JW  L KH    RADW  PPERF    SKIN RADB WI
    137 479  3 NA 0.35400   0.5 0.00000   NA NA
      

WELLSPEC well1
IW JW L RADW PPERF SKIN
111 479 3 0.354 0.5 0.0
111 479 4 0.354 0.5 0.0
4 5 6 7.5 NA NA

     TIME 01/03/2020
     
     WELLSPEC well2
     IW  JW  L KH    RADW  PPERF    SKIN RADB WI
    137 479  3 NA 0.35400   0.5 0.00000   NA NA
    137 479  4 NA 0.35400   0.5 0.00000   NA NA'''
    def mock_open_wrapper(filename, mode):
        mock_open = mock_multiple_files(mocker, filename, potential_file_dict={
            'fcs_file.dat': fcs_file_data,
            'wells.dat': well_file_data,
            'ref_runcontrol.dat': runcontrol_data,
        }).return_value
        return mock_open
    mocker.patch("builtins.open", mock_open_wrapper)

    ls_dir = Mock(side_effect=lambda x: [])
    mocker.patch('os.listdir', ls_dir)
    fcs_file_exists = Mock(side_effect=lambda x: True)
    mocker.patch('os.path.isfile', fcs_file_exists)


    model = NexusSimulator('fcs_file.dat')

    add_perf_date = '01/02/2020'

    add_perf_dict = {'date': add_perf_date, 'i': 4, 'j': 5, 'k': 6, 'well_radius': 7.5}

    writing_mock_open = mocker.mock_open()
    mocker.patch("builtins.open", writing_mock_open)
    # Act
    model.Wells.add_completion(well_name='well1', completion_properties=add_perf_dict)


    # Assert

    check_file_read_write_is_correct(expected_file_contents=expected_result,
                                     modifying_mock_open=writing_mock_open,
                                     mocker_fixture=mocker, write_file_name='wells.dat')

@pytest.mark.parametrize('well_file_data, expected_uuid',[
(''' TIME 01/01/2020
       WELLSPEC DEV1
       IW JW L RADW
       1  2  3  4.5     ! 3
       6 7 8   9.11     ! 4
       
       4 5 6 7.5        ! 6
       2 4 5 11         ! 7
       TIME 01/02/2020
       WELLSPEC DEV1
       IW JW L RADW
       !comment           
       3 4 5 6.5        ! 12
       ''',

       {'uuid1': 3,
        'uuid2': 4,
        'uuid3': 6,
        'uuid4': 7,
        'uuid6': 8,
        'uuid7': 9,
        'uuid5': 14,

        },
        ),


(''' TIME 01/01/2020

TIME 01/02/2020
       WELLSPEC DEV1
       IW JW L RADW
       !comment           
       3 4 5 6.5     ! 6
       
       ''',

       {'uuid1': 12,
        'uuid2': 5,
        'uuid3': 6,
        },
        ),

], ids=['basic_test_2_lines', 'multiple_lines_added'])
def test_object_locations_updating(mocker, well_file_data, expected_uuid):
    # Arrange
    fcs_file_data = '''RUN_UNITS ENGLISH

    DATEFORMAT DD/MM/YYYY

    RECURRENT_FILES
    RUNCONTROL ref_runcontrol.dat
    WELLS Set 1 wells.dat'''
    runcontrol_data = 'START 01/01/2020'
    mocker.patch.object(uuid, 'uuid4', side_effect=['file_uuid', 'runcontrol_uuid','wells_file_uuid',
                                                    '1', 'wells_file_uuid', 'uuid1','uuid2', 'uuid3', 'uuid4', 'uuid5', 'uuid6', 'uuid7'])

    def mock_open_wrapper(filename, mode):
        mock_open = mock_multiple_files(mocker, filename, potential_file_dict={
            'fcs_file.dat': fcs_file_data,
            'wells.dat': well_file_data,
            'ref_runcontrol.dat': runcontrol_data,
        }).return_value
        return mock_open
    mocker.patch("builtins.open", mock_open_wrapper)

    ls_dir = Mock(side_effect=lambda x: [])
    mocker.patch('os.listdir', ls_dir)
    fcs_file_exists = Mock(side_effect=lambda x: True)
    mocker.patch('os.path.isfile', fcs_file_exists)

    model = NexusSimulator('fcs_file.dat')

    add_perf_date = '01/01/2020'

    add_perf_dict_1 = {'date': add_perf_date, 'i': 11, 'j': 22, 'k': 33, 'well_radius': 44.5}
    add_perf_dict_2 = {'date': add_perf_date, 'i': 44, 'j': 55, 'k': 66, 'well_radius': 77.5}

    # Act
    model.Wells.add_completion(well_name='DEV1', completion_properties=add_perf_dict_1)
    model.Wells.add_completion(well_name='DEV1', completion_properties=add_perf_dict_2)

    # Assert

<<<<<<< HEAD
    assert model.fcs_file.well_files[1].object_locations == expected_uuid
=======
    assert model.fcs_file.well_files[1].object_locations == expected_uuid
>>>>>>> 5902ec71
<|MERGE_RESOLUTION|>--- conflicted
+++ resolved
@@ -530,11 +530,7 @@
     # Assert
     assert result == expected_result
 
-<<<<<<< HEAD
-@pytest.skip('skipping test, waiting on full implementation of modify')
-=======
-
->>>>>>> 5902ec71
+@pytest.mark.skip('skipping test, waiting on full implementation of modify')
 def test_wells_modify(mocker):
     # Arrange
     well_1_completions = [
@@ -1090,8 +1086,4 @@
 
     # Assert
 
-<<<<<<< HEAD
-    assert model.fcs_file.well_files[1].object_locations == expected_uuid
-=======
-    assert model.fcs_file.well_files[1].object_locations == expected_uuid
->>>>>>> 5902ec71
+    assert model.fcs_file.well_files[1].object_locations == expected_uuid