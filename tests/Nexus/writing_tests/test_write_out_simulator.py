--- conflicted
+++ resolved
@@ -3,7 +3,6 @@
 
 import pytest
 
-<<<<<<< HEAD
 from ResSimpy.Enums.FrequencyEnum import FrequencyEnum
 from ResSimpy.Enums.OutputType import OutputType
 from ResSimpy.Nexus.DataModels.NexusOptions import NexusOptions
@@ -11,8 +10,8 @@
 from ResSimpy.Nexus.DataModels.nexus_grid_to_proc import GridToProc
 from ResSimpy.Nexus.NexusReporting import NexusReporting
 from ResSimpy.Nexus.runcontrol_operations import SimControls
-=======
->>>>>>> 741b1d5b
+from ResSimpy.Nexus.DataModels.NexusCompletion import NexusCompletion
+from ResSimpy.Nexus.DataModels.NexusWell import NexusWell
 from ResSimpy.Nexus.DataModels.NexusCompletion import NexusCompletion
 from ResSimpy.Nexus.DataModels.NexusWell import NexusWell
 from tests.multifile_mocker import mock_multiple_files
@@ -155,7 +154,12 @@
 
         model.network.constraints._add_to_memory({'well1': [new_constraint]})
 
-<<<<<<< HEAD
+        completions = [NexusCompletion(date='01/01/2020', i=20, j=30, k=40, well_radius=0.34, skin=2),
+                       NexusCompletion(date='01/01/2020', i=21, j=31, k=41, well_radius=0.34, skin=2)]
+        model.wells.add_well(name='well1', units=model.default_units, completions=completions, add_to_file=False)
+
+        # check the model file writes to the correct location
+
         opts_obj = NexusOptions(file=None, model_unit_system=UnitSystem.ENGLISH)
         opts_obj.properties = {'DESC': ['Simulation Options'],
                                'UNIT_SYSTEM': UnitSystem.ENGLISH,
@@ -203,25 +207,11 @@
                                                             'QWI', 'WCUT', 'OREC', 'PAVT', 'PAVH']),)
         model.set_reporting_controls(new_nexus_reporting)
 
-        
-        # set the wells
-=======
->>>>>>> 741b1d5b
-        completions = [NexusCompletion(date='01/01/2020', i=20, j=30, k=40, well_radius=0.34, skin=2),
-                       NexusCompletion(date='01/01/2020', i=21, j=31, k=41, well_radius=0.34, skin=2)]
-        model.wells.add_well(name='well1', units=model.default_units, completions=completions, add_to_file=False)
-
-<<<<<<< HEAD
         expected_hydraulics_path = os.path.join('/new_path/', 'nexus_files', 'new_model_hyd_1.dat')
         expected_surface_path = os.path.join('/new_path/', 'nexus_files', 'new_model_surface.dat')
+        expected_wells_path = os.path.join('/new_path/', 'nexus_files', 'new_model_wells.dat')
         expected_options_path = os.path.join('/new_path/', 'nexus_files', 'new_model_options.dat')
         expected_runcontrol_path = os.path.join('/new_path/', 'nexus_files', 'new_model_runcontrol.dat')
-=======
-        # check the model file writes to the correct location
-        expected_hydraulics_path = os.path.join('/new_path/', 'nexus_files', 'new_model_hyd_1.dat')
-        expected_surface_path = os.path.join('/new_path/', 'nexus_files', 'new_model_surface.dat')
->>>>>>> 741b1d5b
-        expected_wells_path = os.path.join('/new_path/', 'nexus_files', 'new_model_wells.dat')
         expected_fcs_path = os.path.join('/new_path/', 'new_model.fcs')
 
         expected_fcs_contents = f'''DESC Model created with ResSimpy
@@ -239,10 +229,7 @@
 PVT_FILES
 
 RECURRENT_FILES
-<<<<<<< HEAD
     RUNCONTROL {expected_runcontrol_path}
-=======
->>>>>>> 741b1d5b
     WELLS SET 1 {expected_wells_path}
     SURFACE NETWORK 1 {expected_surface_path}
 
@@ -274,7 +261,6 @@
 ENDCONSTRAINTS
 
 '''
-<<<<<<< HEAD
         expected_options_content = """DESC Simulation Options
 ENGLISH
 PSTD 14.7
@@ -323,8 +309,6 @@
 TIME 01/10/2022
 """
 
-=======
->>>>>>> 741b1d5b
         expected_wells_content = '''TIME 01/01/2020
 WELLSPEC well1
 IW JW L SKIN RADW
@@ -335,11 +319,8 @@
         
         expected_writes = [(expected_surface_path, expected_surface_file_content),
                            (expected_hydraulics_path, expected_hydraulics_file_content),
-<<<<<<< HEAD
                            (expected_options_path, expected_options_content),
                            (expected_runcontrol_path, expected_runcontrol_contents),
-=======
->>>>>>> 741b1d5b
                            (expected_wells_path, expected_wells_content),
                            (expected_fcs_path, expected_fcs_contents),
                            ]
