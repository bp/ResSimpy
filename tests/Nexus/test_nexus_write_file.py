from unittest.mock import Mock
import pytest
from ResSimpy.Nexus.NexusSimulator import NexusSimulator
from test_utils import check_file_read_write_is_correct
from tests.multifile_mocker import mock_multiple_files


@pytest.mark.parametrize('fcs_file_contents, wells_file, expected_result', [
('''DATEFORMAT DD/MM/YYYY
WelLS sEt 1 /my/wellspec/file.dat''',

''' ! Wells file:
TIME 01/01/2020
WELLSPEC well1
iw jw l radw
1  2  3 4.5

TIME 01/03/2020
WELLSPEC well1
iw jw l radw
1  2  3 4.5
4  5  6 4.2

TIME 01/05/2020
WELLSPEC well1
iw jw l radw
1  2  3 4.5
''',
''' ! Wells file:
TIME 01/01/2020
WELLSPEC well1
iw jw l radw
1  2  3 4.5

TIME 01/03/2020
WELLSPEC well1
iw jw l radw
1  2  3 4.5
4  5  6 4.2
4 5 6 7.5

TIME 01/05/2020
WELLSPEC well1
iw jw l radw
1  2  3 4.5
''')

])
def test_write_to_file(mocker, fcs_file_contents, wells_file, expected_result):
    # Arrange
    start_date = '01/01/2020'
    add_perf_date = '01/03/2020'
    fcs_file_path = 'fcs_file.fcs'

    def mock_open_wrapper(filename, mode):
        mock_open = mock_multiple_files(mocker, filename, potential_file_dict={
            fcs_file_path: fcs_file_contents,
            '/my/wellspec/file.dat': wells_file,
        }).return_value
        return mock_open
    mocker.patch("builtins.open", mock_open_wrapper)

    ls_dir = Mock(side_effect=lambda x: [])
    mocker.patch('os.listdir', ls_dir)
    fcs_file_exists = Mock(side_effect=lambda x: True)
    mocker.patch('os.path.isfile', fcs_file_exists)

    mock_nexus_sim = NexusSimulator('fcs_file.fcs')
    mock_nexus_sim.start_date_set(start_date)
    add_perf_dict = {'date': add_perf_date, 'i': 4, 'j': 5, 'k': 6, 'well_radius': 7.5}

    # make a mock for the write operation
    writing_mock_open = mocker.mock_open()
    mocker.patch("builtins.open", writing_mock_open)

    # Act
    mock_nexus_sim.Wells.add_completion(well_name='well1', completion_properties=add_perf_dict,
                                        preserve_previous_completions=True)

    # Assert
    check_file_read_write_is_correct(expected_file_contents=expected_result,
                                     modifying_mock_open=writing_mock_open,
                                     mocker_fixture=mocker, write_file_name='/my/wellspec/file.dat')


@pytest.mark.parametrize('fcs_file_contents, wells_file, expected_result, expected_removed_completion_line, '
'expected_obj_locations, number_of_writes', [
('''DATEFORMAT DD/MM/YYYY
WelLS sEt 1 /my/wellspec/file.dat''',

''' ! Wells file:
TIME 01/01/2020
WELLSPEC well1
iw jw l radw
1  2  3 4.5

TIME 01/03/2020
WELLSPEC well1
iw jw l radw
1  2  3 4.5
4  5  6 4.2

TIME 01/05/2020
WELLSPEC well1
iw jw l radw
1  2  3 4.5
''',
''' ! Wells file:
TIME 01/01/2020
WELLSPEC well1
iw jw l radw
1  2  3 4.5

TIME 01/03/2020
WELLSPEC well1
iw jw l radw
1  2  3 4.5

TIME 01/05/2020
WELLSPEC well1
iw jw l radw
1  2  3 4.5
''',
10, [4, 9, 14], 1),


('''DATEFORMAT DD/MM/YYYY
WelLS sEt 1 /my/wellspec/file.dat''',

'''
TIME 01/01/2020
WELLSPEC well1
iw jw l radw
1  2  3 4.5

TIME 01/03/2020
WELLSPEC well1
iw jw l radw
4  5      6 4.2

WELLSPEC well2
iw jw l radw
5 6 4 3.2
''',
'''
TIME 01/01/2020
WELLSPEC well1
iw jw l radw
1  2  3 4.5

TIME 01/03/2020

WELLSPEC well2
iw jw l radw
5 6 4 3.2
''',
9, [4, 10], 3),
], ids=['basic_test', 'only 1 completion to remove'] )
def test_remove_completion_write_to_file(mocker, fcs_file_contents, wells_file, expected_result,
        expected_removed_completion_line, expected_obj_locations, number_of_writes):
    # Arrange
    start_date = '01/01/2020'
    remove_perf_date = '01/03/2020'
    fcs_file_path = 'fcs_file.fcs'

    def mock_open_wrapper(filename, mode):
        mock_open = mock_multiple_files(mocker, filename, potential_file_dict={
            fcs_file_path: fcs_file_contents,
            '/my/wellspec/file.dat': wells_file,
        }).return_value
        return mock_open
    mocker.patch("builtins.open", mock_open_wrapper)

    ls_dir = Mock(side_effect=lambda x: [])
    mocker.patch('os.listdir', ls_dir)
    fcs_file_exists = Mock(side_effect=lambda x: True)
    mocker.patch('os.path.isfile', fcs_file_exists)

    mock_nexus_sim = NexusSimulator('fcs_file.fcs')
    mock_nexus_sim.Wells.load_wells() # Manually call load_wells to simulate loading in wells before we change the open mock.
    mock_nexus_sim.start_date_set(start_date)
    remove_perf_dict = {'date': remove_perf_date, 'i': 4, 'j': 5, 'k': 6, 'well_radius': 4.2}
    well_files = mock_nexus_sim.fcs_file.well_files[1]
    object_locations = well_files.object_locations
<<<<<<< HEAD
    object_locations_minus_completion = {k: v for k, v in object_locations.items() if v != [expected_removed_completion_line]}
    object_locations_minus_completion = dict(zip(object_locations_minus_completion, expected_obj_locations))
    object_locations_minus_completion = {k: [v] for k, v in object_locations_minus_completion.items()}
=======
    object_locations_minus_completion = {k: v for k, v in object_locations.items() if v != expected_removed_completion_line}
    object_locations_minus_completion = {k: v for k, v in zip(object_locations_minus_completion, expected_obj_locations)}

>>>>>>> ffc027e8
    # make a mock for the write operation
    writing_mock_open = mocker.mock_open()
    mocker.patch("builtins.open", writing_mock_open)

    # Act
    mock_nexus_sim.Wells.remove_completion(well_name='well1', completion_properties=remove_perf_dict)
    result_object_ids = mock_nexus_sim.fcs_file.well_files[1].object_locations
    # Assert
    check_file_read_write_is_correct(expected_file_contents=expected_result,
                                     modifying_mock_open=writing_mock_open,
                                     mocker_fixture=mocker, write_file_name='/my/wellspec/file.dat',
                                     number_of_writes=number_of_writes)

    assert result_object_ids == object_locations_minus_completion

@pytest.mark.parametrize('fcs_file_contents, wells_file, expected_result', [
('''DATEFORMAT DD/MM/YYYY
WelLS sEt 1 /my/wellspec/file.dat''',

''' ! Wells file:
TIME 01/01/2020
WELLSPEC well1
iw jw l radw
1  2  3 4.5

TIME 01/03/2020
WELLSPEC well1
iw jw l radw
1  2  3 4.5
4  5  6 4.2

TIME 01/05/2020
WELLSPEC well1
iw jw l radw
1  2  3 4.5
''',
''' ! Wells file:
TIME 01/01/2020
WELLSPEC well1
iw jw l radw
1  2  3 4.5

TIME 01/03/2020
WELLSPEC well1
iw jw l radw
1  2  3 4.5
4 8 6 10.2

TIME 01/05/2020
WELLSPEC well1
iw jw l radw
1  2  3 4.5
''')

])
def test_modify_completion_write_to_file(mocker, fcs_file_contents, wells_file, expected_result):
    # Arrange
    start_date = '01/01/2020'
    modify_perf_date = '01/03/2020'
    fcs_file_path = 'fcs_file.fcs'

    def mock_open_wrapper(filename, mode):
        mock_open = mock_multiple_files(mocker, filename, potential_file_dict={
            fcs_file_path: fcs_file_contents,
            '/my/wellspec/file.dat': wells_file,
        }).return_value
        return mock_open
    mocker.patch("builtins.open", mock_open_wrapper)

    ls_dir = Mock(side_effect=lambda x: [])
    mocker.patch('os.listdir', ls_dir)
    fcs_file_exists = Mock(side_effect=lambda x: True)
    mocker.patch('os.path.isfile', fcs_file_exists)

    mock_nexus_sim = NexusSimulator('fcs_file.fcs')
    mock_nexus_sim.start_date_set(start_date)
    modify_perf_target = {'date': modify_perf_date, 'i': 4, 'j': 5, 'k': 6, 'well_radius': 4.2}
    modify_perf_new_properties = {'date': modify_perf_date, 'j': 8, 'well_radius': 10.2}

    mock_nexus_sim.fcs_file.well_files[1]
    # make a mock for the write operation
    writing_mock_open = mocker.mock_open()
    mocker.patch("builtins.open", writing_mock_open)

    # Act
    mock_nexus_sim.Wells.modify_completion(well_name='well1', properties_to_modify=modify_perf_new_properties,
                                           completion_to_change=modify_perf_target )
    # Assert
    check_file_read_write_is_correct(expected_file_contents=expected_result,
                                     modifying_mock_open=writing_mock_open,
                                     mocker_fixture=mocker, write_file_name='/my/wellspec/file.dat',
                                     number_of_writes=2,
                                     )<|MERGE_RESOLUTION|>--- conflicted
+++ resolved
@@ -1,7 +1,7 @@
 from unittest.mock import Mock
 import pytest
 from ResSimpy.Nexus.NexusSimulator import NexusSimulator
-from test_utils import check_file_read_write_is_correct
+from tests.utility_for_tests import check_file_read_write_is_correct
 from tests.multifile_mocker import mock_multiple_files
 
 
@@ -121,7 +121,7 @@
 iw jw l radw
 1  2  3 4.5
 ''',
-10, [4, 9, 14], 1),
+10, [[4], [9], [14]], 1),
 
 
 ('''DATEFORMAT DD/MM/YYYY
@@ -154,7 +154,7 @@
 iw jw l radw
 5 6 4 3.2
 ''',
-9, [4, 10], 3),
+9, [[4], [10]], 3),
 ], ids=['basic_test', 'only 1 completion to remove'] )
 def test_remove_completion_write_to_file(mocker, fcs_file_contents, wells_file, expected_result,
         expected_removed_completion_line, expected_obj_locations, number_of_writes):
@@ -182,15 +182,9 @@
     remove_perf_dict = {'date': remove_perf_date, 'i': 4, 'j': 5, 'k': 6, 'well_radius': 4.2}
     well_files = mock_nexus_sim.fcs_file.well_files[1]
     object_locations = well_files.object_locations
-<<<<<<< HEAD
     object_locations_minus_completion = {k: v for k, v in object_locations.items() if v != [expected_removed_completion_line]}
     object_locations_minus_completion = dict(zip(object_locations_minus_completion, expected_obj_locations))
-    object_locations_minus_completion = {k: [v] for k, v in object_locations_minus_completion.items()}
-=======
-    object_locations_minus_completion = {k: v for k, v in object_locations.items() if v != expected_removed_completion_line}
-    object_locations_minus_completion = {k: v for k, v in zip(object_locations_minus_completion, expected_obj_locations)}
-
->>>>>>> ffc027e8
+
     # make a mock for the write operation
     writing_mock_open = mocker.mock_open()
     mocker.patch("builtins.open", writing_mock_open)
