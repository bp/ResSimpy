--- conflicted
+++ resolved
@@ -272,13 +272,8 @@
     mocker.patch("builtins.open", writing_mock_open)
 
     # Act
-<<<<<<< HEAD
-    mock_nexus_sim.wells.modify_completion(well_name='well1', properties_to_modify=modify_perf_new_properties,
+    mock_nexus_sim.wells.modify_completion(well_name='well1Dev', properties_to_modify=modify_perf_new_properties,
                                            completion_to_change=modify_perf_target )
-=======
-    mock_nexus_sim.Wells.modify_completion(well_name='well1Dev', properties_to_modify=modify_perf_new_properties,
-                                           completion_to_change=modify_perf_target, )
->>>>>>> 4df0c4a9
     # Assert
     check_file_read_write_is_correct(expected_file_contents=expected_result,
                                      modifying_mock_open=writing_mock_open,
