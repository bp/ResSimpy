--- conflicted
+++ resolved
@@ -97,53 +97,45 @@
                                      mocker_fixture=mocker, write_file_name='/my/wellspec/file.dat')
 
 
-<<<<<<< HEAD
 @pytest.mark.parametrize('fcs_file_contents, wells_file, expected_result, expected_removed_completion_line, '
 'expected_obj_locations, number_of_writes', [
-=======
-@pytest.mark.parametrize('fcs_file_contents, wells_file, expected_result, expected_removed_completion_line, expected_obj_locations', [
->>>>>>> 0d9a7582
-('''DATEFORMAT DD/MM/YYYY
-WelLS sEt 1 /my/wellspec/file.dat''',
-
-''' ! Wells file:
-TIME 01/01/2020
-WELLSPEC well1
-iw jw l radw
-1  2  3 4.5
-
-TIME 01/03/2020
-WELLSPEC well1
-iw jw l radw
-1  2  3 4.5
-4  5  6 4.2
-
-TIME 01/05/2020
-WELLSPEC well1
-iw jw l radw
-1  2  3 4.5
-''',
-''' ! Wells file:
-TIME 01/01/2020
-WELLSPEC well1
-iw jw l radw
-1  2  3 4.5
-
-TIME 01/03/2020
-WELLSPEC well1
-iw jw l radw
-1  2  3 4.5
-
-TIME 01/05/2020
-WELLSPEC well1
-iw jw l radw
-1  2  3 4.5
-''',
-<<<<<<< HEAD
+('''DATEFORMAT DD/MM/YYYY
+WelLS sEt 1 /my/wellspec/file.dat''',
+
+''' ! Wells file:
+TIME 01/01/2020
+WELLSPEC well1
+iw jw l radw
+1  2  3 4.5
+
+TIME 01/03/2020
+WELLSPEC well1
+iw jw l radw
+1  2  3 4.5
+4  5  6 4.2
+
+TIME 01/05/2020
+WELLSPEC well1
+iw jw l radw
+1  2  3 4.5
+''',
+''' ! Wells file:
+TIME 01/01/2020
+WELLSPEC well1
+iw jw l radw
+1  2  3 4.5
+
+TIME 01/03/2020
+WELLSPEC well1
+iw jw l radw
+1  2  3 4.5
+
+TIME 01/05/2020
+WELLSPEC well1
+iw jw l radw
+1  2  3 4.5
+''',
 10, [4, 9, 14], 1),
-=======
-10, [4, 9, 14]),
->>>>>>> 0d9a7582
 
 
 ('''DATEFORMAT DD/MM/YYYY
@@ -176,17 +168,10 @@
 iw jw l radw
 5 6 4 3.2
 ''',
-<<<<<<< HEAD
 9, [4, 10], 3),
 ], ids=['basic_test', 'only 1 completion to remove'] )
 def test_remove_completion_write_to_file(mocker, fcs_file_contents, wells_file, expected_result,
         expected_removed_completion_line, expected_obj_locations, number_of_writes):
-=======
-9, [4, 10]),
-], ids=['basic_test', 'only 1 completion to remove'] )
-def test_remove_completion_write_to_file(mocker, fcs_file_contents, wells_file, expected_result,
-        expected_removed_completion_line, expected_obj_locations):
->>>>>>> 0d9a7582
     # Arrange
     start_date = '01/01/2020'
     remove_perf_date = '01/03/2020'
@@ -223,12 +208,8 @@
     # Assert
     check_file_read_write_is_correct(expected_file_contents=expected_result,
                                      modifying_mock_open=writing_mock_open,
-<<<<<<< HEAD
                                      mocker_fixture=mocker, write_file_name='/my/wellspec/file.dat',
                                      number_of_writes=number_of_writes)
-=======
-                                     mocker_fixture=mocker, write_file_name='/my/wellspec/file.dat')
->>>>>>> 0d9a7582
 
     assert result_object_ids == object_locations_minus_completion
 
@@ -271,19 +252,11 @@
 1  2  3 4.5
 ''',)
 
-<<<<<<< HEAD
 ])
 def test_modify_completion_write_to_file(mocker, fcs_file_contents, wells_file, expected_result,):
     # Arrange
     start_date = '01/01/2020'
-    remove_perf_date = '01/03/2020'
-=======
-], ids=['basic_test'])
-def test_modify_completion_write_to_file(mocker, fcs_file_contents, wells_file, expected_result,):
-    # Arrange
-    start_date = '01/01/2020'
     modify_perf_date = '01/03/2020'
->>>>>>> 0d9a7582
     fcs_file_path = 'fcs_file.fcs'
 
     def mock_open_wrapper(filename, mode):
@@ -301,13 +274,8 @@
 
     mock_nexus_sim = NexusSimulator('fcs_file.fcs')
     mock_nexus_sim.start_date_set(start_date)
-<<<<<<< HEAD
-    modify_perf_target = {'date': remove_perf_date, 'i': 4, 'j': 5, 'k': 6, 'well_radius': 4.2}
-    modify_perf_new_properties = {'date': remove_perf_date, 'j': 8, 'well_radius': 10.2}
-=======
     modify_perf_target = {'date': modify_perf_date, 'i': 4, 'j': 5, 'k': 6, 'well_radius': 4.2}
     modify_perf_new_properties = {'date': modify_perf_date, 'j': 8, 'well_radius': 10.2}
->>>>>>> 0d9a7582
 
     well_files = mock_nexus_sim.fcs_file.well_files[1]
     # make a mock for the write operation
