import os
import uuid

import pytest
from pytest_mock import MockerFixture

from ResSimpy.Nexus.DataModels.NexusFile import NexusFile
from ResSimpy.Enums.UnitsEnum import UnitSystem
from ResSimpy.Nexus.NexusEnums.DateFormatEnum import DateFormat
from ResSimpy.Nexus.load_wells import load_wells

from tests.multifile_mocker import mock_multiple_files


def mock_different_includes(mocker, filename, test_file_contents, inc_file_content1, inc_file_content2='',
                            ):
    """Mock method that returns different test file contents depending upon the model"""
    if "test_file_path" in filename:
        file_contents = test_file_contents
    elif "inc_file1" in filename:
        file_contents = inc_file_content1
    elif "inc_file2" in filename:
        file_contents = inc_file_content2
    else:
        raise FileNotFoundError(filename)
    open_mock = mocker.mock_open(read_data=file_contents)
    return open_mock


def test_generate_file_include_structure_basic(mocker, fixture_for_osstat_pathlib):
    # Arrange
    file_path = 'test_file_path.dat'
    test_file_contents = 'basic_file INCLUDE inc_file1.inc'
    include_file_contents = 'inc file contents'

    expected_includes_list = ['inc_file1.inc']
    expected_location = 'test_file_path.dat'
    expected_origin = None

    nexus_file_include1 = NexusFile(location='inc_file1.inc', include_locations=[], origin=file_path,
                                    include_objects=None, file_content_as_list=[include_file_contents])

    expected_file_content_as_list = ['basic_file INCLUDE inc_file1.inc']

    expected_nexus_file = NexusFile(location=expected_location, include_locations=expected_includes_list,
                                    origin=expected_origin, include_objects=[nexus_file_include1],
                                    file_content_as_list=expected_file_content_as_list)

    def mock_open_wrapper(filename, mode):
        mock_open = mock_multiple_files(mocker, filename, potential_file_dict={
            'test_file_path.dat': test_file_contents,
            'inc_file1.inc': include_file_contents,
        }
                                        ).return_value
        return mock_open

    mocker.patch("builtins.open", mock_open_wrapper)
    # Act
    nexus_file = NexusFile.generate_file_include_structure(file_path)

    # Assert
    assert nexus_file.file_content_as_list == expected_nexus_file.file_content_as_list
    assert nexus_file == expected_nexus_file


def test_generate_file_include_structure_multiple_includes(mocker, fixture_for_osstat_pathlib):
    # Arrange
    file_path = 'test_file_path.dat'
    test_file_contents = (
        '''basic_file INCLUDE inc_file1.inc
second_file INCLUDE inc_file2.inc''')
    include_file_contents = 'inc file contents'
    include_file_contents_2 = 'inc2 file contents'

    expected_includes_list = ['inc_file1.inc', 'inc_file2.inc']
    expected_location = 'test_file_path.dat'
    expected_origin = None

    nexus_file_include1 = NexusFile(location='inc_file1.inc', include_locations=[], origin=file_path,
                                    include_objects=None, file_content_as_list=[include_file_contents])
    nexus_file_include2 = NexusFile(location='inc_file2.inc', include_locations=[], origin=file_path,
                                    include_objects=None, file_content_as_list=[include_file_contents_2])
    expected_file_content_as_list = ['basic_file INCLUDE inc_file1.inc\n', 'second_file INCLUDE inc_file2.inc']

    expected_nexus_file = NexusFile(location=expected_location, include_locations=expected_includes_list,
                                    origin=expected_origin, include_objects=[nexus_file_include1, nexus_file_include2],
                                    file_content_as_list=expected_file_content_as_list)

    def mock_open_wrapper(filename, mode):
        mock_open = mock_multiple_files(mocker, filename, potential_file_dict={
            'test_file_path.dat': test_file_contents,
            'inc_file1.inc': include_file_contents,
            'inc_file2.inc': include_file_contents_2,
        }).return_value
        return mock_open

    mocker.patch("builtins.open", mock_open_wrapper)
    # Act
    nexus_file = NexusFile.generate_file_include_structure(file_path)

    # Assert
    assert nexus_file.file_content_as_list == expected_nexus_file.file_content_as_list
    assert nexus_file == expected_nexus_file


def test_generate_file_include_structure_nested_includes(mocker, fixture_for_osstat_pathlib):
    # Arrange
    file_path = 'test_file_path.dat'
    test_file_contents = 'basic_file INCLUDE inc_file1.inc something after'

    include_file_contents = 'inc file contents INCLUDE inc_file2.inc'
    include_file_contents_2 = 'inc2 file contents'

    expected_includes_list = ['inc_file1.inc']
    expected_location = 'test_file_path.dat'
    expected_origin = None

    nexus_file_include2 = NexusFile(location='inc_file2.inc', include_locations=[], origin='inc_file1.inc',
                                    include_objects=None, file_content_as_list=[include_file_contents_2])
    nexus_file_include1 = NexusFile(location='inc_file1.inc', include_locations=['inc_file2.inc'], origin=file_path,
                                    include_objects=[nexus_file_include2],
                                    file_content_as_list=['inc file contents INCLUDE inc_file2.inc'])

    expected_file_content_as_list = ['basic_file INCLUDE inc_file1.inc something after']

    expected_nexus_file = NexusFile(location=expected_location, include_locations=expected_includes_list,
                                    origin=expected_origin, include_objects=[nexus_file_include1],
                                    file_content_as_list=expected_file_content_as_list)

    def mock_open_wrapper(filename, mode):
        mock_open = mock_multiple_files(mocker, filename, potential_file_dict={
            'test_file_path.dat': test_file_contents,
            'inc_file1.inc': include_file_contents,
            'inc_file2.inc': include_file_contents_2,
        }).return_value
        return mock_open

    mocker.patch("builtins.open", mock_open_wrapper)
    # Act
    nexus_file = NexusFile.generate_file_include_structure(file_path)

    # Assert
    assert nexus_file.file_content_as_list == expected_nexus_file.file_content_as_list
    assert nexus_file == expected_nexus_file


def test_generate_file_include_structure_origin_path(mocker, fixture_for_osstat_pathlib):
    # Arrange
    file_path = '/origin/path/test_file_path.dat'
    test_file_contents = 'basic_file INCLUDE nexus_data/inc_file1.inc'
    include_file_contents = 'inc file contents INCLUDE inc_file2.inc'
    inc2_file_contents = 'second_file'
    include_full_file_path_1 = os.path.join('/origin/path', 'nexus_data/inc_file1.inc')
    include_full_file_path_2 = os.path.join('/origin/path', 'nexus_data', 'inc_file2.inc')
    expected_includes_list = [include_full_file_path_1]
    expected_location = '/origin/path/test_file_path.dat'

    nexus_file_include2 = NexusFile(location=include_full_file_path_2, include_locations=[],
                                    origin=include_full_file_path_1,
                                    include_objects=None, file_content_as_list=['second_file'])
    nexus_file_include1 = NexusFile(location=include_full_file_path_1, include_locations=[include_full_file_path_2],
                                    origin=file_path, include_objects=[nexus_file_include2],
                                    file_content_as_list=['inc file contents INCLUDE inc_file2.inc'])
    expected_nexus_file = NexusFile(location=expected_location, include_locations=expected_includes_list,
                                    origin=None, include_objects=[nexus_file_include1],
                                    file_content_as_list=['basic_file INCLUDE nexus_data/inc_file1.inc'])

    def mock_open_wrapper(filename, mode):
        mock_open = mock_multiple_files(mocker, filename, potential_file_dict={
            file_path: test_file_contents,
            include_full_file_path_1: include_file_contents,
            include_full_file_path_2: inc2_file_contents,
        }).return_value
        return mock_open

    mocker.patch("builtins.open", mock_open_wrapper)
    # Act
    nexus_file = NexusFile.generate_file_include_structure(file_path)

    # Assert
    assert nexus_file.include_objects[0].include_objects[0] == nexus_file_include2
    assert nexus_file.include_objects == [nexus_file_include1]
    assert nexus_file.file_content_as_list == expected_nexus_file.file_content_as_list
    assert nexus_file == expected_nexus_file


def test_iterate_line(mocker):
    # Arrange
    mocker.patch.object(uuid, 'uuid4', side_effect=['uuid1', 'uuid2', 'parent_file'])

    expected_flat_list = ['fcs_file content', 'hello', 'world', 'extra', 'footer', 'second', 'includefile']
    '''
    ['fcs_file content',
    'hello', 'world', 'extra' 1 - 3
     'footer',                  4
     'second', 'includefile'    5 - 6
     ]
    '''
    include_file = NexusFile(location='inc_file1.inc', include_locations=[], origin='test_file.dat',
                             include_objects=None, file_content_as_list=['hello', 'world', 'extra'])
    include_file_2 = NexusFile(location='inc_file2.inc', include_locations=[], origin='test_file.dat',
                               include_objects=None, file_content_as_list=['second', 'includefile'])
    nested_list = ['fcs_file content', 'INCludE \t inc_file1.inc', 'footer', 'include inc_file2.inc']

    nexus_file = NexusFile(location='test_file.dat', include_locations=['inc_file1.inc', 'inc_file2.inc'], origin=None,
                           include_objects=[include_file, include_file_2], file_content_as_list=nested_list)

    expected_line_locations = [(0, 'parent_file'), (1, 'uuid1'), (4, 'parent_file'), (5, 'uuid2'), (7, 'parent_file')]

    # Act
    store_list = []
    for line in nexus_file.iterate_line(file_index=None):
        store_list.append(line)

    # Assert
    assert store_list == expected_flat_list
    assert nexus_file.line_locations == expected_line_locations


@pytest.mark.parametrize("max_depth, expected_results", [
    (0, ['fcs_file content', 'footer']),
    (1, ['fcs_file content', 'hello', 'world', 'footer']),
    (2, ['fcs_file content', 'hello', 'deeper', 'nesting', 'world', 'footer']),
    (None, ['fcs_file content', 'hello', 'deeper', 'nesting', 'world', 'footer'])
], ids=['0 depth', '1 layer', '2 layers', 'all layers'])
def test_iterate_line_nested(max_depth, expected_results):
    # Arrange
    inc_2 = NexusFile(location='inc2.inc', include_locations=[], origin='inc_file1.inc',
                      include_objects=None, file_content_as_list=['deeper', 'nesting'])
    include_file = NexusFile(location='inc_file1.inc', include_locations=[], origin='test_file.dat',
                             include_objects=[inc_2], file_content_as_list=['hello', 'include inc2.inc', 'world'])

    nested_list = ['fcs_file content', 'include inc_file1.inc', 'footer']
    nexus_file = NexusFile(location='test_file.dat', include_locations=['inc_file1.inc'], origin=None,
                           include_objects=[include_file], file_content_as_list=nested_list)

    # Act
    store_results = []
    for line in nexus_file.iterate_line(max_depth=max_depth):
        store_results.append(line)
    # Assert
    assert store_results == expected_results


@pytest.mark.parametrize("test_file_contents", [
    ('basic_file KH VAlUE Include nexus_data/inc_file1.inc'),
    ('basic_file KH VAlUE\n\n INCLUDE nexus_data/inc_file1.inc'),
    ('basic_file KH VAlUE !comment\n\n INCLUDE nexus_data/inc_file1.inc'),
    ('basic_file KH VAlUE\n\n INCLUDE nexus_data/inc_file1.inc\n\nVALUE 10'),
    ('basic_file KH VAlUE\n\n 10 \n\nKH VALUE INCLUDE\n\n nexus_data/inc_file1.inc'),

], ids=['basic_test', 'newline',
        'comment',
        'another_token', 'second_token'])
def test_generate_file_include_structure_skip_array(mocker, fixture_for_osstat_pathlib, test_file_contents):
    # Arrange
    file_path = '/origin/path/test_file_path.dat'
    include_file_contents = 'inc file contents'
    include_full_file_path_1 = os.path.join('/origin/path', 'nexus_data/inc_file1.inc')

    nexus_file_include1 = NexusFile(location=include_full_file_path_1, include_locations=None,
                                    origin=file_path, include_objects=None,
                                    file_content_as_list=None)

    def mock_open_wrapper(filename, mode):
        mock_open = mock_multiple_files(mocker, filename, potential_file_dict={
            file_path: test_file_contents,
            include_full_file_path_1: include_file_contents,
        }).return_value
        return mock_open

    mocker.patch("builtins.open", mock_open_wrapper)

    expected_result = nexus_file_include1

    # Act
    nexus_file = NexusFile.generate_file_include_structure(file_path, skip_arrays=True)

    # Assert
    assert len(nexus_file.include_objects) == 1
    assert nexus_file.include_objects[0] == expected_result

@pytest.mark.parametrize("file_with_nested_grid_array_contents, expected_file_contents", [
    ("""C Corner point grid layout
C
NX     NY     NZ
112    95     233
RIGHTHANDED
C Origin (UTM coords)
C (X,Y)=(0.000000,0.000000)
C
C
ARRAYS
C
C Size of corner point grid (cols,rows,layers)
C 112    95     233
C
KX ZVAR
500 50 200
CORP VALUE
C    
1 2 3 234234 12313""",

"""C Corner point grid layout
C
NX     NY     NZ
112    95     233
RIGHTHANDED
C Origin (UTM coords)
C (X,Y)=(0.000000,0.000000)
C
C
ARRAYS
C
C Size of corner point grid (cols,rows,layers)
C 112    95     233
C
KX ZVAR
500 50 200
CORP VALUE
"""),

("""porosity value
12 38923 7439327 7234923723 9274
KX ZVAR
500 50 200
""",
 """porosity value\n""")
], ids=['basic case', 'exclude from start of file'])
def test_generate_file_include_structure_skip_file_with_nested_array(mocker: MockerFixture,
                                                                     file_with_nested_grid_array_contents: str,
                                                                     expected_file_contents: str, fixture_for_osstat_pathlib):
    # Arrange
    file_path = '/origin/path/test_file_path.dat'
    parent_file_contents = 'INCLUDE nexus_data/inc_file1.inc'
    expected_include_file_path = os.path.join('/origin/path', 'nexus_data/inc_file1.inc')
    expected_file_contents_as_list = expected_file_contents.splitlines(keepends=True)

    expected_included_file = NexusFile(location=expected_include_file_path, include_locations=None,
                                    origin=file_path, include_objects=None,
                                    file_content_as_list=expected_file_contents_as_list)

    def mock_open_wrapper(filename, mode):
        mock_open = mock_multiple_files(mocker, filename, potential_file_dict={
            file_path: parent_file_contents,
            expected_include_file_path: file_with_nested_grid_array_contents,
        }).return_value
        return mock_open

    mocker.patch("builtins.open", mock_open_wrapper)

    # Act
    nexus_file = NexusFile.generate_file_include_structure(file_path, skip_arrays=True)

    # Assert
    assert len(nexus_file.include_objects) == 1
    assert nexus_file.include_objects[0].file_content_as_list == expected_included_file.file_content_as_list
    assert nexus_file.include_objects[0] == expected_included_file

def test_generate_file_include_structure_not_skipping_file(mocker: MockerFixture, fixture_for_osstat_pathlib):
    # Arrange
    file_contents = """POROSITY CON 0.31012
CORP VALUE INCLUDE nested/include/file/path.dat

KX ZVAR
500 50 200

KY MULT
1.1 KX

KZ CON 1
"""
    file_path = '/origin/path/test_file_path.dat'
    parent_file_contents = 'INCLUDE nexus_data/inc_file1.inc'
    expected_include_file_path = os.path.join('/origin/path', 'nexus_data/inc_file1.inc')
    nested_include_file_contents = 'another file'
    nested_include_file_location = 'nested/include/file/path.dat'
    expected_nested_include_file_path = os.path.join('/origin/path', 'nexus_data', nested_include_file_location)
    expected_nested_included_file = NexusFile(location=nested_include_file_location, include_locations=None,
                                    origin=expected_include_file_path, include_objects=None,
                                    file_content_as_list=[])

    expected_included_file = NexusFile(location=expected_include_file_path, include_locations=[expected_nested_include_file_path],
                                    origin=file_path, include_objects=[expected_nested_included_file],
                                    file_content_as_list=file_contents.splitlines(keepends=True))

    def mock_open_wrapper(filename, mode):
        mock_open = mock_multiple_files(mocker, filename, potential_file_dict={
            file_path: parent_file_contents,
            expected_include_file_path: file_contents,
            expected_nested_include_file_path: nested_include_file_contents
        }).return_value
        return mock_open

    mocker.patch("builtins.open", mock_open_wrapper)

    # Act
    nexus_file = NexusFile.generate_file_include_structure(file_path, skip_arrays=True)

    # Assert
    assert len(nexus_file.include_objects) == 1
    assert nexus_file.include_objects[0].file_content_as_list == expected_included_file.file_content_as_list
    assert nexus_file.include_objects[0].include_objects[0] == expected_nested_included_file
    assert nexus_file.include_objects[0] == expected_included_file



@pytest.mark.parametrize("test_file_contents, expected_results",
                         [('''       WELLSPEC DEV1
       IW JW L RADW
       1  2  3  4.5
       6 7 8   9.11''',
                           {'uuid1': [2],
                            'uuid2': [3]}),
                          ],
                         ids=['basic_test']
                         )
def test_file_object_locations(mocker, fixture_for_osstat_pathlib, test_file_contents, expected_results):
    # Arrange
    mocker.patch.object(uuid, 'uuid4', side_effect=['file_uuid', 'uuid1', 'uuid2'])

    def mock_open_wrapper(filename, mode):
        mock_open = mock_multiple_files(mocker, filename, potential_file_dict={
            'wells.dat': test_file_contents,
        }).return_value
        return mock_open

    mocker.patch("builtins.open", mock_open_wrapper)

    wells_file = NexusFile.generate_file_include_structure(file_path='wells.dat', skip_arrays=True, )

    # Act
    load_wells(wells_file, start_date='01/01/2012', default_units=UnitSystem.ENGLISH, date_format=DateFormat.DD_MM_YYYY)
    result = wells_file.object_locations

    # Assert
    assert result == expected_results


def test_line_locations_complex(mocker, fixture_for_osstat_pathlib):
    # Arrange
    # We need 2 lots of the mocked out uuid one for init of the expected files and one set for the try statement
    mocker.patch.object(uuid, 'uuid4', side_effect=['uuid_inc1', 'uuid_inc2', 'parent_file',
                                                    'uuid_inc1', 'uuid_inc2', 'parent_file'])

    file_path = 'test_file_path.dat'
    test_file_contents = (
        '''basic_file INCLUDE inc_file1.inc
some random words ! comment
second_file INCLUDE inc_file2.inc continuation''')
    include_file_contents = 'inc file contents\nsecond line in incfile'
    include_file_contents_2 = 'inc2 file contents\nmore content'

    expected_includes_list = ['inc_file1.inc', 'inc_file2.inc']
    expected_location = 'test_file_path.dat'
    expected_origin = None

    nexus_file_include1 = NexusFile(location='inc_file1.inc', include_locations=[], origin=file_path,
                                    include_objects=None,
                                    file_content_as_list=['inc file contents\n', 'second line in incfile'])
    nexus_file_include2 = NexusFile(location='inc_file2.inc', include_locations=[], origin=file_path,
                                    include_objects=None, file_content_as_list=['inc2 file contents\n', 'more content'])
    expected_file_content_as_list = ['basic_file INCLUDE inc_file1.inc\n', 'some random words ! comment\n',
                                     'second_file INCLUDE inc_file2.inc continuation', ]

    expected_line_locations = [(0, 'parent_file'), (1, 'uuid_inc1'), (3, 'parent_file'), (5, 'uuid_inc2'),
                               (7, 'parent_file')]

    expected_nexus_file = NexusFile(location=expected_location, include_locations=expected_includes_list,
                                    origin=expected_origin, include_objects=[nexus_file_include1, nexus_file_include2],
                                    file_content_as_list=expected_file_content_as_list)
    expected_nexus_file.__setattr__('line_locations', expected_line_locations)

    expected_flat_file_as_list = [
        'basic_file ',  # 0: parent
        'inc file contents\n',  # 1: include
        'second line in incfile',
        'some random words ! comment\n',  # 3: parent
        'second_file ',
        'inc2 file contents\n',  # 5: 2nd include
        'more content',
        ' continuation']  # 7: parent

    def mock_open_wrapper(filename, mode):
        mock_open = mock_multiple_files(mocker, filename, potential_file_dict={
            'test_file_path.dat': test_file_contents,
            'inc_file1.inc': include_file_contents,
            'inc_file2.inc': include_file_contents_2,
        }).return_value
        return mock_open

    mocker.patch("builtins.open", mock_open_wrapper)
    # Act
    nexus_file = NexusFile.generate_file_include_structure(file_path)
    flat_file = nexus_file.get_flat_list_str_file
    # Assert
    assert flat_file == expected_flat_file_as_list
    assert nexus_file == expected_nexus_file
    assert nexus_file.line_locations == expected_nexus_file.line_locations


def test_line_locations_nested(mocker, fixture_for_osstat_pathlib):
    # Arrange
    # We need 2 lots of the mocked out uuid one for init of the expected files and one set for the try statement

    mocker.patch.object(uuid, 'uuid4', side_effect=['uuid_inc2', 'uuid_inc1', 'parent_file',
                                                    'uuid_inc2', 'uuid_inc1', 'parent_file'])

    file_path = 'test_file_path.dat'
    test_file_contents = (
        '''basic_file INCLUDE inc_file1.inc
some random words ! comment
continuation''')
    include_file_contents = 'inc file contents\nsecond line in incfile \n include inc_file2.inc end of line \n abc'
    include_file_contents_2 = 'inc2 file contents\nmore content'
    expected_location = 'test_file_path.dat'
    expected_origin = None
    expected_flat_file = ['basic_file ', 'inc file contents\n', 'second line in incfile \n',
                          'inc2 file contents\n', 'more content', ' end of line \n', ' abc',
                          'some random words ! comment\n', 'continuation']
    nexus_file_include2 = NexusFile(location='inc_file2.inc', include_locations=[], origin='inc_file1.inc',
                                    include_objects=None, file_content_as_list=['inc2 file contents\n', 'more content'])

    inc1_file_content_as_list = ['inc file contents\n', 'second line in incfile \n',
                                 ' include inc_file2.inc end of line \n', ' abc']

    nexus_file_include1 = NexusFile(location='inc_file1.inc', include_locations=['inc_file2.inc'], origin=file_path,
                                    include_objects=[nexus_file_include2],
                                    file_content_as_list=inc1_file_content_as_list)

    expected_file_content_as_list = ['basic_file INCLUDE inc_file1.inc\n', 'some random words ! comment\n',
                                     'continuation']

    expected_line_locations = [(0, 'parent_file'), (1, 'uuid_inc1'), (3, 'uuid_inc2'), (5, 'uuid_inc1'),
                               (7, 'parent_file')]

    expected_nexus_file = NexusFile(location=expected_location, include_locations=['inc_file1.inc'],
                                    origin=expected_origin, include_objects=[nexus_file_include1],
                                    file_content_as_list=expected_file_content_as_list)
    expected_nexus_file.__setattr__('line_locations', expected_line_locations)

    def mock_open_wrapper(filename, mode):
        mock_open = mock_multiple_files(mocker, filename, potential_file_dict={
            'test_file_path.dat': test_file_contents,
            'inc_file1.inc': include_file_contents,
            'inc_file2.inc': include_file_contents_2,
        }).return_value
        return mock_open

    mocker.patch("builtins.open", mock_open_wrapper)
    # Act
    nexus_file = NexusFile.generate_file_include_structure(file_path)
    # do the generation of the flat file a few times to catch the issue of continually appending duplicate line locations
    nexus_file.get_flat_list_str_file
    nexus_file.get_flat_list_str_file
    flat_file = nexus_file.get_flat_list_str_file

    # Assert
    assert flat_file == expected_flat_file
    assert nexus_file == expected_nexus_file
    assert nexus_file.line_locations == expected_nexus_file.line_locations


def test_line_locations_with_additional_lines(mocker, fixture_for_osstat_pathlib):
    # Arrange
    # We need 2 lots of the mocked out uuid one for init of the expected files and one set for the try statement

    mocker.patch.object(uuid, 'uuid4', side_effect=['uuid_inc2', 'uuid_inc1', 'parent_file',
                                                    'uuid_inc2', 'uuid_inc1', 'parent_file'])

    file_path = 'test_file_path.dat'
    test_file_contents = (
        '''basic_file 
INCLUDE inc_file1.inc
some random words ! comment
continuation''')
    include_file_contents = 'inc file contents\nsecond line in incfile \n include inc_file2.inc end of line \n '
    include_file_contents_2 = 'inc2 file contents\nmore content'
    expected_location = 'test_file_path.dat'
    expected_origin = None

    nexus_file_include2 = NexusFile(location='inc_file2.inc', include_locations=[], origin='inc_file1.inc',
                                    include_objects=None, file_content_as_list=['inc2 file contents\n', 'more content'])

    inc1_file_content_as_list = ['inc file contents\n', 'new line in include_file\n', 'second line in incfile \n',
                                 ' include inc_file2.inc end of line \n', ' ']

    nexus_file_include1 = NexusFile(location='inc_file1.inc', include_locations=['inc_file2.inc'], origin=file_path,
                                    include_objects=[nexus_file_include2],
                                    file_content_as_list=inc1_file_content_as_list)

    expected_file_content_as_list = ['basic_file \n', 'New line in here\n', 'INCLUDE inc_file1.inc\n',
                                     'some random words ! comment\n', 'continuation']

    expected_line_locations = [(0, 'parent_file'), (2, 'uuid_inc1'), (5, 'uuid_inc2'), (7, 'uuid_inc1'),
                               (9, 'parent_file')]

    expected_nexus_file = NexusFile(location=expected_location, include_locations=['inc_file1.inc'],
                                    origin=expected_origin, include_objects=[nexus_file_include1],
                                    file_content_as_list=expected_file_content_as_list)
    expected_nexus_file.__setattr__('line_locations', expected_line_locations)

    expected_flat_file = ['basic_file \n', 'New line in here\n', 'inc file contents\n', 'new line in include_file\n',
                          'second line in incfile \n',
                          'inc2 file contents\n', 'more content', ' end of line \n', ' ',
                          'some random words ! comment\n', 'continuation']

    def mock_open_wrapper(filename, mode):
        mock_open = mock_multiple_files(mocker, filename, potential_file_dict={
            'test_file_path.dat': test_file_contents,
            'inc_file1.inc': include_file_contents,
            'inc_file2.inc': include_file_contents_2,
        }).return_value
        return mock_open

    mocker.patch("builtins.open", mock_open_wrapper)
    # Act
    nexus_file = NexusFile.generate_file_include_structure(file_path)
    # do the generation of the flat file a few times to catch the issue of continually appending duplicate line locations
    # nexus_file.get_flat_list_str_file
    nexus_file.file_content_as_list.insert(1, 'New line in here\n')
    nexus_file.include_objects[0].file_content_as_list.insert(1, 'new line in include_file\n')
    flat_file = nexus_file.get_flat_list_str_file

    # Assert
    assert flat_file == expected_flat_file
    assert nexus_file.file_content_as_list == expected_nexus_file.file_content_as_list
    assert nexus_file == expected_nexus_file
    assert nexus_file.line_locations == expected_nexus_file.line_locations


@pytest.mark.parametrize('index, expected_file_number, expected_index_in_file', [
    (0, 0, 0),
    (4, 2, 1),
    (1, 1, 0),
    (6, 1, 3),
    (7, 0, 1),
    (8, 0, 2),
    (3, 2, 0),
    (5, 1, 2),
    (2, 1, 1),
])
def test_find_which_include_file(mocker, fixture_for_osstat_pathlib, index, expected_file_number, expected_index_in_file):
    # Arrange
    # We need 2 lots of the mocked out uuid one for init of the expected files and one set for the try statement

    mocker.patch.object(uuid, 'uuid4', side_effect=['uuid_inc2', 'uuid_inc1', 'parent_file',
                                                    'uuid_inc2', 'uuid_inc1', 'parent_file'])

    file_path = 'test_file_path.dat'
    test_file_contents = (
        '''basic_file INCLUDE inc_file1.inc
some random words ! comment
continuation''')
    include_file_contents = 'inc file contents\nsecond line in incfile \n include inc_file2.inc end of line \n '
    include_file_contents_2 = 'inc2 file contents\nmore content'
    expected_location = 'test_file_path.dat'
    expected_origin = None

    nexus_file_include2 = NexusFile(location='inc_file2.inc', include_locations=[], origin='inc_file1.inc',
                                    include_objects=None, file_content_as_list=['inc2 file contents\n', 'more content'])

    inc1_file_content_as_list = ['inc file contents\n', 'second line in incfile \n',
                                 ' include inc_file2.inc end of line \n',
                                 ' ']

    nexus_file_include1 = NexusFile(location='inc_file1.inc', include_locations=['inc_file2.inc'], origin=file_path,
                                    include_objects=[nexus_file_include2],
                                    file_content_as_list=inc1_file_content_as_list)

    expected_file_content_as_list = ['basic_file INCLUDE inc_file1.inc\n', 'some random words ! comment\n',
                                     'continuation']

    expected_flat_list_str = ['basic_file ', 'inc file contents\n', 'second line in incfile \n',
                              'inc2 file contents\n', 'more content',
                              ' end of line \n',
                              ' ',
                              'some random words ! comment\n',
                              'continuation']

    expected_line_locations = [(0, 'parent_file'), (1, 'uuid_inc1'), (3, 'uuid_inc2'), (5, 'uuid_inc1'),
                               (7, 'parent_file')]

    expected_nexus_file = NexusFile(location=expected_location, include_locations=['inc_file1.inc'],
                                    origin=expected_origin, include_objects=[nexus_file_include1],
                                    file_content_as_list=expected_file_content_as_list)
    expected_nexus_file.__setattr__('line_locations', expected_line_locations)

    def mock_open_wrapper(filename, mode):
        mock_open = mock_multiple_files(mocker, filename, potential_file_dict={
            'test_file_path.dat': test_file_contents,
            'inc_file1.inc': include_file_contents,
            'inc_file2.inc': include_file_contents_2,
        }).return_value
        return mock_open

    mocker.patch("builtins.open", mock_open_wrapper)

    expected_return_file = [expected_nexus_file, nexus_file_include1, nexus_file_include2][expected_file_number]

    # Act
    nexus_file = NexusFile.generate_file_include_structure(file_path)
    flat_file = nexus_file.get_flat_list_str_file
    nexus_file_result, index_in_file = nexus_file.find_which_include_file(flattened_index=index)

    # Assert
    assert flat_file == expected_flat_list_str
    assert nexus_file.file_content_as_list == expected_file_content_as_list
    assert nexus_file == expected_nexus_file
    assert nexus_file_result == expected_return_file
    assert index_in_file == expected_index_in_file

    # raises
    nexus_file.include_objects.pop(0)
    with pytest.raises(ValueError) as ve:
        nexus_file.find_which_include_file(flattened_index=1)
    assert str(ve.value) == "No file with uuid_index='uuid_inc1' found within include objects"


@pytest.mark.parametrize("test_file_contents, expected_results",
                         [('''       WELLSPEC DEV1
       IW JW L RADW
       1  2  3  4.5     ! 2
       6 7 8   9.11     ! 3
       
       4 5 6 7.5        ! 5
       2 4 5 11         ! 6
                       
       !comment           
       3 4 5 6.5        ! 9 
       ''',
                           {'uuid1': [2],
                            'uuid2': [3],
                            'uuid3': [7],
                            'uuid4': [8],
                            'uuid5': [11],
                            }),
                          ],
                         ids=['basic_test']
                         )
def test_update_object_locations(mocker, fixture_for_osstat_pathlib, test_file_contents, expected_results):
    # Arrange
    mocker.patch.object(uuid, 'uuid4', side_effect=['file_uuid', 'uuid1', 'uuid2', 'uuid3', 'uuid4', 'uuid5'])

    def mock_open_wrapper(filename, mode):
        mock_open = mock_multiple_files(mocker, filename, potential_file_dict={
            'wells.dat': test_file_contents,
        }).return_value
        return mock_open

    mocker.patch("builtins.open", mock_open_wrapper)

    wells_file = NexusFile.generate_file_include_structure(file_path='wells.dat', skip_arrays=True, )
    # load the uuids
    load_wells(wells_file, start_date='01/01/2012', default_units=UnitSystem.ENGLISH, date_format=DateFormat.DD_MM_YYYY)

    # Act
    # effectively add 2 lines at location 5
    wells_file._NexusFile__update_object_locations(line_number=5, number_additional_lines=2)
    result = wells_file.object_locations

    # Assert
    assert result == expected_results


def test_add_to_file_as_list(mocker):
    # Arrange
    mocker.patch.object(uuid, 'uuid4', side_effect=['additional_obj_uuid', 'file_uuid', 'file_uuid', ])

    additional_content = ['new', 'lines', 'of\n !the', 'file']
    additional_obj = {uuid.uuid4(): [3]}
    nexus_file = NexusFile(location='somefile.dat', origin=None, file_content_as_list=
    ['original', 'file', 'with \n', 'some filler', 'content', 'and object', 'must', 'be', 'more lines !ajf'],
                           )
    nexus_file.line_locations = [(0, 'file_uuid')]
    nexus_file.object_locations = {'uuid_obj': [2], 'another_uuid': [3], 'final_uuid': [7]}

    expected_line_locations = [(0, 'file_uuid')]
    expected_object_locations = {'uuid_obj': [2], 'another_uuid': [7], 'final_uuid': [11], 'additional_obj_uuid': [3]}
    expected_file_as_list = ['original', 'file', 'with \n', 'new', 'lines', 'of\n !the', 'file', 'some filler',
                             'content', 'and object', 'must', 'be', 'more lines !ajf']
    expected_result = NexusFile(location='somefile.dat', origin=None, file_content_as_list=expected_file_as_list)

    expected_result.line_locations = expected_line_locations
    expected_result.object_locations = expected_object_locations

    # mock out the write method to ensure it isn't making new files.
    writing_mock_open = mocker.mock_open()
    mocker.patch("builtins.open", writing_mock_open)
    # Act
    nexus_file.add_to_file_as_list(additional_content=additional_content, index=3, additional_objects=additional_obj)
    result = nexus_file

    # Assert
    assert result == expected_result


def test_remove_from_file_as_list(mocker):
    # Arrange
    mocker.patch.object(uuid, 'uuid4', side_effect=['remove_obj_uuid', 'file_uuid', 'file_uuid', ])

    remove_obj = {uuid.uuid4(): 3}
    nexus_file = NexusFile(location='somefile.dat', origin=None, file_content_as_list=
    ['original', 'file', 'with \n', 'some filler', 'content', 'and object', 'must', 'be', 'more lines !ajf'],
                           )
    nexus_file.line_locations = [(0, 'file_uuid')]
    nexus_file.object_locations = {'uuid1': [2], 'remove_obj_uuid': [3], 'final_uuid': [7]}

    expected_object_locations = {'uuid1': [2], 'final_uuid': [6]}
    expected_file_as_list = ['original', 'file', 'with \n', 'content', ' object', 'must', 'be', 'more lines !ajf']
    expected_result = NexusFile(location='somefile.dat', origin=None, file_content_as_list=expected_file_as_list)

    expected_result.line_locations = [(0, 'file_uuid')]
    expected_result.object_locations = expected_object_locations

    # mock out the write method to ensure it isn't making new files.
    writing_mock_open = mocker.mock_open()
    mocker.patch("builtins.open", writing_mock_open)
    # Act
    nexus_file.remove_from_file_as_list(index=3, objects_to_remove=list(remove_obj.keys()))
    nexus_file.remove_from_file_as_list(index=4, string_to_remove='and')

    # Assert
    assert nexus_file.file_content_as_list == expected_result.file_content_as_list
    assert nexus_file == expected_result

@pytest.mark.parametrize('file_content, expected_file_content', [
    (
<<<<<<< HEAD
        'test_file_content\nInCluDE original_include.inc\nend of the file\n',
        'test_file_content\nInCluDE new_file_path.inc\nend of the file\n',
    ),
    (
        'test_file_content\nInCluDE\noriginal_include.inc\nend of the file\n',
        'test_file_content\nInCluDE\nnew_file_path.inc\nend of the file\n',
    ),
    (
        'test_file_content\nInCluDE /abs_path/original_include.inc\nend of the file\n',
        'test_file_content\nInCluDE new_file_path.inc\nend of the file\n',
=======
        'test_file_content\nInCluDE oRigINAl_Include.inc\nend of the file\n',
        'test_file_content\nInCluDE New_FiLe_Path.inc\nend of the file\n',
    ),
    (
        'test_file_content\nInCluDE\noRigINAl_Include.inc\nend of the file\n',
        'test_file_content\nInCluDE\nNew_FiLe_Path.inc\nend of the file\n',
    ),
    (
        'test_file_content\nInCluDE /abs_path/oRigINAl_Include.inc\nend of the file\n',
        'test_file_content\nInCluDE New_FiLe_Path.inc\nend of the file\n',
>>>>>>> 1d7eeca6
    )
], ids=['basic', 'on another line', 'next line'])
def test_update_include_location_in_file_as_list(mocker, fixture_for_osstat_pathlib, file_content, expected_file_content):
    # Arrange
    file_path = '/root/file.dat'
    def mock_open_wrapper(filename, mode):
        mock_open = mock_multiple_files(mocker, filename, potential_file_dict={
            file_path: file_content,
<<<<<<< HEAD
            '/root/original_include.inc': 'inc file contents',
            '/abs_path/original_include.inc': 'inc file contents',
=======
            '/root/oRigINAl_Include.inc': 'inc file contents',
            '/abs_path/oRigINAl_Include.inc': 'inc file contents',
>>>>>>> 1d7eeca6
        }).return_value
        return mock_open
    mocker.patch("builtins.open", mock_open_wrapper)
    nexus_file = NexusFile.generate_file_include_structure(file_path)

<<<<<<< HEAD
    new_file_path = 'new_file_path.inc'
    include_file = nexus_file.include_objects[0]
    expected_path = os.path.join('/root', 'new_file_path.inc')
=======
    new_file_path = 'New_FiLe_Path.inc'
    include_file = nexus_file.include_objects[0]
    expected_path = os.path.join('/root', 'New_FiLe_Path.inc')
>>>>>>> 1d7eeca6
    # Act
    nexus_file.update_include_location_in_file_as_list(new_file_path, include_file)
    # Assert
    assert nexus_file.file_content_as_list == expected_file_content.splitlines(keepends=True)
    assert nexus_file.include_locations == [expected_path]
    assert include_file.location == expected_path
<<<<<<< HEAD
    assert include_file.input_file_location == 'new_file_path.inc'
=======
    assert include_file.input_file_location == 'New_FiLe_Path.inc'
>>>>>>> 1d7eeca6


def test_write_to_file(mocker, fixture_for_osstat_pathlib):
    # Arrange
    file_content = '''test_file_content\nInCluDE original_include.inc\nINCLUDE
                    /abs_path/another_file.inc\nend of the file\n'''
    file_path = '/root/file.dat'
    new_file_path = os.path.join('\\new_location', 'new_file_path.dat')
    expected_include_path_1 = os.path.join('\\new_location', 'new_file_path_original_include.inc')
    expected_include_path_2 = os.path.join('\\new_location', 'new_file_path_another_file.inc')

    def mock_open_wrapper(filename, mode):
        mock_open = mock_multiple_files(mocker, filename, potential_file_dict={
            file_path: file_content,
            os.path.join('/root','original_include.inc'): 'inc file contents',
            '/abs_path/another_file.inc': 'inc file contents',
        }).return_value
        return mock_open
    mocker.patch("builtins.open", mock_open_wrapper)
    nexus_file = NexusFile.generate_file_include_structure(file_path)

    writing_mock_open = mocker.mock_open()
    mocker.patch("builtins.open", writing_mock_open)
    # Act
    nexus_file.write_to_file(new_file_path, write_includes=True, write_out_all_files=True)
    # Assert
    list_of_write_names = [call.args[0] for call in writing_mock_open.mock_calls if "'w')" in str(call)]
    assert list_of_write_names == [expected_include_path_1, expected_include_path_2, new_file_path]


def test_write_to_file_only_modified(mocker, fixture_for_osstat_pathlib):
    # Arrange
    file_content = '''test_file_content\nInCluDE original_include.inc\nINCLUDE
                    /abs_path/another_file.inc\nend of the file\n'''

    file_path = '/root/file.dat'
    new_file_path = os.path.join('\\new_location', 'new_file_path.dat')
    expected_include_path_1 = os.path.join('\\new_location', 'new_file_path_original_include.inc')

    expected_file_content = f'''test_file_content\nInCluDE {expected_include_path_1}\nINCLUDE
                    /abs_path/another_file.inc\nend of the file\n'''
    def mock_open_wrapper(filename, mode):
        mock_open = mock_multiple_files(mocker, filename, potential_file_dict={
            file_path: file_content,
            '/root/original_include.inc': 'inc file contents',
            '/abs_path/another_file.inc': 'inc file contents',
        }).return_value
        return mock_open
    mocker.patch("builtins.open", mock_open_wrapper)
    nexus_file = NexusFile.generate_file_include_structure(file_path)
    nexus_file._file_modified_set(True)
    nexus_file.include_objects[0]._file_modified_set(True)
    writing_mock_open = mocker.mock_open()
    mocker.patch("builtins.open", writing_mock_open)
    # Act
    nexus_file.write_to_file(new_file_path, write_includes=True, write_out_all_files=False)
    # Assert
    list_of_write_names = [call.args[0] for call in writing_mock_open.mock_calls if "'w')" in str(call)]
    assert list_of_write_names == [expected_include_path_1, new_file_path]

    list_of_writes = [call for call in writing_mock_open.mock_calls if 'call().write' in str(call)]
    assert list_of_writes[-1].args[0] == expected_file_content


@pytest.mark.parametrize('location, file_as_list, error', [
    (None, None, 'No file path to write to'),
    ('path/file.dat', None, 'No file data to write out'),
], ids=['nothing', 'no file as list',])
def test_write_to_file_exit_points(mocker, fixture_for_osstat_pathlib, location, file_as_list, error):
    # Arrange
    empty_file = NexusFile(location=location, file_content_as_list=file_as_list)
    if file_as_list is None:
        empty_file.file_content_as_list = None
    # Act Assert
    with pytest.raises(ValueError) as ve:
        empty_file.write_to_file()
<<<<<<< HEAD
    assert error in str(ve)
=======
    assert error in str(ve.value)
>>>>>>> 1d7eeca6


@pytest.mark.parametrize('location, file_as_list, include_locations, error', [
    ('location.dat', ['file_content'], None, 'No include locations found'),
<<<<<<< HEAD
    (None, None, ['include_loc.dat'], 'No location found to'),
    ('location.dat', None, ['include_loc.dat'], 'No file content found within file'),
], ids=['No includes locs', 'No location', 'No file content'])
=======
    ('location.dat', None, ['include_loc.dat'], 'No file content found within file'),
], ids=['No includes locs', 'No file content'])
>>>>>>> 1d7eeca6
def test_update_include_location_in_file_as_list_exit_points(mocker, fixture_for_osstat_pathlib,
                                                             location, file_as_list, include_locations, error):
    # Arrange
    empty_file = NexusFile(location=location, file_content_as_list=file_as_list, include_locations=include_locations)
<<<<<<< HEAD
    include_file = NexusFile()
    # Act Assert
    with pytest.raises(ValueError) as ve:
        empty_file.update_include_location_in_file_as_list(new_path='New_path.dat', include_file=include_file)
        assert error in ve
=======
    include_file = NexusFile(location='include_loc.dat')
    # Act Assert
    with pytest.raises(ValueError) as ve:
        empty_file.update_include_location_in_file_as_list(new_path='New_path.dat', include_file=include_file)
    assert error in str(ve.value)
>>>>>>> 1d7eeca6
<|MERGE_RESOLUTION|>--- conflicted
+++ resolved
@@ -826,18 +826,6 @@
 
 @pytest.mark.parametrize('file_content, expected_file_content', [
     (
-<<<<<<< HEAD
-        'test_file_content\nInCluDE original_include.inc\nend of the file\n',
-        'test_file_content\nInCluDE new_file_path.inc\nend of the file\n',
-    ),
-    (
-        'test_file_content\nInCluDE\noriginal_include.inc\nend of the file\n',
-        'test_file_content\nInCluDE\nnew_file_path.inc\nend of the file\n',
-    ),
-    (
-        'test_file_content\nInCluDE /abs_path/original_include.inc\nend of the file\n',
-        'test_file_content\nInCluDE new_file_path.inc\nend of the file\n',
-=======
         'test_file_content\nInCluDE oRigINAl_Include.inc\nend of the file\n',
         'test_file_content\nInCluDE New_FiLe_Path.inc\nend of the file\n',
     ),
@@ -848,7 +836,6 @@
     (
         'test_file_content\nInCluDE /abs_path/oRigINAl_Include.inc\nend of the file\n',
         'test_file_content\nInCluDE New_FiLe_Path.inc\nend of the file\n',
->>>>>>> 1d7eeca6
     )
 ], ids=['basic', 'on another line', 'next line'])
 def test_update_include_location_in_file_as_list(mocker, fixture_for_osstat_pathlib, file_content, expected_file_content):
@@ -857,38 +844,23 @@
     def mock_open_wrapper(filename, mode):
         mock_open = mock_multiple_files(mocker, filename, potential_file_dict={
             file_path: file_content,
-<<<<<<< HEAD
-            '/root/original_include.inc': 'inc file contents',
-            '/abs_path/original_include.inc': 'inc file contents',
-=======
             '/root/oRigINAl_Include.inc': 'inc file contents',
             '/abs_path/oRigINAl_Include.inc': 'inc file contents',
->>>>>>> 1d7eeca6
-        }).return_value
-        return mock_open
-    mocker.patch("builtins.open", mock_open_wrapper)
-    nexus_file = NexusFile.generate_file_include_structure(file_path)
-
-<<<<<<< HEAD
-    new_file_path = 'new_file_path.inc'
-    include_file = nexus_file.include_objects[0]
-    expected_path = os.path.join('/root', 'new_file_path.inc')
-=======
+        }).return_value
+        return mock_open
+    mocker.patch("builtins.open", mock_open_wrapper)
+    nexus_file = NexusFile.generate_file_include_structure(file_path)
+
     new_file_path = 'New_FiLe_Path.inc'
     include_file = nexus_file.include_objects[0]
     expected_path = os.path.join('/root', 'New_FiLe_Path.inc')
->>>>>>> 1d7eeca6
     # Act
     nexus_file.update_include_location_in_file_as_list(new_file_path, include_file)
     # Assert
     assert nexus_file.file_content_as_list == expected_file_content.splitlines(keepends=True)
     assert nexus_file.include_locations == [expected_path]
     assert include_file.location == expected_path
-<<<<<<< HEAD
-    assert include_file.input_file_location == 'new_file_path.inc'
-=======
     assert include_file.input_file_location == 'New_FiLe_Path.inc'
->>>>>>> 1d7eeca6
 
 
 def test_write_to_file(mocker, fixture_for_osstat_pathlib):
@@ -965,37 +937,19 @@
     # Act Assert
     with pytest.raises(ValueError) as ve:
         empty_file.write_to_file()
-<<<<<<< HEAD
-    assert error in str(ve)
-=======
     assert error in str(ve.value)
->>>>>>> 1d7eeca6
 
 
 @pytest.mark.parametrize('location, file_as_list, include_locations, error', [
     ('location.dat', ['file_content'], None, 'No include locations found'),
-<<<<<<< HEAD
-    (None, None, ['include_loc.dat'], 'No location found to'),
-    ('location.dat', None, ['include_loc.dat'], 'No file content found within file'),
-], ids=['No includes locs', 'No location', 'No file content'])
-=======
     ('location.dat', None, ['include_loc.dat'], 'No file content found within file'),
 ], ids=['No includes locs', 'No file content'])
->>>>>>> 1d7eeca6
 def test_update_include_location_in_file_as_list_exit_points(mocker, fixture_for_osstat_pathlib,
                                                              location, file_as_list, include_locations, error):
     # Arrange
     empty_file = NexusFile(location=location, file_content_as_list=file_as_list, include_locations=include_locations)
-<<<<<<< HEAD
-    include_file = NexusFile()
-    # Act Assert
-    with pytest.raises(ValueError) as ve:
-        empty_file.update_include_location_in_file_as_list(new_path='New_path.dat', include_file=include_file)
-        assert error in ve
-=======
     include_file = NexusFile(location='include_loc.dat')
     # Act Assert
     with pytest.raises(ValueError) as ve:
         empty_file.update_include_location_in_file_as_list(new_path='New_path.dat', include_file=include_file)
-    assert error in str(ve.value)
->>>>>>> 1d7eeca6
+    assert error in str(ve.value)