import os
from unittest.mock import Mock

import pytest
from ResSimpy.Nexus.DataModels.FcsFile import FcsNexusFile
from ResSimpy.Nexus.DataModels.NexusFile import NexusFile
from tests.multifile_mocker import mock_multiple_files
from tests.utility_for_tests import generic_fcs, check_file_read_write_is_correct


def test_fcs_file(mocker, fixture_for_osstat_pathlib):
    # Arrange
    fcs_content = '''DESC reservoir1
RUN_UNITS ENGLISH
DATEFORMAT DD/MM/YYYY
GRID_FILES
	 STRUCTURED_GRID nexus_data/mp2020_structured_grid_1_reg_update.dat
	 OPTIONS nexus_data/nexus_data/mp2020_ref_options_reg_update.dat'''

    fcs_path = '/root_folder/test_fcs.fcs'
    root_folder = '/root_folder'

    def mock_open_wrapper(filename, mode):
        mock_open = mock_multiple_files(mocker, filename, potential_file_dict={
            '/root_folder/test_fcs.fcs': fcs_content,
        }).return_value
        return mock_open

    mocker.patch("builtins.open", mock_open_wrapper)
    mocker.patch("os.path.isfile", lambda x: True)
    structured_grid_path = os.path.join(root_folder, 'nexus_data/mp2020_structured_grid_1_reg_update.dat')
    options_file_path = os.path.join(root_folder, 'nexus_data/nexus_data/mp2020_ref_options_reg_update.dat')
    expected_includes = [structured_grid_path, options_file_path]
    expected_structured_grid_file = NexusFile(location=structured_grid_path,
                                              origin=fcs_path, include_locations=None,
                                              include_objects=None, file_content_as_list=None)

    expected_options_file = NexusFile(location=options_file_path,
                                      include_locations=None, origin=fcs_path, include_objects=None,
                                      file_content_as_list=None)
    expected_fcs_file = FcsNexusFile(location=fcs_path, origin=None,
                                     include_objects=[expected_structured_grid_file, expected_options_file],
                                     file_content_as_list=[
                                         'DESC reservoir1\n', 'RUN_UNITS ENGLISH\n', 'DATEFORMAT DD/MM/YYYY\n',
                                         'GRID_FILES\n',
                                         '	 STRUCTURED_GRID nexus_data/mp2020_structured_grid_1_reg_update.dat\n',
                                         '	 OPTIONS nexus_data/nexus_data/mp2020_ref_options_reg_update.dat', ],
                                     structured_grid_file=expected_structured_grid_file,
                                     options_file=expected_options_file, include_locations=expected_includes)
    expected_fcs_file.files_info = [(fcs_path, None, None),
                                    (structured_grid_path, None, None),
                                    (options_file_path, None, None)]
    # Act
    fcs_file = FcsNexusFile.generate_fcs_structure(fcs_path)
    # Assert
    assert fcs_file.file_content_as_list == expected_fcs_file.file_content_as_list
    assert fcs_file == expected_fcs_file
    assert fcs_file.structured_grid_file == expected_fcs_file.structured_grid_file


def test_fcs_file_multiple_methods(mocker, fixture_for_osstat_pathlib):
    # Arrange
    fcs_content = '''DESC reservoir1
    RUN_UNITS ENGLISH
    DATEFORMAT DD/MM/YYYY
    INITIALIZATION_FILES
	 EQUIL Method 1 nexus_data/nexus_data/mp2017hm_ref_equil_01.dat
	 EQUIL Method 2 nexus_data/nexus_data/mp2017hm_ref_equil_02.dat
	 EQUIL Method 3 nexus_data/nexus_data/mp2017hm_ref_equil_03.dat'''

    fcs_path = 'test_fcs.fcs'

    def mock_open_wrapper(filename, mode):
        mock_open = mock_multiple_files(mocker, filename, potential_file_dict={
            'test_fcs.fcs': fcs_content,
        }).return_value
        return mock_open

    mocker.patch("builtins.open", mock_open_wrapper)
    mocker.patch("os.path.isfile", lambda x: True)
    expected_includes = ['nexus_data/nexus_data/mp2017hm_ref_equil_01.dat',
                         'nexus_data/nexus_data/mp2017hm_ref_equil_02.dat',
                         'nexus_data/nexus_data/mp2017hm_ref_equil_03.dat', ]
    expected_equil_1 = NexusFile(location='nexus_data/nexus_data/mp2017hm_ref_equil_01.dat',
                                 origin=fcs_path, include_locations=None,
                                 include_objects=None, file_content_as_list=None)
    expected_equil_2 = NexusFile(location='nexus_data/nexus_data/mp2017hm_ref_equil_02.dat',
                                 origin=fcs_path, include_locations=None,
                                 include_objects=None, file_content_as_list=None)
    expected_equil_3 = NexusFile(location='nexus_data/nexus_data/mp2017hm_ref_equil_03.dat',
                                 origin=fcs_path, include_locations=None,
                                 include_objects=None, file_content_as_list=None)
    expected_fcs_file = FcsNexusFile(
        location=fcs_path, origin=None,
        include_objects=[expected_equil_1, expected_equil_2, expected_equil_3],
        file_content_as_list=[
            'DESC reservoir1\n', '    RUN_UNITS ENGLISH\n', '    DATEFORMAT DD/MM/YYYY\n',
            '    INITIALIZATION_FILES\n',
            '	 EQUIL Method 1 nexus_data/nexus_data/mp2017hm_ref_equil_01.dat\n',
            '	 EQUIL Method 2 nexus_data/nexus_data/mp2017hm_ref_equil_02.dat\n',
            '	 EQUIL Method 3 nexus_data/nexus_data/mp2017hm_ref_equil_03.dat'],
        equil_files={1: expected_equil_1, 2: expected_equil_2, 3: expected_equil_3},
        include_locations=expected_includes,
    )

    expected_fcs_file.files_info = [(fcs_path, None, None),
                                    ('nexus_data/nexus_data/mp2017hm_ref_equil_01.dat', None, None),
                                    ('nexus_data/nexus_data/mp2017hm_ref_equil_02.dat', None, None),
                                    ('nexus_data/nexus_data/mp2017hm_ref_equil_03.dat', None, None)]
    # Act
    result = FcsNexusFile.generate_fcs_structure(fcs_path)
    # Assert
    assert result == expected_fcs_file


def test_fcs_file_all_methods(mocker, fixture_for_osstat_pathlib):
    # Currently this test doesn't cover ensuring that the include file object gets into the fcs file.
    # Arrange
    fcs_content = '''DESC reservoir1
    RUN_UNITS ENGLISH
    DATEFORMAT DD/MM/YYYY
    INITIALIZATION_FILES
	 EQUIL Method 1 nexus_data/nexus_data/mp2017hm_ref_equil_01.dat
	 EQUIL Method 2 nexus_data/nexus_data/mp2017hm_ref_equil_02.dat
    STRUCTURED_GRID nexus_data/mp2020_structured_grid_1_reg_update.dat
	 OPTIONS nexus_data/nexus_data/mp2020_ref_options_reg_update.dat
     INCLUDE wells.inc
     HYD METHOd 3 hyd.dat'''
    include_contents = 'WELLS SET 1 wells.dat'

    def mock_open_wrapper(filename, mode):
        mock_open = mock_multiple_files(mocker, filename, potential_file_dict={
            'test_fcs.fcs': fcs_content,
            'wells.inc': include_contents,
        }).return_value
        return mock_open

    mocker.patch("builtins.open", mock_open_wrapper)
    mocker.patch("os.path.isfile", lambda x: True)
    fcs_path = 'test_fcs.fcs'
    expected_includes = ['nexus_data/nexus_data/mp2017hm_ref_equil_01.dat',
                         'nexus_data/nexus_data/mp2017hm_ref_equil_02.dat',
                         'nexus_data/mp2020_structured_grid_1_reg_update.dat',
                         'nexus_data/nexus_data/mp2020_ref_options_reg_update.dat',
                         # 'wells.inc',  # TODO fix this test to ensure the include files get included here
                         'wells.dat',
                         'hyd.dat']
    expected_equil_1 = NexusFile(location='nexus_data/nexus_data/mp2017hm_ref_equil_01.dat',
                                 origin=fcs_path, include_locations=None,
                                 include_objects=None, file_content_as_list=None)
    expected_equil_2 = NexusFile(location='nexus_data/nexus_data/mp2017hm_ref_equil_02.dat',
                                 origin=fcs_path, include_locations=None,
                                 include_objects=None, file_content_as_list=None)
    expected_structured_grid_file = NexusFile(location='nexus_data/mp2020_structured_grid_1_reg_update.dat',
                                              origin=fcs_path, include_locations=None,
                                              include_objects=None, file_content_as_list=None)
    expected_options_file = NexusFile(location='nexus_data/nexus_data/mp2020_ref_options_reg_update.dat',
                                      include_locations=None,
                                      origin=fcs_path, include_objects=None, file_content_as_list=None)
    expected_wells_file = NexusFile(location='wells.dat', origin=fcs_path, include_locations=None, include_objects=None,
                                    file_content_as_list=None)
    expected_hyd_method_file = NexusFile(location='hyd.dat', origin=fcs_path, include_locations=None,
                                         include_objects=None, file_content_as_list=None)

    equil_files = {1: expected_equil_1, 2: expected_equil_2, }
    include_objects = [expected_equil_1, expected_equil_2, expected_structured_grid_file, expected_options_file,
                       expected_wells_file, expected_hyd_method_file]
    expected_fcs_contents_as_list = ['DESC reservoir1\n',
                                     '    RUN_UNITS ENGLISH\n',
                                     '    DATEFORMAT DD/MM/YYYY\n',
                                     '    INITIALIZATION_FILES\n',
                                     '	 EQUIL Method 1 nexus_data/nexus_data/mp2017hm_ref_equil_01.dat\n',
                                     '	 EQUIL Method 2 nexus_data/nexus_data/mp2017hm_ref_equil_02.dat\n',
                                     '    STRUCTURED_GRID nexus_data/mp2020_structured_grid_1_reg_update.dat\n',
                                     '	 OPTIONS nexus_data/nexus_data/mp2020_ref_options_reg_update.dat\n',
                                     'WELLS SET 1 wells.dat',
                                     '     HYD METHOd 3 hyd.dat',
                                     ]
    expected_fcs_file = FcsNexusFile(location=fcs_path, origin=None, include_objects=include_objects,
                                     equil_files=equil_files, structured_grid_file=expected_structured_grid_file,
                                     options_file=expected_options_file, well_files={1: expected_wells_file},
                                     hyd_files={3: expected_hyd_method_file},
                                     file_content_as_list=expected_fcs_contents_as_list,
                                     include_locations=expected_includes)
    expected_fcs_file.files_info = [(fcs_path, None, None),
                                    ('nexus_data/nexus_data/mp2017hm_ref_equil_01.dat', None, None),
                                    ('nexus_data/nexus_data/mp2017hm_ref_equil_02.dat', None, None),
                                    ('nexus_data/mp2020_structured_grid_1_reg_update.dat', None, None),
                                    ('nexus_data/nexus_data/mp2020_ref_options_reg_update.dat', None, None),
                                    ('wells.dat', None, None),
                                    ('hyd.dat', None, None)]

    # Act
    result = FcsNexusFile.generate_fcs_structure(fcs_file_path=fcs_path)

    # Assert
    assert result.file_content_as_list == expected_fcs_file.file_content_as_list
    assert result == expected_fcs_file


def test_get_full_network(mocker):
    # Arrange
    fcs_content = '''DESC reservoir1
    RUN_UNITS ENGLISH
    DATEFORMAT DD/MM/YYYY
    INITIALIZATION_FILES
	 EQUIL Method 1 nexus_data/nexus_data/mp2017hm_ref_equil_01.dat
	 EQUIL Method 2 nexus_data/nexus_data/mp2017hm_ref_equil_02.dat
    STRUCTURED_GRID nexus_data/mp2020_structured_grid_1_reg_update.dat
	 OPTIONS nexus_data/nexus_data/mp2020_ref_options_reg_update.dat
     INCLUDE wells.inc
     HYD METHOd 3 hyd.dat'''
    include_contents = 'WELLS SET 1 wells.dat'

    def mock_open_wrapper(filename, mode):
        mock_open = mock_multiple_files(mocker, filename, potential_file_dict={
            'test_fcs.fcs': fcs_content,
            'wells.inc': include_contents,
        }).return_value
        return mock_open

    mocker.patch("builtins.open", mock_open_wrapper)
    mocker.patch("os.path.isfile", lambda x: True)
    fcs_path = 'test_fcs.fcs'

    expected_to_list = [
        'test_fcs.fcs',
        'nexus_data/nexus_data/mp2017hm_ref_equil_01.dat',
        'nexus_data/nexus_data/mp2017hm_ref_equil_01.dat',
        'nexus_data/nexus_data/mp2017hm_ref_equil_02.dat',
        'nexus_data/nexus_data/mp2017hm_ref_equil_02.dat',
        'nexus_data/mp2020_structured_grid_1_reg_update.dat',
        'nexus_data/mp2020_structured_grid_1_reg_update.dat',
        'nexus_data/nexus_data/mp2020_ref_options_reg_update.dat',
        'nexus_data/nexus_data/mp2020_ref_options_reg_update.dat',
        'wells.dat',
        'wells.dat',
        'hyd.dat',
        'hyd.dat',
    ]

    expected_from_list = [
        None,
        'test_fcs.fcs',
        'test_fcs.fcs',
        'test_fcs.fcs',
        'test_fcs.fcs',
        'test_fcs.fcs',
        'test_fcs.fcs',
        'test_fcs.fcs',
        'test_fcs.fcs',
        'test_fcs.fcs',
        'test_fcs.fcs',
        'test_fcs.fcs',
        'test_fcs.fcs',
    ]

    equil1 = NexusFile(location='nexus_data/nexus_data/mp2017hm_ref_equil_01.dat',
                       origin=fcs_path, include_locations=None,
                       include_objects=None, file_content_as_list=None)
    equil_2 = NexusFile(location='nexus_data/nexus_data/mp2017hm_ref_equil_02.dat',
                        origin=fcs_path, include_locations=None,
                        include_objects=None, file_content_as_list=None)
    structured_grid_file = NexusFile(location='nexus_data/mp2020_structured_grid_1_reg_update.dat',
                                     origin=fcs_path, include_locations=None,
                                     include_objects=None, file_content_as_list=None)
    options_file = NexusFile(location='nexus_data/nexus_data/mp2020_ref_options_reg_update.dat', include_locations=None,
                             origin=fcs_path, include_objects=None, file_content_as_list=None)
    wells_file = NexusFile(location='wells.dat', origin=fcs_path, include_locations=None, include_objects=None,
                           file_content_as_list=None)
    hyd_method_file = NexusFile(location='hyd.dat', origin=fcs_path, include_locations=None,
                                include_objects=None, file_content_as_list=None)

    equil_files = {1: equil1, 2: equil_2, }
    include_objects = [equil1, equil_2, structured_grid_file, options_file,
                       wells_file, hyd_method_file]
    fcs_contents_as_list = ['DESC reservoir1',
                            '    RUN_UNITS ENGLISH',
                            '    DATEFORMAT DD/MM/YYYY',
                            '    INITIALIZATION_FILES',
                            '	 EQUIL Method 1 ',
                            equil1,
                            '',
                            '	 EQUIL Method 2 ',
                            equil_2,
                            '',
                            '    STRUCTURED_GRID ',
                            structured_grid_file,
                            '',
                            '	 OPTIONS ',
                            options_file,
                            '',
                            '     ',
                            'WELLS SET 1 ',
                            wells_file,
                            '',
                            '',
                            '     HYD METHOd 3 ',
                            hyd_method_file,
                            '',
                            ]
    compiled_fcs_file = FcsNexusFile(location=fcs_path, origin=None, include_objects=include_objects,
                                     equil_files=equil_files, structured_grid_file=structured_grid_file,
                                     options_file=options_file, well_files={1: wells_file},
                                     hyd_files={3: hyd_method_file},
                                     file_content_as_list=fcs_contents_as_list, include_locations=[])

    # Act
    from_list, to_list = compiled_fcs_file.get_full_network()

    # Assert
    assert to_list == expected_to_list
    assert from_list == expected_from_list


@pytest.mark.parametrize('new_file_name, subfolder',
                         [(
                                 'test_new_file.fcs',
                                 'nexus_data'
                         ),
                             (
                                     '/basefolder/test_new_file.fcs',
                                     None,
                             ),
                             (
                                     '/basefolder/test_new_file.fcs',
                                     '/absolutepath/',
                             ),
                         ], ids=['basic_test', 'no subfolder', 'absolute paths'])
def test_update_fcs_file(mocker, fixture_for_osstat_pathlib, new_file_name, subfolder):
    # Arrange
    fcs_file_class = generic_fcs(mocker)
    # flag one of the files as modified and give them some content
<<<<<<< HEAD
    fcs_file_class.equil_files[2].file_modified = True
    fcs_file_class.equil_files[2].file_content_as_list = ['some\n', 'new\n', 'data\n']
    fcs_file_class.structured_grid_file.file_modified = True
=======
    setattr(fcs_file_class.equil_files[2], '_File__file_modified', True)
    fcs_file_class.equil_files[2].file_content_as_list = ['some\n', 'new\n', 'data\n']
    setattr(fcs_file_class.structured_grid_file, '_File__file_modified', True)
>>>>>>> 88f71722
    fcs_file_class.structured_grid_file.file_content_as_list = ['structured grid new data']
    expected_equil_contents = 'some\nnew\ndata\n'
    expected_grid_contents = 'structured grid new data'
    if subfolder is None:
        subfolder = ''
    new_equil_file_name = os.path.join(subfolder, 'test_new_file_equil_method_2.dat')
    new_grid_file_name = os.path.join(subfolder, 'test_new_file_structured_grid_file.dat')

    expected_fcs_content = fcs_file_class.file_content_as_list.copy()
    expected_fcs_content[5] = f'    	 EQUIL Method 2 {new_equil_file_name}\n'
    expected_fcs_content[6] = f'        STRUCTURED_GRID {new_grid_file_name}\n'
    expected_fcs_content = ''.join(expected_fcs_content)

    writing_mock_open = mocker.mock_open()
    mocker.patch("builtins.open", writing_mock_open)

    # Act
    fcs_file_class.update_fcs_file(new_file_name, subfolder)

    # Assert
    # need to update this to check multiple files writes
    # Get all the calls to write() and check that the contents are what we expect
    list_of_writes = [call for call in writing_mock_open.mock_calls if 'call().write' in str(call)]
    assert list_of_writes[0].args[0] == expected_grid_contents
    assert list_of_writes[1].args[0] == expected_equil_contents
    assert list_of_writes[2].args[0] == expected_fcs_content
    assert len(list_of_writes) == 3

    # Get all the calls to write() with a write 'w' as the last arg and check that the file name writes are correct
    list_of_write_names = [call for call in writing_mock_open.mock_calls if "'w')" in str(call)]
    assert list_of_write_names[0].args[0] == new_grid_file_name
    assert list_of_write_names[1].args[0] == new_equil_file_name
    assert list_of_write_names[2].args[0] == new_file_name
    assert len(list_of_writes) == 3


@pytest.mark.parametrize('token, method_number, edited_line, new_line_content',
                         [
                             (  # basic test
                                     'ROCK', 1, 10,
                                     '	        ROCK Method 1 new_file.dat\n'
                             ),

                             (  # different methods
                                     'HYD', 3, 13,
                                     '         HYD METHOd 3 new_file.dat\n'
                             ),
                             (  # no method number
                                     'RUNCONTROL', None, 16,
                                     '            RUNCONTROL new_file.dat\n'
                             ),
                         ],
                         ids=['basic', 'different methods', 'no method_number'])
def test_update_file_path(mocker, fixture_for_osstat_pathlib, token, method_number, edited_line, new_line_content):
    # Arrange
    fcs_file_class = generic_fcs(mocker)
    expected_fcs_content = fcs_file_class.file_content_as_list.copy()
    expected_fcs_content[edited_line] = new_line_content
    # Act
    fcs_file_class.change_file_path('new_file.dat', token, method_number)

    # Assert
    assert fcs_file_class.file_content_as_list == expected_fcs_content


@pytest.mark.parametrize('expected_files, preserve_file_names', [
    (['new_fcs_runcontrol_file.dat', 'new_fcs_equil_method_1.dat', 'new_fcs_equil_method_2.dat',
      'new_fcs_surface_method_1.dat', 'new_fcs_well_method_1.dat'],
     False
     ),
    (['runcontrol.dat', 'equil_01.dat', 'equil_02.dat', 'surface.dat', 'wells.dat'],
     True
     )])
def test_update_fcs_file_write_all_files(mocker, fixture_for_osstat_pathlib, expected_files, preserve_file_names):
    # Arrange
    fcs_path = 'test_fcs.fcs'

    fcs_content = '''DESC reservoir1
            RUN_UNITS ENGLISH
            DATEFORMAT DD/MM/YYYY
            INITIALIZATION_FILES
        	 EQUIL Method 1 nexus_data/nexus_data/equil_01.dat
        	 EQUIL Method 2 nexus_data/nexus_data/equil_02.dat
        	  RECURRENT_FILES
            RUNCONTROL nexus_data/nexus_data/runcontrol.dat
            WELLS Set 1 nexus_data/nexus_data/wells.dat
            SURFACE Network 1 nexus_data/nexus_data/surface.dat
        	 '''

    def mock_open_wrapper(filename, mode):
        mock_open = mock_multiple_files(mocker, filename, potential_file_dict={
            'test_fcs.fcs': fcs_content,
        }).return_value
        return mock_open

    mocker.patch("builtins.open", mock_open_wrapper)
    fcs_file_exists = Mock(side_effect=lambda x: True)
    mocker.patch('os.path.isfile', fcs_file_exists)

    fcs = FcsNexusFile.generate_fcs_structure(fcs_path)
    writing_mock_open = mocker.mock_open()
    mocker.patch("builtins.open", writing_mock_open)
    expected_files = [os.path.join('nexus_data', x) for x in expected_files]
    expected_files.append('/data/new_fcs.fcs')
    # Act
    fcs.update_fcs_file(new_file_path='/data/new_fcs.fcs', new_include_file_location='nexus_data',
                        write_out_all_files=True, preserve_file_names=preserve_file_names)

    # Assert
    list_of_write_names = [call.args[0] for call in writing_mock_open.mock_calls if "'w')" in str(call)]
    # one write call per file
    assert len(list_of_write_names) == 6
    assert list_of_write_names == expected_files<|MERGE_RESOLUTION|>--- conflicted
+++ resolved
@@ -331,15 +331,9 @@
     # Arrange
     fcs_file_class = generic_fcs(mocker)
     # flag one of the files as modified and give them some content
-<<<<<<< HEAD
-    fcs_file_class.equil_files[2].file_modified = True
-    fcs_file_class.equil_files[2].file_content_as_list = ['some\n', 'new\n', 'data\n']
-    fcs_file_class.structured_grid_file.file_modified = True
-=======
     setattr(fcs_file_class.equil_files[2], '_File__file_modified', True)
     fcs_file_class.equil_files[2].file_content_as_list = ['some\n', 'new\n', 'data\n']
     setattr(fcs_file_class.structured_grid_file, '_File__file_modified', True)
->>>>>>> 88f71722
     fcs_file_class.structured_grid_file.file_content_as_list = ['structured grid new data']
     expected_equil_contents = 'some\nnew\ndata\n'
     expected_grid_contents = 'structured grid new data'
