import ResSimpy.Nexus.nexus_file_operations as nexus_file_operations
import pytest


@pytest.mark.parametrize("file_contents, expected_result", [
    ("""GWTABLE
        SW KRW KRWG
        0.2 0.0 1.4""",
     {'single_fluid': [(0.2, 0.0)], 'combined_fluids': [(0.2, 1.4)]}),
    ("""GWTABLE
    SW KRW KRWG
    0.2 0.0 1.4
    0.8 3.6 4.7""",
     {'single_fluid': [(0.2, 0.0), (0.8, 3.6)], 'combined_fluids': [(0.2, 1.4), (0.8, 4.7)]}),
    ("""! This is a test comment

WOTABLE 
          SW         KRW        KROW        PCWO
0.1250000  0.000E+00  1.000E+00  0.000E+00 
0.1512400  7.871E-05  9.863E-01  0.000E+00
\t\t0.2038501  1.286E-03  9.001E-01  0.000E+00 """,
     {'single_fluid': [(0.125, 0.000E+00), (0.15124, 7.871E-05), (0.2038501, 1.286E-03)],
      'combined_fluids': [(0.125, 1.000E+00), (0.15124, 9.863E-01), (0.2038501, 0.9001)]}),

    ("""GOTABLE 
          SG         KRG        KROG        PCGO
     0.000000     0.000000     1.000000     0.000000
     0.085260     0.011210     0.681265     0.000000
     ! Test comment in the middle of the table
     0.100598     0.014109     0.625140     0.000000""",
     {'single_fluid': [(0, 0), (0.085260, 0.011210)],
      'combined_fluids': [(0, 1.000E+00), (0.085260, 0.681265)]}),

    ("""GOTABLE 
    KROG   SG         KRG              PCGO
        1 2       3 4
        5 6 7 8
        9 10 11 12
 
 0.100598     0.014109     0.625140     0.000000""",
     {'single_fluid': [(2, 3), (6, 7), (10, 11)],
      'combined_fluids': [(2, 1), (6, 5), (10, 9)]}),
])
def test_load_nexus_relperm_table(mocker, file_contents, expected_result):
    # Arrange
    relperm_file_path = '/test/file/path1.dat'
    open_mock = mocker.mock_open(read_data=file_contents)
    mocker.patch("builtins.open", open_mock)

    # Act
    result = nexus_file_operations.load_nexus_relperm_table(relperm_file_path)

    # Assert
    assert result == expected_result


@pytest.mark.parametrize("line_contents, file_contents, expected_result", [
    ("MYTESTTOKEN 3", "MYTESTTOKEN 3\n ANOTHER_TOKEN 8", '3'),
    ("MYTESTTOKEN 123",
     """GOTABLE 
               SG         KRG        KROG        PCGO
          0.000000     0.000000     1.000000     0.000000
          0.085260     0.011210     0.681265     0.000000
          ! Test comment in the middle of the table          
          0.100598     0.014109     0.625140     0.000000
          ANOTHERTOKEN 6
        MYTESTTOKEN 123
          TOKENCONTAINING_MYTESTTOKEN 8
          FINALTOKEN 90

          """,
     '123'),
    ("MYTESTTOKEN",
     """GOTABLE 
       SG         KRG        KROG        PCGO
  0.000000     0.000000     1.000000     0.000000
  0.085260     0.011210     0.681265     0.000000
  ! Test comment in the middle of the table          
  0.100598     0.014109     0.625140     0.000000
  ANOTHERTOKEN 6
MYTESTTOKEN 
7
  TOKENCONTAINING_MYTESTTOKEN 8
  FINALTOKEN 90

  """,
     '7'),
], ids=['basic case', 'multiple lines', 'value on next line'])
def test_get_token_value(mocker, line_contents, file_contents, expected_result):
    # Arrange
    dummy_file_as_list = [y for y in (x.strip() for x in file_contents.splitlines()) if y]
    open_mock = mocker.mock_open(read_data=file_contents)
    mocker.patch("builtins.open", open_mock)

    # Act
    result = nexus_file_operations.get_token_value(token='MYTESTTOKEN', token_line=line_contents,
                                                   file_list=dummy_file_as_list)

    # Assert
    assert result == expected_result

<<<<<<< HEAD

@pytest.mark.parametrize("line_string, token, expected_result",
                         [("Line contains TOKEN 124", "ToKEN", True),
                          ("TokeN 323 and other text", "TOKEN", True),
                          ("other text and TokEN", "TOKEN", True),
                          ("No T0k3N here", "TOKEN", False),
                          ("!TOKEN", "TOKEN", False),
                          ("THISTOKEN etc", "TOKEN", False),
                          ("TOKENLONGERWORD etc", "TOKEN", False),
                          ("TOKEN!comment", "TOKEN", True),
                          ("TOKEN  value", "TOKEN", True),
                          ("TOKEN\n", "TOKEN", True),
                          ("T", "T", True),
                          ], ids=["standard case", "token at start", "token at end", "no token", "token commented out",
                                  "token only part of longer word 1", "token only part of longer word 2",
                                  "token before comment", "token then tab", "token then newline", "single character"])
def test_check_token(line_string, token, expected_result):
    # Act
    result = nexus_file_operations.check_token(token=token, line=line_string)

=======
@pytest.mark.parametrize("file_contents, expected_result_contents, strip_str", [
('''
SW         KRW        KROW        PCWO !Comments
!comment
''',
'''SW         KRW        KROW        PCWO ''',
False,
),

('''
  Spaces before
0
Mid line ! comment

Tabs  after ! comment ! comment ! comment
Several comment characters !!!!! comment1 !!!!
!single line comment
   !blank space before comment
''',
'''  Spaces before
0
Mid line 
Tabs  after 
Several comment characters 
   ''',
False,
),
('''wrapped in quotations "!" included ! comment''',
'''wrapped in quotations "!" included ''',
False,
),
('''KEYWORD [this should get commented out] keyword''',
'''KEYWORD  keyword''',
False,
),
('''comment
[remove 
remove] keep [remove]
keep [ why does this even
exist] as [functionality]''',
'''comment
 keep 
keep  as ''',
False,
),
('''"[" [ "]" ] [
remove
]
"[" keep "]"
''',
'''"["  
"[" keep "]"
''',
False,
),
('''some string \t! comment
some [comment] \t
[multiline
commment] value
''',
'''some string
some
value
''',
True,
),
], ids=['basic test', 'several inline/single line comments', 'wrapped in quotations', 'Square bracket',
        'square bracket complicated', 'Square bracket quotation', 'stripstring']
)
def test_strip_file_of_comments(file_contents, strip_str, expected_result_contents):
    # Arrange
    dummy_file_as_list = file_contents.splitlines()
    expected_result = expected_result_contents.splitlines()

    # Act
    result = nexus_file_operations.strip_file_of_comments(dummy_file_as_list, strip_str=strip_str)
    # Assert
    assert result == expected_result


def mock_includes(mocker, filename, include_contents0, include_contents1):
    # yes this should just index a tuple
    if "0" in filename:
        file_contents = include_contents0
    elif "1" in filename:
        file_contents = include_contents1
    else:
        raise FileNotFoundError(filename)
    open_mock = mocker.mock_open(read_data=file_contents)
    return open_mock


@pytest.mark.parametrize("file_contents, recursive, include_contents0, include_contents1, expected_result_contents",
[
# one_include
(
'''RUNFILES
INCLUDE data0.inc''',
True,
'''data
KX
CON 5''',
'',
'''RUNFILES
data
KX
CON 5''',
  ),
# complicated
  (
'''RUNFILES
something before InCLUde data0.inc something after !comment INCLUDE''',
True,
'''data
KX
CON 5''',
'',
'''RUNFILES
something before
data
KX
CON 5
something after''',
  ),
# no_include
  (
'''no_inc''',
True,
'''data
KX
CON 5''',
'',
'''no_inc''',
  ),
# multiple_includes
  (
'''Header
INCLUDE data0.inc
INCLUDE data1.inc
footer
''',
True,
'''data
KX
CON 5''',
'''Second file here
second file data
''',
'''Header
data
KX
CON 5
Second file here
second file data
footer''',
  ),
# multiple_includes_recursive_off
  (
'''Header
INCLUDE data0.inc
INCLUDE data1.inc
footer
''',
False,
'''data
KX
CON 5''',
'''Second file here
second file data
''',
'''Header
data
KX
CON 5
INCLUDE data1.inc
footer''',
  ),
# nested_includes
  (
'''Header
INCLUDE data0.inc
footer
''',
True,
'''data
INCLUDE data1.inc''',
'''Second file here
second file data
''',
'''Header
data
Second file here
second file data
footer''',
  ),
], ids=['one_include', 'complicated', 'no_include', 'multiple_includes', 
  'multiple_includes_recursive_off', 'nested_includes'],
)
def test_expand_include(mocker, file_contents, recursive, include_contents0, include_contents1,
                        expected_result_contents,):
    # Arrange
    dummy_file_as_list = file_contents.splitlines()
    expected_result = expected_result_contents.splitlines()


    def mock_open_wrapper(filename, operation=None):
        mock_open = mock_includes(mocker, filename, include_contents0, include_contents1).return_value
        return mock_open

    mocker.patch("builtins.open", mock_open_wrapper)

    # Act
    result, _ = nexus_file_operations.expand_include(dummy_file_as_list, recursive)
>>>>>>> f4bbc189
    # Assert
    assert result == expected_result<|MERGE_RESOLUTION|>--- conflicted
+++ resolved
@@ -99,7 +99,6 @@
     # Assert
     assert result == expected_result
 
-<<<<<<< HEAD
 
 @pytest.mark.parametrize("line_string, token, expected_result",
                          [("Line contains TOKEN 124", "ToKEN", True),
@@ -120,7 +119,9 @@
     # Act
     result = nexus_file_operations.check_token(token=token, line=line_string)
 
-=======
+    # Assert
+    assert result == expected_result
+
 @pytest.mark.parametrize("file_contents, expected_result_contents, strip_str", [
 ('''
 SW         KRW        KROW        PCWO !Comments
@@ -334,6 +335,5 @@
 
     # Act
     result, _ = nexus_file_operations.expand_include(dummy_file_as_list, recursive)
->>>>>>> f4bbc189
     # Assert
     assert result == expected_result