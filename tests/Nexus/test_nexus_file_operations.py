import ResSimpy.Nexus.nexus_file_operations as nexus_file_operations
import pytest


@pytest.mark.parametrize("file_contents, expected_result", [
    ("""GWTABLE
        SW KRW KRWG
        0.2 0.0 1.4""",
     {'single_fluid': [(0.2, 0.0)], 'combined_fluids': [(0.2, 1.4)]}),
    ("""GWTABLE
    SW KRW KRWG
    0.2 0.0 1.4
    0.8 3.6 4.7""",
     {'single_fluid': [(0.2, 0.0), (0.8, 3.6)], 'combined_fluids': [(0.2, 1.4), (0.8, 4.7)]}),
    ("""! This is a test comment

WOTABLE 
          SW         KRW        KROW        PCWO
0.1250000  0.000E+00  1.000E+00  0.000E+00 
0.1512400  7.871E-05  9.863E-01  0.000E+00
\t\t0.2038501  1.286E-03  9.001E-01  0.000E+00 """,
     {'single_fluid': [(0.125, 0.000E+00), (0.15124, 7.871E-05), (0.2038501, 1.286E-03)],
      'combined_fluids': [(0.125, 1.000E+00), (0.15124, 9.863E-01), (0.2038501, 0.9001)]}),

    ("""GOTABLE 
          SG         KRG        KROG        PCGO
     0.000000     0.000000     1.000000     0.000000
     0.085260     0.011210     0.681265     0.000000
     ! Test comment in the middle of the table
     0.100598     0.014109     0.625140     0.000000""",
     {'single_fluid': [(0, 0), (0.085260, 0.011210)],
      'combined_fluids': [(0, 1.000E+00), (0.085260, 0.681265)]}),

    ("""GOTABLE 
    KROG   SG         KRG              PCGO
        1 2       3 4
        5 6 7 8
        9 10 11 12
 
 0.100598     0.014109     0.625140     0.000000""",
     {'single_fluid': [(2, 3), (6, 7), (10, 11)],
      'combined_fluids': [(2, 1), (6, 5), (10, 9)]}),
])
def test_load_nexus_relperm_table(mocker, file_contents, expected_result):
    # Arrange
    relperm_file_path = '/test/file/path1.dat'
    open_mock = mocker.mock_open(read_data=file_contents)
    mocker.patch("builtins.open", open_mock)

    # Act
    result = nexus_file_operations.load_nexus_relperm_table(relperm_file_path)

    # Assert
    assert result == expected_result


@pytest.mark.parametrize("line_contents, file_contents, expected_result", [
    ("MYTESTTOKEN 3", "MYTESTTOKEN 3\n ANOTHER_TOKEN 8", '3'),
    ("MYTESTTOKEN 123",
     """GOTABLE 
               SG         KRG        KROG        PCGO
          0.000000     0.000000     1.000000     0.000000
          0.085260     0.011210     0.681265     0.000000
          ! Test comment in the middle of the table          
          0.100598     0.014109     0.625140     0.000000
          ANOTHERTOKEN 6
        MYTESTTOKEN 123
          TOKENCONTAINING_MYTESTTOKEN 8
          FINALTOKEN 90

          """,
     '123'),
    ("MYTESTTOKEN",
"""GOTABLE 
       SG         KRG        KROG        PCGO
  0.000000     0.000000     1.000000     0.000000
  0.085260     0.011210     0.681265     0.000000
  ! Test comment in the middle of the table          
  0.100598     0.014109     0.625140     0.000000
  ANOTHERTOKEN 6
MYTESTTOKEN 
7
  TOKENCONTAINING_MYTESTTOKEN 8
  FINALTOKEN 90

  """,
     '7'),
], ids=['basic case', 'multiple lines', 'value on next line'])
def test_get_token_value(mocker, line_contents, file_contents, expected_result):
    # Arrange
    dummy_file_as_list = [y for y in (x.strip() for x in file_contents.splitlines()) if y]
    open_mock = mocker.mock_open(read_data=file_contents)
    mocker.patch("builtins.open", open_mock)

    # Act
    result = nexus_file_operations.get_token_value(token='MYTESTTOKEN', token_line=line_contents,
                                                   file_list=dummy_file_as_list)

    # Assert
    assert result == expected_result

@pytest.mark.parametrize("file_contents, expected_result_contents, strip_str", [
('''
SW         KRW        KROW        PCWO !Comments
!comment
''',
'''SW         KRW        KROW        PCWO ''',
False,
),

('''
  Spaces before
0
Mid line ! comment

Tabs  after ! comment ! comment ! comment
Several comment characters !!!!! comment1 !!!!
!single line comment
   !blank space before comment
''',
'''  Spaces before
0
Mid line 
Tabs  after 
Several comment characters 
   ''',
False,
),
('''wrapped in quotations "!" included ! comment''',
'''wrapped in quotations "!" included ''',
False,
),
('''KEYWORD [this should get commented out] keyword''',
'''KEYWORD  keyword''',
False,
),
('''comment
[remove 
remove] keep [remove]
keep [ why does this even
exist] as [functionality]''',
'''comment
 keep 
keep  as ''',
False,
),
('''"[" [ "]" ] [
remove
]
"[" keep "]"
''',
'''"["  
"[" keep "]"
''',
False,
),
('''some string \t! comment
some [comment] \t
[multiline
commment] value
''',
'''some string
some
value
''',
True,
),
], ids=['basic test', 'several inline/single line comments', 'wrapped in quotations', 'Square bracket',
        'square bracket complicated', 'Square bracket quotation', 'stripstring']
)
<<<<<<< HEAD
def test_strip_file_of_comments(mocker, file_contents, strip_str, expected_result_contents):
    # Arrange
    dummy_file_as_list = file_contents.splitlines()
    expected_result = expected_result_contents.splitlines()
    open_mock = mocker.mock_open(read_data=file_contents)
    mocker.patch("builtins.open", open_mock)

    # Act
    result = nexus_file_operations.strip_file_of_comments(dummy_file_as_list, strip_str=strip_str)
    print(result)
    # Assert
    assert result == expected_result


def mock_includes(mocker, filename, include_contents0, include_contents1):
    # yes this should just index a tuple
    if "0" in filename:
        file_contents = include_contents0
    elif "1" in filename:
        file_contents = include_contents1
    else:
        raise FileNotFoundError(filename)
    open_mock = mocker.mock_open(read_data=file_contents)
    return open_mock


@pytest.mark.parametrize("file_contents, recursive, include_contents0, include_contents1, expected_result_contents",
[
# one_include
(
'''RUNFILES
INCLUDE data0.inc''',
True,
'''data
KX
CON 5''',
'',
'''RUNFILES
data
KX
CON 5''',
  ),
# complicated
  (
'''RUNFILES
something before InCLUde data0.inc something after !comment INCLUDE''',
True,
'''data
KX
CON 5''',
'',
'''RUNFILES
something before
data
KX
CON 5
something after''',
  ),
# no_include
  (
'''no_inc''',
True,
'''data
KX
CON 5''',
'',
'''no_inc''',
  ),
# multiple_includes
  (
'''Header
INCLUDE data0.inc
INCLUDE data1.inc
footer
''',
True,
'''data
KX
CON 5''',
'''Second file here
second file data
''',
'''Header
data
KX
CON 5
Second file here
second file data
footer''',
  ),
# multiple_includes_recursive_off
  (
'''Header
INCLUDE data0.inc
INCLUDE data1.inc
footer
''',
False,
'''data
KX
CON 5''',
'''Second file here
second file data
''',
'''Header
data
KX
CON 5
INCLUDE data1.inc
footer''',
  ),
# nested_includes
  (
'''Header
INCLUDE data0.inc
footer
''',
True,
'''data
INCLUDE data1.inc''',
'''Second file here
second file data
''',
'''Header
data
Second file here
second file data
footer''',
  ),
], ids=['one_include', 'complicated', 'no_include', 'multiple_includes', 
  'multiple_includes_recursive_off', 'nested_includes'],
)
def test_expand_include(mocker, file_contents, recursive, include_contents0, include_contents1,
                        expected_result_contents,):
    # Arrange
    dummy_file_as_list = file_contents.splitlines()
    expected_result = expected_result_contents.splitlines()


    def mock_open_wrapper(filename, operation=None):
        mock_open = mock_includes(mocker, filename, include_contents0, include_contents1).return_value
        return mock_open

    mocker.patch("builtins.open", mock_open_wrapper)

    # Act
    result, _ = nexus_file_operations.expand_include(dummy_file_as_list, recursive)
=======
def test_strip_file_of_comments(file_contents, strip_str, expected_result_contents):
    # Arrange
    dummy_file_as_list = file_contents.splitlines()
    expected_result = expected_result_contents.splitlines()

    # Act
    result = nexus_file_operations.strip_file_of_comments(dummy_file_as_list, strip_str=strip_str)
>>>>>>> 3d192908
    # Assert
    assert result == expected_result<|MERGE_RESOLUTION|>--- conflicted
+++ resolved
@@ -168,17 +168,13 @@
 ], ids=['basic test', 'several inline/single line comments', 'wrapped in quotations', 'Square bracket',
         'square bracket complicated', 'Square bracket quotation', 'stripstring']
 )
-<<<<<<< HEAD
-def test_strip_file_of_comments(mocker, file_contents, strip_str, expected_result_contents):
+def test_strip_file_of_comments(file_contents, strip_str, expected_result_contents):
     # Arrange
     dummy_file_as_list = file_contents.splitlines()
     expected_result = expected_result_contents.splitlines()
-    open_mock = mocker.mock_open(read_data=file_contents)
-    mocker.patch("builtins.open", open_mock)
 
     # Act
     result = nexus_file_operations.strip_file_of_comments(dummy_file_as_list, strip_str=strip_str)
-    print(result)
     # Assert
     assert result == expected_result
 
@@ -316,14 +312,5 @@
 
     # Act
     result, _ = nexus_file_operations.expand_include(dummy_file_as_list, recursive)
-=======
-def test_strip_file_of_comments(file_contents, strip_str, expected_result_contents):
-    # Arrange
-    dummy_file_as_list = file_contents.splitlines()
-    expected_result = expected_result_contents.splitlines()
-
-    # Act
-    result = nexus_file_operations.strip_file_of_comments(dummy_file_as_list, strip_str=strip_str)
->>>>>>> 3d192908
     # Assert
     assert result == expected_result