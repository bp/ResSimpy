--- conflicted
+++ resolved
@@ -419,7 +419,6 @@
     assert value == 4.0
 
 
-<<<<<<< HEAD
 @pytest.mark.parametrize("line, number_tokens, expected_result", [
   ('EQUIL METHOD 1 /path/equil.dat', 4, ['EQUIL', 'METHOD', '1', '/path/equil.dat']),
   ('EQUIL METHOD 1 /path/equil.dat ! comment', 4, ['EQUIL', 'METHOD', '1', '/path/equil.dat']),
@@ -433,7 +432,31 @@
     list_of_strings = line.splitlines()
     # Act
     result = nfo.get_multiple_sequential_tokens(list_of_strings, number_tokens)
-=======
+    # Assert
+    assert result == expected_result
+
+
+@pytest.mark.skip(reason='hanging tests, fixing in later PR for get_next_value')
+def test_get_multiple_sequential_tokens_fail_case():
+    # Arrange
+    line = 'EQUIL METHOD'
+    number_tokens = 3
+    # Act + Assert
+    with pytest.raises(ValueError):
+        value = nfo.get_multiple_sequential_tokens([line], number_tokens)
+
+
+@pytest.mark.skip(reason='hanging tests, fixing in later PR for get_next_value')
+def test_get_next_value():
+    # Arrange
+    line = '\t 1'
+    expected_result = '1'
+    # Act
+    result = nfo.get_next_value(0, [line], line)
+    # Assert
+    assert result == expected_result
+
+
 @pytest.mark.parametrize("line, expected_result",[
     ('\t 1', '1'),
     ('\t 1 ', '1'),
@@ -448,30 +471,10 @@
 def test_get_next_value_single_line(line, expected_result):
     # Act
     result = nfo.get_next_value(0, [line])
->>>>>>> b62fe42a
-    # Assert
-    assert result == expected_result
-
-
-<<<<<<< HEAD
-@pytest.mark.skip(reason='hanging tests, fixing in later PR for get_next_value')
-def test_get_multiple_sequential_tokens_fail_case():
-    # Arrange
-    line = 'EQUIL METHOD'
-    number_tokens = 3
-    # Act + Assert
-    with pytest.raises(ValueError):
-        value = nfo.get_multiple_sequential_tokens([line], number_tokens)
-
-
-@pytest.mark.skip(reason='hanging tests, fixing in later PR for get_next_value')
-def test_get_next_value():
-    # Arrange
-    line = '\t 1'
-    expected_result = '1'
-    # Act
-    result = nfo.get_next_value(0, [line], line)
-=======
+    # Assert
+    assert result == expected_result
+
+
 @pytest.mark.parametrize("file, expected_result",[
     (['\t ', '1'], '1'),
     (['\t ', '\n', '\n', '\n', '\n', '1'], '1'),
@@ -480,6 +483,5 @@
 def test_get_next_value_multiple_lines(file, expected_result):
     # Act
     result = nfo.get_next_value(0, file)
->>>>>>> b62fe42a
     # Assert
     assert result == expected_result