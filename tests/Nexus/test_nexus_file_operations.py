import ResSimpy.Nexus.nexus_file_operations as nfo
import ResSimpy.Nexus.rel_perm_operations as rel_perm_operations
import pytest
import pandas as pd
import numpy as np


@pytest.mark.parametrize("file_contents, expected_result", [
    ("""GWTABLE
        SW KRW KRWG
        0.2 0.0 1.4""",
     {'single_fluid': [(0.2, 0.0)], 'combined_fluids': [(0.2, 1.4)]}),
    ("""GWTABLE
    SW KRW KRWG
    0.2 0.0 1.4
    0.8 3.6 4.7""",
     {'single_fluid': [(0.2, 0.0), (0.8, 3.6)], 'combined_fluids': [(0.2, 1.4), (0.8, 4.7)]}),
    ("""! This is a test comment

WOTABLE 
          SW         KRW        KROW        PCWO
0.1250000  0.000E+00  1.000E+00  0.000E+00 
0.1512400  7.871E-05  9.863E-01  0.000E+00
\t\t0.2038501  1.286E-03  9.001E-01  0.000E+00 """,
     {'single_fluid': [(0.125, 0.000E+00), (0.15124, 7.871E-05), (0.2038501, 1.286E-03)],
      'combined_fluids': [(0.125, 1.000E+00), (0.15124, 9.863E-01), (0.2038501, 0.9001)]}),

    ("""GOTABLE 
          SG         KRG        KROG        PCGO
     0.000000     0.000000     1.000000     0.000000
     0.085260     0.011210     0.681265     0.000000
     ! Test comment in the middle of the table
     0.100598     0.014109     0.625140     0.000000""",
     {'single_fluid': [(0, 0), (0.085260, 0.011210)],
      'combined_fluids': [(0, 1.000E+00), (0.085260, 0.681265)]}),

    ("""GOTABLE 
    KROG   SG         KRG              PCGO
        1 2       3 4
        5 6 7 8
        9 10 11 12
 
 0.100598     0.014109     0.625140     0.000000""",
     {'single_fluid': [(2, 3), (6, 7), (10, 11)],
      'combined_fluids': [(2, 1), (6, 5), (10, 9)]}),
])
def test_load_nexus_relperm_table(mocker, file_contents, expected_result):
    # Arrange
    relperm_file_path = '/test/file/path1.dat'
    open_mock = mocker.mock_open(read_data=file_contents)
    mocker.patch("builtins.open", open_mock)

    # Act
    result = rel_perm_operations.load_nexus_relperm_table(relperm_file_path)

    # Assert
    assert result == expected_result


@pytest.mark.parametrize("line_contents, file_contents, expected_result", [
    ("MYTESTTOKEN 3", "MYTESTTOKEN 3\n ANOTHER_TOKEN 8", '3'),
    ("MYTESTTOKEN 123",
     """GOTABLE 
               SG         KRG        KROG        PCGO
          0.000000     0.000000     1.000000     0.000000
          0.085260     0.011210     0.681265     0.000000
          ! Test comment in the middle of the table          
          0.100598     0.014109     0.625140     0.000000
          ANOTHERTOKEN 6
        MYTESTTOKEN 123
          TOKENCONTAINING_MYTESTTOKEN 8
          FINALTOKEN 90

          """,
     '123'),
    ("MYTESTTOKEN",
     """GOTABLE 
       SG         KRG        KROG        PCGO
  0.000000     0.000000     1.000000     0.000000
  0.085260     0.011210     0.681265     0.000000
  ! Test comment in the middle of the table          
  0.100598     0.014109     0.625140     0.000000
  ANOTHERTOKEN 6
MYTESTTOKEN 
7
  TOKENCONTAINING_MYTESTTOKEN 8
  FINALTOKEN 90

  """,
     '7'),
], ids=['basic case', 'multiple lines', 'value on next line'])
def test_get_token_value(mocker, line_contents, file_contents, expected_result):
    # Arrange
    dummy_file_as_list = [y for y in (x.strip() for x in file_contents.splitlines()) if y]
    open_mock = mocker.mock_open(read_data=file_contents)
    mocker.patch("builtins.open", open_mock)

    # Act
    result = nfo.get_token_value(token='MYTESTTOKEN', token_line=line_contents,
                                 file_list=dummy_file_as_list)

    # Assert
    assert result == expected_result


@pytest.mark.parametrize("line_string, token, expected_result",
                         [("Line contains TOKEN 124", "ToKEN", True),
                          ("TokeN 323 and other text", "TOKEN", True),
                          ("other text and TokEN", "TOKEN", True),
                          ("No T0k3N here", "TOKEN", False),
                          ("!TOKEN", "TOKEN", False),
                          ("THISTOKEN etc", "TOKEN", False),
                          ("TOKENLONGERWORD etc", "TOKEN", False),
                          ("TOKEN!comment", "TOKEN", True),
                          ("TOKEN  value", "TOKEN", True),
                          ("TOKEN\n", "TOKEN", True),
                          ("T", "T", True),
                          ], ids=["standard case", "token at start", "token at end", "no token", "token commented out",
                                  "token only part of longer word 1", "token only part of longer word 2",
                                  "token before comment", "token then tab", "token then newline", "single character"])
def test_check_token(line_string, token, expected_result):
    # Act
    result = nfo.check_token(token=token, line=line_string)

    # Assert
    assert result == expected_result


@pytest.mark.parametrize("file_contents, expected_result_contents, strip_str", [
    ('''
SW         KRW        KROW        PCWO !Comments
!comment
''',
     '''SW         KRW        KROW        PCWO ''',
     False,
     ),

    ('''
  Spaces before
0
Mid line ! comment

Tabs  after ! comment ! comment ! comment
Several comment characters !!!!! comment1 !!!!
!single line comment
   !blank space before comment
''',
     '''  Spaces before
0
Mid line 
Tabs  after 
Several comment characters 
   ''',
     False,
     ),
    ('''wrapped in quotations "!" included ! comment''',
     '''wrapped in quotations "!" included ''',
     False,
     ),
    ('''KEYWORD [this should get commented out] keyword''',
     '''KEYWORD  keyword''',
     False,
     ),
    ('''comment
[remove 
remove] keep [remove]
keep [ why does this even
exist] as [functionality]''',
     '''comment
 keep 
keep  as ''',
     False,
     ),
    ('''"[" [ "]" ] [
remove
]
"[" keep "]"
''',
     '''"["  
"[" keep "]"
''',
     False,
     ),
    ('''some string \t! comment
some [comment] \t
[multiline
commment] value
''',
     '''some string
some
value
''',
     True,
     ),
], ids=['basic test', 'several inline/single line comments', 'wrapped in quotations', 'Square bracket',
        'square bracket complicated', 'Square bracket quotation', 'stripstring']
                         )
def test_strip_file_of_comments(file_contents, strip_str, expected_result_contents):
    # Arrange
    dummy_file_as_list = file_contents.splitlines()
    expected_result = expected_result_contents.splitlines()

    # Act
    result = nfo.strip_file_of_comments(dummy_file_as_list, strip_str=strip_str)
    # Assert
    assert result == expected_result


def mock_includes(mocker, filename, include_contents0, include_contents1):
    # yes this should just index a tuple
    if "0" in filename:
        file_contents = include_contents0
    elif "1" in filename:
        file_contents = include_contents1
    else:
        raise FileNotFoundError(filename)
    open_mock = mocker.mock_open(read_data=file_contents)
    return open_mock


@pytest.mark.parametrize("file_contents, recursive, include_contents0, include_contents1, expected_result_contents",
                         [
                             # one_include
                             (
                                     '''RUNFILES
INCLUDE data0.inc''',
                                     True,
                                     '''data
KX
CON 5''',
                                     '',
                                     '''RUNFILES
data
KX
CON 5''',
                             ),
                             # complicated
                             (
                                     '''RUNFILES
something before InCLUde data0.inc something after !comment INCLUDE''',
                                     True,
                                     '''data
KX
CON 5''',
                                     '',
                                     '''RUNFILES
something before
data
KX
CON 5
something after''',
                             ),
                             # no_include
                             (
                                     '''no_inc''',
                                     True,
                                     '''data
KX
CON 5''',
                                     '',
                                     '''no_inc''',
                             ),
                             # multiple_includes
                             (
                                     '''Header
INCLUDE data0.inc
INCLUDE data1.inc
footer
''',
                                     True,
                                     '''data
KX
CON 5''',
                                     '''Second file here
second file data
''',
                                     '''Header
data
KX
CON 5
Second file here
second file data
footer''',
                             ),
                             # multiple_includes_recursive_off
                             (
                                     '''Header
INCLUDE data0.inc
INCLUDE data1.inc
footer
''',
                                     False,
                                     '''data
KX
CON 5''',
                                     '''Second file here
second file data
''',
                                     '''Header
data
KX
CON 5
INCLUDE data1.inc
footer''',
                             ),
                             # nested_includes
                             (
                                     '''Header
INCLUDE data0.inc
footer
''',
                                     True,
                                     '''data
INCLUDE data1.inc''',
                                     '''Second file here
second file data
''',
                                     '''Header
data
Second file here
second file data
footer''',
                             ),
                         ], ids=['one_include', 'complicated', 'no_include', 'multiple_includes',
                                 'multiple_includes_recursive_off', 'nested_includes'],
                         )
def test_expand_include(mocker, file_contents, recursive, include_contents0, include_contents1,
                        expected_result_contents, ):
    # Arrange
    dummy_file_as_list = file_contents.splitlines()
    expected_result = expected_result_contents.splitlines()

    def mock_open_wrapper(filename, operation=None):
        mock_open = mock_includes(mocker, filename, include_contents0, include_contents1).return_value
        return mock_open

    mocker.patch("builtins.open", mock_open_wrapper)

    # Act
    result, _ = nfo.expand_include(dummy_file_as_list, recursive)
    # Assert
    assert result == expected_result


@pytest.mark.parametrize("file_contents, keep_comments, expected_df_dict",
                         [("""
    NAME IW JW L Radw 
    L1   1  2  3  4.5 
    L2   6  7  8   9.11 
    """, False,
                           {'NAME': ['L1', 'L2'], 'IW': [1, 6], 'JW': [2, 7], 'L': [3, 8], 'RADW': [4.5, 9.11]}),
                          ("""
    NAME IW JW L Radw 
    L1   1  2  3  4.5 
    L2   6  7  8   NA 
    """, False,
                           {'NAME': ['L1', 'L2'], 'IW': [1, 6], 'JW': [2, 7], 'L': [3, 8], 'RADW': [4.5, np.nan]}),
                          ("""
    COMPONENT N2    C1    PS1  C2 
    C1        0.028
    PS1       0.17  0.0
    C2        0.061 0.005 0.0
    PS2       0.17  0.0   0.0  0.0
    """, False,
                           {'COMPONENT': ['C1', 'PS1', 'C2', 'PS2'], 'N2': [0.028, 0.17, 0.061, 0.17],
                            'C1': [None, 0.0, 0.005, 0.0], 'PS1': [None, None, 0.0, 0.0],
                            'C2': [None, None, None, 0.0]}),
                          ("""NAME IW JW L Radw ! Depth
L1   1  2  3  4.5 ! 1000

L2   6  7  8   NA ! 2000 ! 3000
! This is a comment
L3  10  9 10  2.3
""", True,
                           {'NAME': ['L1', 'L2', None, 'L3'], 'IW': [1, 6, None, 10], 'JW': [2, 7, None, 9],
                            'L': [3, 8, None, 10], 'RADW': [4.5, None, None, 2.3],
                            'COMMENT': ['1000', '2000 ! 3000', 'This is a comment', None]})
                          ],
                         ids=["basic case", "na case", "lower triangular case", "comments case"])
def test_read_table_to_df(file_contents, keep_comments, expected_df_dict):
    # Arrange
    if keep_comments:
        df_expected = pd.DataFrame(expected_df_dict).convert_dtypes()
    else:
        df_expected = pd.DataFrame(expected_df_dict)

    # mock out test file contents
    file_as_list = file_contents.splitlines()

    # Act
    df_received = nfo.read_table_to_df(file_as_list, keep_comments)

    # Assert
    # Deep compare expected and received dataframes
    pd.testing.assert_frame_equal(df_expected, df_received)


<<<<<<< HEAD
@pytest.mark.parametrize("line, number_tokens, expected_result", [
  ('EQUIL METHOD 1 /path/equil.dat', 4, ['EQUIL', 'METHOD', '1', '/path/equil.dat']),
  ('EQUIL METHOD 1 /path/equil.dat ! comment', 4, ['EQUIL', 'METHOD', '1', '/path/equil.dat']),
  ('EQUIL METHOD 1 /path/equil.dat TOKEN TOKEN', 6, ['EQUIL', 'METHOD', '1', '/path/equil.dat','TOKEN', 'TOKEN']),
  ('EQUIL METHOD 1 \n /path/equil.dat', 4, ['EQUIL', 'METHOD', '1', '/path/equil.dat']),
  # ('EQUIL METHOD !comment\n \t 1 ', 3, ['EQUIL', 'METHOD', '1']),
  # ('EQUIL\n METHOD\n1\n/path/equil.dat', 4, ['EQUIL', 'METHOD', '1', '/path/equil.dat'])
  ], ids=["basic", "more tokens", "get more tokens", "new line",])# "newline comment", "lots of newlines"])
def test_get_multiple_sequential_tokens(line, number_tokens, expected_result):
    # Arrange
    list_of_strings = line.splitlines()
    # Act
    result = nfo.get_multiple_sequential_tokens(list_of_strings, number_tokens)
    # Assert
    assert result == expected_result


@pytest.mark.skip(reason='hanging tests, fixing in later PR for get_next_value')
def test_get_multiple_sequential_tokens_fail_case():
    # Arrange
    line = 'EQUIL METHOD'
    number_tokens = 3
    # Act + Assert
    with pytest.raises(ValueError):
        value = nfo.get_multiple_sequential_tokens([line], number_tokens)


@pytest.mark.skip(reason='hanging tests, fixing in later PR for get_next_value')
def test_get_next_value():
    # Arrange
    line = '\t 1'
    expected_result = '1'
    # Act
    result = nfo.get_next_value(0, [line], line)
    # Assert
    assert result == expected_result
=======
def test_get_expected_token_value_no_value():
    # Arrange
    token = 'test_token'
    line = 'no token'
    file_list = [line]

    # Act + Assert
    with pytest.raises(ValueError):
        value = float(nfo.get_expected_token_value(token, line, file_list))


def test_get_expected_token_value_value_present():
    # Arrange
    token = 'test_token'
    line = 'test_token 4'
    file_list = [line]

    # Act
    value = float(nfo.get_expected_token_value(token, line, file_list))

    # Assert
    assert value == 4.0
>>>>>>> 05321967
<|MERGE_RESOLUTION|>--- conflicted
+++ resolved
@@ -395,7 +395,30 @@
     pd.testing.assert_frame_equal(df_expected, df_received)
 
 
-<<<<<<< HEAD
+def test_get_expected_token_value_no_value():
+    # Arrange
+    token = 'test_token'
+    line = 'no token'
+    file_list = [line]
+
+    # Act + Assert
+    with pytest.raises(ValueError):
+        value = float(nfo.get_expected_token_value(token, line, file_list))
+
+
+def test_get_expected_token_value_value_present():
+    # Arrange
+    token = 'test_token'
+    line = 'test_token 4'
+    file_list = [line]
+
+    # Act
+    value = float(nfo.get_expected_token_value(token, line, file_list))
+
+    # Assert
+    assert value == 4.0
+
+
 @pytest.mark.parametrize("line, number_tokens, expected_result", [
   ('EQUIL METHOD 1 /path/equil.dat', 4, ['EQUIL', 'METHOD', '1', '/path/equil.dat']),
   ('EQUIL METHOD 1 /path/equil.dat ! comment', 4, ['EQUIL', 'METHOD', '1', '/path/equil.dat']),
@@ -431,28 +454,4 @@
     # Act
     result = nfo.get_next_value(0, [line], line)
     # Assert
-    assert result == expected_result
-=======
-def test_get_expected_token_value_no_value():
-    # Arrange
-    token = 'test_token'
-    line = 'no token'
-    file_list = [line]
-
-    # Act + Assert
-    with pytest.raises(ValueError):
-        value = float(nfo.get_expected_token_value(token, line, file_list))
-
-
-def test_get_expected_token_value_value_present():
-    # Arrange
-    token = 'test_token'
-    line = 'test_token 4'
-    file_list = [line]
-
-    # Act
-    value = float(nfo.get_expected_token_value(token, line, file_list))
-
-    # Assert
-    assert value == 4.0
->>>>>>> 05321967
+    assert result == expected_result