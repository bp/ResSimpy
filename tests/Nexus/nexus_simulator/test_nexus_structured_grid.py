--- conflicted
+++ resolved
@@ -230,13 +230,8 @@
     mocker.patch("builtins.open", mock_open_wrapper)
 
     # Act
-<<<<<<< HEAD
-    simulation = NexusSimulator(origin='testpath1/nexus_run.fcs', )
+    simulation = NexusSimulator(origin='testpath1/nexus_run.fcs' )
     result = simulation.grid
-=======
-    simulation = NexusSimulator(origin='testpath1/nexus_run.fcs' )
-    result = simulation.StructuredGrid
->>>>>>> 0fc9089b
 
     # Assert
     assert result.kx.modifier == expected_kx_modifier
