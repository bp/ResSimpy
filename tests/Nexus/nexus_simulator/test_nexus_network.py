import numpy as np
import pandas as pd
import pytest
from pytest_mock import MockerFixture

from ResSimpy.Enums.WellTypeEnum import WellType
from ResSimpy.Nexus.DataModels.Network.NexusWellConnection import NexusWellConnection
from ResSimpy.Nexus.DataModels.Network.NexusWellConnections import NexusWellConnections
from ResSimpy.Nexus.DataModels.Network.NexusWellbore import NexusWellbore
from ResSimpy.Nexus.DataModels.Network.NexusWellbores import NexusWellbores
from ResSimpy.Nexus.DataModels.Network.NexusWellhead import NexusWellhead
from ResSimpy.Nexus.DataModels.Network.NexusWellheads import NexusWellheads
from ResSimpy.Nexus.DataModels.NexusCompletion import NexusCompletion
from ResSimpy.Nexus.DataModels.NexusFile import NexusFile
from ResSimpy.Nexus.DataModels.Network.NexusNode import NexusNode
from ResSimpy.Nexus.DataModels.Network.NexusNodeConnection import NexusNodeConnection
from ResSimpy.Enums.UnitsEnum import UnitSystem
from ResSimpy.Nexus.DataModels.Network.NexusNodeConnections import NexusNodeConnections
from ResSimpy.Nexus.DataModels.Network.NexusNodes import NexusNodes
from ResSimpy.Nexus.DataModels.NexusWell import NexusWell
from ResSimpy.Nexus.NexusEnums.DateFormatEnum import DateFormat
from ResSimpy.Nexus.NexusWells import NexusWells
from tests.multifile_mocker import mock_multiple_files
from tests.utility_for_tests import get_fake_nexus_simulator


@pytest.mark.parametrize('file_contents, node1_props, node2_props', [
    ('''NODES
  NAME                           TYPE       DEPTH   TEMP
 ! Riser Nodes
  node1                         NA            NA      #
  node_2        WELLHEAD     1167.3 # 
  ENDNODES
''',
     {'name': 'node1', 'type': None, 'depth': None, 'temp': None, 'date': '01/01/2023',
      'unit_system': UnitSystem.ENGLISH},
     {'name': 'node_2', 'type': 'WELLHEAD', 'depth': 1167.3, 'temp': None, 'date': '01/01/2023',
      'unit_system': UnitSystem.ENGLISH}
     ),
    ('''NODES
  NAME       TYPE       DEPTH   TemP    X     Y       NUMBER  StatiON
 ! Riser Nodes
  node1         NA        NA    60.5    100.5 300.5   1     station
  node_2        WELLHEAD     1167.3 #  10.21085 3524.23 2   station2 ! COMMENT 
  ENDNODES
  content outside of the node statement
  node1         NA        NA    60.5    10.5 3.5   1     station_null
  ''',
     {'name': 'node1', 'type': None, 'depth': None, 'temp': 60.5, 'x_pos': 100.5, 'y_pos': 300.5, 'number': 1,
      'station': 'station', 'date': '01/01/2023', 'unit_system': UnitSystem.ENGLISH},
     {'name': 'node_2', 'type': 'WELLHEAD', 'depth': 1167.3, 'temp': None, 'x_pos': 10.21085, 'y_pos': 3524.23,
      'number': 2,
      'station': 'station2', 'date': '01/01/2023', 'unit_system': UnitSystem.ENGLISH}
     ),
    ('''NODES
  NAME                           TYPE       DEPTH   TEMP
 ! Riser Nodes
  node1                         NA            NA      #
  ENDNODES
  TIME 01/02/2023
  NODES
    NAME                           TYPE       DEPTH   TEMP

  node_2        WELLHEAD     1167.3 # 
  ENDNODES
''',
     {'name': 'node1', 'type': None, 'depth': None, 'temp': None, 'date': '01/01/2023',
      'unit_system': UnitSystem.ENGLISH},
     {'name': 'node_2', 'type': 'WELLHEAD', 'depth': 1167.3, 'temp': None, 'date': '01/02/2023',
      'unit_system': UnitSystem.ENGLISH}
     ),
    ('''NODES
  NAME                           TYPE       DEPTH   TEMP
 ! Riser Nodes
  node1                         NA            NA      #
  ENDNODES
  METRIC
  TIME 01/02/2023
  NODES
    NAME                           TYPE       DEPTH   TEMP

  node_2        WELLHEAD     1167.3 # 
  ENDNODES
''',
     {'name': 'node1', 'type': None, 'depth': None, 'temp': None, 'date': '01/01/2023',
      'unit_system': UnitSystem.ENGLISH},
     {'name': 'node_2', 'type': 'WELLHEAD', 'depth': 1167.3, 'temp': None, 'date': '01/02/2023',
      'unit_system': UnitSystem.METRIC}
     ),
    ('''NODES
  NAME       TYPE       DEPTH   TemP    X     Y       NUMBER  StatiON
 ! Riser Nodes
  node1         NA        NA    60.5    100.5 300.5   1     station
  ENDNODES
  NODES
    NAME       TYPE       DEPTH   TemP       NUMBER  StatiON    
node_2        WELLHEAD     1167.3 #  2   station2 
ENDNODES
  content outside of the node statement
  node1         NA        NA    60.5    10.5 3.5   1     station_null
  ''',
     {'name': 'node1', 'type': None, 'depth': None, 'temp': 60.5, 'x_pos': 100.5, 'y_pos': 300.5, 'number': 1,
      'station': 'station', 'date': '01/01/2023', 'unit_system': UnitSystem.ENGLISH},
     {'name': 'node_2', 'type': 'WELLHEAD', 'depth': 1167.3, 'temp': None, 'x_pos': None, 'y_pos': None, 'number': 2,
      'station': 'station2', 'date': '01/01/2023', 'unit_system': UnitSystem.ENGLISH}
     ),

    ('''TIME 01/01/2023
  TIME 01/01/2024
NODES
  NAME          TEMP    TYPE
  test_node2    100     WELL
ENDNODES

  TIME 01/01/2025
NODES
  NAME TYPE DEPTH  X Y  ! comment to test for keyword in comment ENDNODES
  test_node3 WELLHEAD 1167.3 100 100 ! NODES
ENDNODES
''',
     {'name': 'test_node2', 'type': 'WELL', 'temp': 100, 'date': '01/01/2024', 'unit_system': UnitSystem.ENGLISH},
     {'name': 'test_node3', 'type': 'WELLHEAD', 'depth': 1167.3, 'x_pos': 100, 'y_pos': 100, 'date': '01/01/2025',
      'unit_system': UnitSystem.ENGLISH},
     )
],
                         ids=['basic', 'all columns', 'times', 'units', 'two tables', 'keyword in column']
                         )
def test_load_nexus_nodes(mocker: MockerFixture, file_contents, node1_props, node2_props):
    # Arrange
    # mock out a surface file:
    start_date = '01/01/2023'
    mocker.patch('ResSimpy.DataObjectMixin.uuid4', return_value='uuid1')
    surface_file = NexusFile(location='surface.dat', file_content_as_list=file_contents.splitlines())

    node_1 = NexusNode(properties_dict=node1_props, date_format=DateFormat.MM_DD_YYYY)
    node_2 = NexusNode(properties_dict=node2_props, date_format=DateFormat.MM_DD_YYYY)

    mock_nexus_network = mocker.MagicMock()
    mock_nexus_network.model.date_format = DateFormat.MM_DD_YYYY
    mocker.patch('ResSimpy.Nexus.NexusNetwork.NexusNetwork', mock_nexus_network)
    expected_result = [node_1, node_2]
    # get the second node only
    second_node_name = node2_props['name']
    # Act

    nexus_nodes = NexusNodes(mock_nexus_network)
    nexus_nodes.load(surface_file, start_date, default_units=UnitSystem.ENGLISH)
    result = nexus_nodes.get_all()
    single_node_result = nexus_nodes.get_by_name(second_node_name)

    # Assert
    assert result == expected_result
    assert single_node_result == node_2
    if single_node_result.depth is not None:
        assert single_node_result.depth / 2 == 1167.3 / 2


@pytest.mark.parametrize('file_contents, node1_props, node2_props', [
    ('''NODES
  NAME       TYPE       DEPTH   TemP    X     Y       NUMBER  StatiON
 ! Riser Nodes
  node1         NA        NA    60.5    100.5 300.5   1     station
  node_2        WELLHEAD     1167.3 #  10.21085 3524.23 2   station2 ! COMMENT 
  ENDNODES
  content outside of the node statement
  node1         NA        NA    60.5    10.5 3.5   1     station_null
  ''',
     {'name': 'node1', 'type': None, 'depth': None, 'temp': 60.5, 'x_pos': 100.5, 'y_pos': 300.5, 'number': 1,
      'station': 'station', 'date': '01/01/2023', 'unit_system': 'ENGLISH'},
     {'name': 'node_2', 'type': 'WELLHEAD', 'depth': 1167.3, 'temp': None, 'x_pos': 10.21085, 'y_pos': 3524.23,
      'number': 2,
      'station': 'station2', 'date': '01/01/2023', 'unit_system': 'ENGLISH'}
     )], )
def test_get_node_df(mocker, file_contents, node1_props, node2_props):
    # Arrange
    start_date = '01/01/2023'
    surface_file = NexusFile(location='surface.dat', file_content_as_list=file_contents.splitlines())
    mock_nexus_network = mocker.MagicMock()
    mock_nexus_network.model.date_format = DateFormat.DD_MM_YYYY
    mocker.patch('ResSimpy.Nexus.NexusNetwork.NexusNetwork', mock_nexus_network)
    nexus_nodes = NexusNodes(mock_nexus_network)
    nexus_nodes.load(surface_file, start_date, default_units=UnitSystem.ENGLISH)

    expected_df = pd.DataFrame([node1_props, node2_props])
    expected_df = expected_df.fillna(value=np.nan).dropna(axis=1, how='all')
    # Act
    result = nexus_nodes.get_df()

    # Assert
    pd.testing.assert_frame_equal(result, expected_df, )


@pytest.mark.parametrize('file_contents, connection1_props, connection2_props', [
    ('''NODECON
	NAME            NODEIN    NODEOUT       TYPE        METHOD    DDEPTH
	CP01            CP01      wh_cp01       PIPE        2          7002.67
	cp01_gaslift    GAS       CP01          GASLIFT     NONE        NA ! Checked NODECON 13/05/2020 
	ENDNODECON
	''',
     {'name': 'CP01', 'node_in': 'CP01', 'node_out': 'wh_cp01', 'con_type': 'PIPE', 'hyd_method': '2',
      'delta_depth': 7002.67, 'date': '01/01/2023', 'unit_system': UnitSystem.ENGLISH},
     {'name': 'cp01_gaslift', 'node_in': 'GAS', 'node_out': 'CP01', 'con_type': 'GASLIFT', 'hyd_method': None,
      'delta_depth': None, 'date': '01/01/2023', 'unit_system': UnitSystem.ENGLISH},),
    ('''NODES
  NAME       TYPE       DEPTH   TemP    X     Y       NUMBER  StatiON
 ! Riser Nodes
  node1         NA        NA    60.5    100.5 300.5   1     station
  node_2        WELLHEAD     1167.3 #  10.21085 3524.23 2   station2 ! COMMENT 
  ENDNODES
  NODECON
	NAME            NODEIN    NODEOUT       TYPE        METHOD    DDEPTH    DPADD
	CP01            CP01      wh_cp01       PIPE        2          7002.67  20486
	cp01_gaslift    GAS       CP01          GASLIFT     NONE        NA    1000.23! Checked NODECON 13/05/2020 
	ENDNODECON''',
     {'name': 'CP01', 'node_in': 'CP01', 'node_out': 'wh_cp01', 'con_type': 'PIPE', 'hyd_method': '2',
      'delta_depth': 7002.67, 'dp_add': 20486, 'date': '01/01/2023', 'unit_system': UnitSystem.ENGLISH},
     {'name': 'cp01_gaslift', 'node_in': 'GAS', 'node_out': 'CP01', 'con_type': 'GASLIFT', 'hyd_method': None,
      'delta_depth': None, 'dp_add': 1000.23, 'date': '01/01/2023', 'unit_system': UnitSystem.ENGLISH},),
    (''' TIME 01/02/2023
  NODECON
	NAME            NODEIN    NODEOUT       TYPE        METHOD    DDEPTH
	CP01            CP01      wh_cp01       PIPE        2          7002.67
	ENDNODECON
	TIME 01/03/2023
	NODECON
		NAME            NODEIN    NODEOUT       TYPE        METHOD    DDEPTH
	cp01_gaslift    GAS       CP01          GASLIFT     NONE        NA ! Checked NODECON 13/05/2020 
	ENDNODECON''',
     {'name': 'CP01', 'node_in': 'CP01', 'node_out': 'wh_cp01', 'con_type': 'PIPE', 'hyd_method': '2',
      'delta_depth': 7002.67, 'date': '01/02/2023', 'unit_system': UnitSystem.ENGLISH},
     {'name': 'cp01_gaslift', 'node_in': 'GAS', 'node_out': 'CP01', 'con_type': 'GASLIFT', 'hyd_method': None,
      'delta_depth': None, 'date': '01/03/2023', 'unit_system': UnitSystem.ENGLISH},),
    ('''NODECON
  NAME    NODEIN        NODEOUT       TYPE      METHOD    IPVT  ELEVPR   MDIN     MDOUT DIAM  ROUGHNESS    HTC  TEMPPR    TEMPIN  TEMPOUT
  CP01   dccfr1        pseudo_prd_1  PIPE      HAG_BEG     NA  R0302E04 NA        NA   9.500    0.0476  8.000  prtempr    100.3     300
  prd_2   pseudo_prd_1  pseudo_prd_2  PIPE      HAG_BEG     NA  R0308E03 NA        NA   9.130    0.0018  8.000  prtempr   100     10.3
!prd_3   prd_3         prd_3         PIPE      HAG_BEG     NA  R0308E03 NA        NA   9.130    0.0018  8.000  prtempr    200     NA
  ENDNODECON''',
     {'name': 'CP01', 'node_in': 'dccfr1', 'node_out': 'pseudo_prd_1', 'con_type': 'PIPE', 'hyd_method': 'HAG_BEG',
      'elevation_profile': 'R0302E04', 'diameter': 9.500, 'roughness': 0.0476, 'heat_transfer_coeff': 8.000,
      'temperature_profile': 'prtempr', 'temperature_in': 100.3, 'temperature_out': 300, 'date': '01/01/2023',
      'unit_system': UnitSystem.ENGLISH},
     {'name': 'prd_2', 'node_in': 'pseudo_prd_1', 'node_out': 'pseudo_prd_2', 'con_type': 'PIPE',
      'hyd_method': 'HAG_BEG',
      'elevation_profile': 'R0308E03', 'diameter': 9.130, 'roughness': 0.0018, 'heat_transfer_coeff': 8.000,
      'temperature_profile': 'prtempr', 'temperature_in': 100, 'temperature_out': 10.3, 'date': '01/01/2023',
      'unit_system': UnitSystem.ENGLISH},),

], ids=['basic', 'other_tables', 'time changes two tables', 'More Columns'])
def test_load_connections(mocker: MockerFixture, file_contents, connection1_props, connection2_props):
    # Arrange
    start_date = '01/01/2023'
    mocker.patch('ResSimpy.DataObjectMixin.uuid4', return_value='uuid_1')
    surface_file = NexusFile(location='surface.dat', file_content_as_list=file_contents.splitlines())

    # set up objects from the dictionaries
    con1 = NexusNodeConnection(connection1_props, date_format=DateFormat.DD_MM_YYYY)
    con2 = NexusNodeConnection(connection2_props, date_format=DateFormat.DD_MM_YYYY)
    expected_result = [con1, con2]
    # create the dataframe output
    expected_df = pd.DataFrame([connection1_props, connection2_props])
    expected_df = expected_df.fillna(value=np.nan).dropna(axis=1, how='all')
    mock_nexus_network = mocker.MagicMock()
    mock_nexus_network.model.date_format = DateFormat.DD_MM_YYYY
    mocker.patch('ResSimpy.Nexus.NexusNetwork.NexusNetwork', mock_nexus_network)
    nexus_cons = NexusNodeConnections(mock_nexus_network)
    # Act
    nexus_cons.load(surface_file, start_date, default_units=UnitSystem.ENGLISH)
    result = nexus_cons.get_all()
    single_connection_result = nexus_cons.get_by_name('CP01')
    result_df = nexus_cons.get_df()
    # Assert
    assert result == expected_result
    assert single_connection_result == con1
    # check for correct float types
    if single_connection_result.depth is not None:
        assert single_connection_result.depth / 2 == 7002.67 / 2
    pd.testing.assert_frame_equal(result_df, expected_df, )


@pytest.mark.parametrize('file_contents, well_connection_props1, well_connection_props2', [
    (''' TIME 02/10/2032
METRIC
WELLS
  NAME    STREAM   NUMBER   DATUM   CROSSFLOW   CROSS_SHUT
  prod   PRODUCER   94     4039.3     ON        CELLGRAD
  inj   WATER      95     4039.3     OFF        CALC
  bad_data
    ENDWELLS
''',
     {'name': 'prod', 'stream': 'PRODUCER', 'number': 94, 'datum_depth': 4039.3, 'crossflow': 'ON',
      'crossshut': 'CELLGRAD',
      'date': '02/10/2032', 'unit_system': UnitSystem.METRIC},
     {'name': 'inj', 'stream': 'WATER', 'number': 95, 'datum_depth': 4039.3, 'crossflow': 'OFF', 'crossshut': 'CALC',
      'date': '02/10/2032', 'unit_system': UnitSystem.METRIC},
     )
])
def test_load_well_connections(mocker, file_contents, well_connection_props1, well_connection_props2, ):
    # Arrange
    start_date = '01/01/2023'
    mocker.patch('ResSimpy.DataObjectMixin.uuid4', return_value='uuid_1')
    surface_file = NexusFile(location='surface.dat', file_content_as_list=file_contents.splitlines())

    wellcon1 = NexusWellConnection(well_connection_props1, date_format=DateFormat.DD_MM_YYYY)
    wellcon2 = NexusWellConnection(well_connection_props2, date_format=DateFormat.DD_MM_YYYY)
    expected_result = [wellcon1, wellcon2]
    mock_nexus_network = mocker.MagicMock()
    mock_nexus_network.model.date_format = DateFormat.DD_MM_YYYY
    mocker.patch('ResSimpy.Nexus.NexusNetwork.NexusNetwork', mock_nexus_network)
    nexus_well_cons = NexusWellConnections(mock_nexus_network)
    expected_df = pd.DataFrame([well_connection_props1, well_connection_props2])
    expected_df = expected_df.fillna(value=np.nan).dropna(axis=1, how='all')

    # Act
    nexus_well_cons.load(surface_file, start_date, default_units=UnitSystem.ENGLISH)
    result = nexus_well_cons.get_all()
    single_connection_result = nexus_well_cons.get_by_name('prod')
    result_df = nexus_well_cons.get_df()

    # Assert
    assert result == expected_result
    assert single_connection_result == wellcon1
    pd.testing.assert_frame_equal(result_df, expected_df, check_like=True)


def test_load_gaswell_connections(mocker):
    # Arrange
    file_contents = """ TIME 01/01/2019
METRIC

TIME 01/01/2020
WELLS
NAME     	STREAM    NUMBER  DATUM DATGRAD	CROSSFLOW CROSS_SHUT
P01	  	PRODUCER     1    14000 MOBGRAD	    OFF        OFF
P02	  	PRODUCER     2    14000 MOBGRAD	    OFF        OFF
I01     WATER       95    15000 MOBGRAD     OFF        CALC
ENDWELLS


GASWELLS
NAME 		D 		DPERF GASMOB
P01		1.123e-5	INVKH	#
ENDGASWELLS

TIME 01/01/2021

GASWELLS
NAME 		D 		DPERF GASMOB
P02		2.345e-5	random	#
ENDGASWELLS

"""
    well_connection_props1 = {'name': 'P01', 'stream': 'PRODUCER', 'number': 1, 'datum_depth': 14000,
                              'gradient_calc': 'MOBGRAD', 'crossflow': 'OFF', 'crossshut': 'OFF',
                              'date': '01/01/2020', 'unit_system': UnitSystem.METRIC}
    well_connection_props2 = {'name': 'P02', 'stream': 'PRODUCER', 'number': 2, 'datum_depth': 14000,
                              'gradient_calc': 'MOBGRAD', 'crossflow': 'OFF', 'crossshut': 'OFF',
                              'date': '01/01/2020', 'unit_system': UnitSystem.METRIC}
    well_connection_props3 = {'name': 'I01', 'stream': 'WATER', 'number': 95, 'datum_depth': 15000,
                              'gradient_calc': 'MOBGRAD', 'crossflow': 'OFF', 'crossshut': 'CALC',
                              'date': '01/01/2020', 'unit_system': UnitSystem.METRIC}
    well_connection_props4 = {'name': 'P01', 'd_factor': 1.123e-5, 'non_darcy_flow_method': 'INVKH',
                              'gas_mobility': None, 'date': '01/01/2020', 'unit_system': UnitSystem.METRIC}
    well_connection_props5 = {'name': 'P02', 'd_factor': 2.345e-5, 'non_darcy_flow_method': 'random',
                              'gas_mobility': None, 'date': '01/01/2021', 'unit_system': UnitSystem.METRIC}
    start_date = '01/01/2019'
    mocker.patch('ResSimpy.DataObjectMixin.uuid4', return_value='uuid_1')
    surface_file = NexusFile(location='surface.dat', file_content_as_list=file_contents.splitlines())

    wellcon1 = NexusWellConnection(well_connection_props1, date_format=DateFormat.DD_MM_YYYY)
    wellcon2 = NexusWellConnection(well_connection_props2, date_format=DateFormat.DD_MM_YYYY)
    wellcon3 = NexusWellConnection(well_connection_props3, date_format=DateFormat.DD_MM_YYYY)
    wellcon4 = NexusWellConnection(well_connection_props4, date_format=DateFormat.DD_MM_YYYY)
    wellcon5 = NexusWellConnection(well_connection_props5, date_format=DateFormat.DD_MM_YYYY)
    expected_result = [wellcon1, wellcon2, wellcon3, wellcon4, wellcon5]
    mock_nexus_network = mocker.MagicMock()
    mock_nexus_network.model.date_format = DateFormat.DD_MM_YYYY
    mocker.patch('ResSimpy.Nexus.NexusNetwork.NexusNetwork', mock_nexus_network)
    nexus_well_cons = NexusWellConnections(mock_nexus_network)

    # Act
    nexus_well_cons.load(surface_file, start_date, default_units=UnitSystem.ENGLISH)
    result = nexus_well_cons.get_all()

    # Assert
    assert result == expected_result


def test_load_sim_wells_well_type(mocker):
    """Checks that we retrieve the well type from the surface files correctly."""

    # Arrange
    surface_file_contents = """TIME 02/10/2032
METRIC
WELLS
  NAME    STREAM   NUMBER   DATUM   CROSSFLOW   CROSS_SHUT
  well_prod_1   PRODUCER   94     4039.3     ON        CELLGRAD
  well_inj_wat   WATER      95     4039.3     OFF        CALC
  well_inj_oil      OIL 389 20339 ON CALC
    well_inj_gas      GAS 389 20339 ON CALC
        well_prod_other      OTHER_VALUE 389 20339 ON CALC
    ENDWELLS    
"""

    wellspec_file_contents = """
    TIME 02/10/2032
WELLSPEC well_prod_1
    IW JW L RADW
    1  2  3  4.5  
    
WELLSPEC well_inj_wat
      IW JW L RADW
    5 6 7 8
    
WELLSPEC well_inj_oil
IW JW L RADW
9 10 11 12.1

WELLSPEC well_prod_2
IW JW L RADW
13 14 15 16

WELLSPEC well_inj_gas
IW JW L RADW
13 14 15 16

WELLSPEC well_prod_other
IW JW L RADW
13 14 15 16
"""

    fcs_file_contents = """
DATEFORMAT DD/MM/YYYY    
RECURRENT_FILES
	 WELLS Set 1        wells.dat
	 SURFACE Network 1  surface.dat
	 RUNCONTROL runcontrol.dat
"""

    def mock_open_wrapper(filename, mode):
        mock_open = mock_multiple_files(mocker, filename, potential_file_dict={
            'model.fcs': fcs_file_contents,
            'wells.dat': wellspec_file_contents,
            'surface.dat': surface_file_contents,
            'runcontrol.dat': 'START 01/01/2018'
        }).return_value
        return mock_open

    start_date = '01/01/2018'
    mocker.patch("builtins.open", mock_open_wrapper)
    mocker.patch('ResSimpy.DataObjectMixin.uuid4', return_value='uuid_1')

    model = get_fake_nexus_simulator(mocker=mocker, fcs_file_path='model.fcs', mock_open=False)

    parent_wells_instance = NexusWells(model=model)
    model._wells = parent_wells_instance

    expected_completion_1 = NexusCompletion(date='02/10/2032', i=1, j=2, k=3, well_radius=4.5,
                                            date_format=DateFormat.DD_MM_YYYY, unit_system=UnitSystem.ENGLISH,
                                            start_date=start_date)
    expected_well_1 = NexusWell(well_name='well_prod_1', completions=[expected_completion_1],
                                unit_system=UnitSystem.ENGLISH,
                                well_type=WellType.PRODUCER, parent_wells_instance=parent_wells_instance)
    expected_completion_2 = NexusCompletion(date='02/10/2032', i=5, j=6, k=7, well_radius=8.0,
                                            date_format=DateFormat.DD_MM_YYYY, unit_system=UnitSystem.ENGLISH,
                                            start_date=start_date)
    expected_well_2 = NexusWell(well_name='well_inj_wat', completions=[expected_completion_2],
                                unit_system=UnitSystem.ENGLISH,
                                well_type=WellType.WATER_INJECTOR, parent_wells_instance=parent_wells_instance)
    expected_completion_3 = NexusCompletion(date='02/10/2032', i=9, j=10, k=11, well_radius=12.1,
                                            date_format=DateFormat.DD_MM_YYYY, unit_system=UnitSystem.ENGLISH,
                                            start_date=start_date)

    expected_well_3 = NexusWell(well_name='well_inj_oil', completions=[expected_completion_3],
                                unit_system=UnitSystem.ENGLISH,
                                well_type=WellType.OIL_INJECTOR, parent_wells_instance=parent_wells_instance)
    expected_completion_4 = NexusCompletion(date='02/10/2032', i=13, j=14, k=15, well_radius=16.0,
                                            date_format=DateFormat.DD_MM_YYYY, unit_system=UnitSystem.ENGLISH,
                                            start_date=start_date)
    expected_well_4 = NexusWell(well_name='well_prod_2', completions=[expected_completion_4],
                                unit_system=UnitSystem.ENGLISH,
                                well_type=WellType.PRODUCER, parent_wells_instance=parent_wells_instance)
    expected_well_5 = NexusWell(well_name='well_inj_gas', completions=[expected_completion_4],
                                unit_system=UnitSystem.ENGLISH,
                                well_type=WellType.GAS_INJECTOR, parent_wells_instance=parent_wells_instance)
    expected_well_6 = NexusWell(well_name='well_prod_other', completions=[expected_completion_4],
                                unit_system=UnitSystem.ENGLISH,
                                well_type=WellType.PRODUCER, parent_wells_instance=parent_wells_instance)

    expected_wells = [expected_well_1, expected_well_2, expected_well_3, expected_well_4, expected_well_5,
                      expected_well_6]

    # Act
    result = model.wells.wells

    # Assert
    assert result[1].well_type == WellType.WATER_INJECTOR
    assert result == expected_wells


@pytest.mark.parametrize('file_contents, wellhead_props_1, wellhead_props_2', [
    (''' TIME 01/03/2019
WELLHEAD
WELL NAME DEPTH TYPE METHOD
!ru	TH-ru	100	PIPE 	3	
R001	tubing	50.2	PIPE 	2	!ENDWELLHEAD
R-0_02	TH-03	0	PIPE 	1! comment
	ENDWELLHEAD''',
     {'well': 'R001', 'name': 'tubing', 'depth': 50.2, 'wellhead_type': 'PIPE', 'hyd_method': 2, 'date': '01/03/2019',
      'unit_system': UnitSystem.ENGLISH},
     {'well': 'R-0_02', 'name': 'TH-03', 'depth': 0, 'wellhead_type': 'PIPE', 'hyd_method': 1, 'date': '01/03/2019',
      'unit_system': UnitSystem.ENGLISH},)

])
def test_load_wellhead(mocker, file_contents, wellhead_props_1, wellhead_props_2):
    # Arrange
    start_date = '01/01/2018'
    mocker.patch('ResSimpy.DataObjectMixin.uuid4', return_value='uuid_1')
    surface_file = NexusFile(location='surface.dat', file_content_as_list=file_contents.splitlines())

    wellhead1 = NexusWellhead(wellhead_props_1, date_format=DateFormat.DD_MM_YYYY)
    wellhead2 = NexusWellhead(wellhead_props_2, date_format=DateFormat.DD_MM_YYYY)
    expected_result = [wellhead1, wellhead2]
    mock_nexus_network = mocker.MagicMock()
    mock_nexus_network.model.date_format = DateFormat.DD_MM_YYYY
    mocker.patch('ResSimpy.Nexus.NexusNetwork.NexusNetwork', mock_nexus_network)
    nexus_wellheads = NexusWellheads(mock_nexus_network)
    expected_df = pd.DataFrame([wellhead_props_1, wellhead_props_2])
    expected_df = expected_df.fillna(value=np.nan).dropna(axis=1, how='all')

    # Act
    nexus_wellheads.load(surface_file, start_date, default_units=UnitSystem.ENGLISH)
    result = nexus_wellheads.get_all()
    single_wellhead = nexus_wellheads.get_by_name('tubing')
    result_df = nexus_wellheads.get_df()

    # Assert
    assert result == expected_result
    assert single_wellhead == wellhead1
    pd.testing.assert_frame_equal(result_df, expected_df, check_like=True)


@pytest.mark.parametrize('file_contents, wellboreprops1, wellboreprops2', [
    (''' TIME 01/03/2019
WELLBORE
WELL METHOD DIAM TYPE
well1 BEGGS 3.5 PIPE
ENDWELLBORE
WELLBORE
WELL METHOD DIAM FLOWSECT ROUGHNESS
well2 BRILL 3.25 2      0.2002
ENDWELLBORE
	''',
     {'name': 'well1', 'bore_type': 'PIPE', 'hyd_method': "BEGGS", 'diameter': 3.5, 'date': '01/03/2019',
      'unit_system': UnitSystem.ENGLISH},
     {'name': 'well2', 'hyd_method': "BRILL", 'diameter': 3.25, 'flowsect': 2, 'roughness': 0.2002,
      'date': '01/03/2019', 'unit_system': UnitSystem.ENGLISH},)
])
def test_load_wellbore(mocker, file_contents, wellboreprops1, wellboreprops2):
    # Arrange
    mocker.patch('ResSimpy.DataObjectMixin.uuid4', return_value='uuid_1')
    start_date = '01/01/2018'
    surface_file = NexusFile(location='surface.dat', file_content_as_list=file_contents.splitlines())

    wellbore1 = NexusWellbore(wellboreprops1, date_format=DateFormat.DD_MM_YYYY)
    wellbore2 = NexusWellbore(wellboreprops2, date_format=DateFormat.DD_MM_YYYY)
    expected_result = [wellbore1, wellbore2]
    mock_nexus_network = mocker.MagicMock()
    mock_nexus_network.model.date_format = DateFormat.DD_MM_YYYY
    mocker.patch('ResSimpy.Nexus.NexusNetwork.NexusNetwork', mock_nexus_network)
    nexuswellbore = NexusWellbores(mock_nexus_network)
    expected_df = pd.DataFrame([wellboreprops1, wellboreprops2])
    expected_df = expected_df.fillna(value=np.nan).dropna(axis=1, how='all')

    # Act
    nexuswellbore.load(surface_file, start_date, default_units=UnitSystem.ENGLISH)
    result = nexuswellbore.get_all()
    single_wellbore = nexuswellbore.get_by_name('well1')
    result_df = nexuswellbore.get_df()

    # Assert
    assert result == expected_result
    assert single_wellbore == wellbore1
    pd.testing.assert_frame_equal(result_df, expected_df, check_like=True)

<<<<<<< HEAD
@pytest.mark.parametrize('file_contents, wellboreprops1, wellboreprops2', [
    (''' TIME 01/03/2019
TIME PLUS 4
WELLBORE
WELL METHOD DIAM TYPE
well1 BEGGS 3.5 PIPE
ENDWELLBORE
WELLBORE
WELL METHOD DIAM FLOWSECT ROUGHNESS
well2 BRILL 3.25 2      0.2002
ENDWELLBORE
    ''',
     {'name': 'well1', 'bore_type': 'PIPE', 'hyd_method': "BEGGS", 'diameter': 3.5, 'date': '05/03/2019',
      'unit_system': UnitSystem.ENGLISH},
     {'name': 'well2', 'hyd_method': "BRILL", 'diameter': 3.25, 'flowsect': 2, 'roughness': 0.2002,
      'date': '05/03/2019', 'unit_system': UnitSystem.ENGLISH},),
    (''' TIME 25/08/2019
TIME PLUS 2.9
WELLBORE
WELL METHOD DIAM TYPE
well1 BEGGS 3.5 PIPE
ENDWELLBORE
WELLBORE
WELL METHOD DIAM FLOWSECT ROUGHNESS
well2 BRILL 3.25 2      0.2002
ENDWELLBORE
    ''',
     {'name': 'well1', 'bore_type': 'PIPE', 'hyd_method': "BEGGS", 'diameter': 3.5, 'date': '27/08/2019(21:36:00)',
      'unit_system': UnitSystem.ENGLISH},
     {'name': 'well2', 'hyd_method': "BRILL", 'diameter': 3.25, 'flowsect': 2, 'roughness': 0.2002,
      'date': '27/08/2019(21:36:00)', 'unit_system': UnitSystem.ENGLISH},)
])
def test_load_wellbore_time_plus(mocker, file_contents, wellboreprops1, wellboreprops2):
    # Arrange
    mocker.patch('ResSimpy.DataObjectMixin.uuid4', return_value='uuid_1')
    start_date = '01/01/2018'
    surface_file = NexusFile(location='surface.dat', file_content_as_list=file_contents.splitlines())

    wellbore1 = NexusWellbore(wellboreprops1, date_format=DateFormat.DD_MM_YYYY)
    wellbore2 = NexusWellbore(wellboreprops2, date_format=DateFormat.DD_MM_YYYY)
    expected_result = [wellbore1, wellbore2]
    mock_nexus_network = mocker.MagicMock()
    mock_nexus_network.model.date_format = DateFormat.DD_MM_YYYY
    mocker.patch('ResSimpy.Nexus.NexusNetwork.NexusNetwork', mock_nexus_network)
    nexuswellbore = NexusWellbores(mock_nexus_network)
    expected_df = pd.DataFrame([wellboreprops1, wellboreprops2])
    expected_df = expected_df.fillna(value=np.nan).dropna(axis=1, how='all')

    # Act
    nexuswellbore.load(surface_file, start_date, default_units=UnitSystem.ENGLISH)
    result = nexuswellbore.get_all()
    single_wellbore = nexuswellbore.get_by_name('well1')
    result_df = nexuswellbore.get_df()

    # Assert
    assert result == expected_result
    assert single_wellbore == wellbore1
    pd.testing.assert_frame_equal(result_df, expected_df, check_like=True)

@pytest.mark.parametrize('file_contents, wellboreprops1, wellboreprops2', [
    (''' TIME 12/28/2019
TIME PLUS 6
WELLBORE
WELL METHOD DIAM TYPE
well1 BEGGS 3.5 PIPE
ENDWELLBORE
WELLBORE
WELL METHOD DIAM FLOWSECT ROUGHNESS
well2 BRILL 3.25 2      0.2002
ENDWELLBORE
    ''',
     {'name': 'well1', 'bore_type': 'PIPE', 'hyd_method': "BEGGS", 'diameter': 3.5, 'date': '01/03/2020',
      'unit_system': UnitSystem.ENGLISH},
     {'name': 'well2', 'hyd_method': "BRILL", 'diameter': 3.25, 'flowsect': 2, 'roughness': 0.2002,
      'date': '01/03/2020', 'unit_system': UnitSystem.ENGLISH},),
    (''' TIME 05/11/2019
TIME PLUS 1.1
WELLBORE
WELL METHOD DIAM TYPE
well1 BEGGS 3.5 PIPE
ENDWELLBORE
WELLBORE
WELL METHOD DIAM FLOWSECT ROUGHNESS
well2 BRILL 3.25 2      0.2002
ENDWELLBORE
    ''',
     {'name': 'well1', 'bore_type': 'PIPE', 'hyd_method': "BEGGS", 'diameter': 3.5, 'date': '05/12/2019(02:24:00)',
      'unit_system': UnitSystem.ENGLISH},
     {'name': 'well2', 'hyd_method': "BRILL", 'diameter': 3.25, 'flowsect': 2, 'roughness': 0.2002,
      'date': '05/12/2019(02:24:00)', 'unit_system': UnitSystem.ENGLISH},)
])
def test_load_wellbore_time_plus_mmddyy(mocker, file_contents, wellboreprops1, wellboreprops2):
    # Arrange
    mocker.patch('ResSimpy.DataObjectMixin.uuid4', return_value='uuid_1')
    start_date = '01/01/2018'
    surface_file = NexusFile(location='surface.dat', file_content_as_list=file_contents.splitlines())

    wellbore1 = NexusWellbore(wellboreprops1, date_format=DateFormat.MM_DD_YYYY)
    wellbore2 = NexusWellbore(wellboreprops2, date_format=DateFormat.MM_DD_YYYY)
    expected_result = [wellbore1, wellbore2]
    mock_nexus_network = mocker.MagicMock()
    mock_nexus_network.model.date_format = DateFormat.MM_DD_YYYY
    mocker.patch('ResSimpy.Nexus.NexusNetwork.NexusNetwork', mock_nexus_network)
    nexuswellbore = NexusWellbores(mock_nexus_network)
    expected_df = pd.DataFrame([wellboreprops1, wellboreprops2])
    expected_df = expected_df.fillna(value=np.nan).dropna(axis=1, how='all')

    # Act
    nexuswellbore.load(surface_file, start_date, default_units=UnitSystem.ENGLISH)
    result = nexuswellbore.get_all()
    single_wellbore = nexuswellbore.get_by_name('well1')
    result_df = nexuswellbore.get_df()

    # Assert
    assert result == expected_result
    assert single_wellbore == wellbore1
    pd.testing.assert_frame_equal(result_df, expected_df, check_like=True)
=======

def test_wells_table_expands_out_wildcards(mocker: MockerFixture):
    """Checks that wildcard names in a WELLS table apply the property to all names that match the wildcard."""

    # Arrange
    wellspec_file_contents = """
        TIME 12/06/2024
    WELLSPEC well_aa
        IW JW L RADW
        1  2  3  4.5  

    WELLSPEC well_ab
          IW JW L RADW
        5 6 7 8

    WELLSPEC well_c
    IW JW L RADW
    9 10 11 12.1
    """

    surface_file_contents = """TIME 12/06/2024
    WELLS
        NAME      STREAM      DATUM
        well_aa   PRODUCER    1234
        well_ab   PRODUCER    5678
        well_c    PRODUCER    9123
    ENDWELLS
    
    NODECON
    NAME	 	NODEIN		NODEOUT  	TYPE METHOD   LENGTH
    well_bc     well_bc    OTH_3R       PIPE 4  NA
    ENDNODECON
    
    TIME 09/07/2024
    
    WELLS
      NAME    ONTIME
      wel*_a* 0.85
    ENDWELLS
    
    TIME 14/07/2024
    
    WELLS
      NAME    DATUM
      well_* 4321
    ENDWELLS     
    """

    fcs_file_contents = """
    DATEFORMAT DD/MM/YYYY    
    RECURRENT_FILES
    	 WELLS Set 1        wells.dat
    	 SURFACE Network 1  surface.dat
    	 RUNCONTROL runcontrol.dat
    """

    def mock_open_wrapper(filename, mode):
        mock_open = mock_multiple_files(mocker, filename, potential_file_dict={
            'model.fcs': fcs_file_contents,
            'wells.dat': wellspec_file_contents,
            'surface.dat': surface_file_contents,
            'runcontrol.dat': 'START 01/01/2018 DATEFORMAT DD/MM/YYYY'
        }).return_value
        return mock_open

    mocker.patch("builtins.open", mock_open_wrapper)
    mocker.patch('ResSimpy.DataObjectMixin.uuid4', return_value='uuid_1')

    model = get_fake_nexus_simulator(mocker=mocker, fcs_file_path='model.fcs', mock_open=False)

    parent_wells_instance = NexusWells(model=model)
    model._wells = parent_wells_instance

    # Act
    result = model.network.well_connections.well_connections

    # Assert
    connections_for_12th_june = [x for x in result if x.date == '12/06/2024']

    connections_for_aa_june = [x for x in connections_for_12th_june if x.name == 'well_aa']
    assert connections_for_aa_june[0].on_time is None
    assert connections_for_aa_june[0].datum_depth == 1234

    connections_for_ab_june = [x for x in connections_for_12th_june if x.name == 'well_ab']
    assert connections_for_ab_june[0].on_time is None
    assert connections_for_ab_june[0].datum_depth == 5678

    connections_for_c_june = [x for x in connections_for_12th_june if x.name == 'well_c']
    assert connections_for_c_june[0].on_time is None
    assert connections_for_c_june[0].datum_depth == 9123

    connections_on_9th_july = [x for x in result if x.date == '09/07/2024']
    assert len(connections_on_9th_july) == 2

    connections_for_aa_july = [x for x in connections_on_9th_july if x.name == 'well_aa']
    assert connections_for_aa_july[0].on_time == 0.85

    connections_for_ab_july = [x for x in connections_on_9th_july if x.name == 'well_ab']
    assert connections_for_ab_july[0].on_time == 0.85

    connections_on_14th_july = [x for x in result if x.date == '14/07/2024']
    assert len(connections_on_14th_july) == 3

    connections_for_aa_14th_july = [x for x in connections_on_14th_july if x.name == 'well_aa']
    assert connections_for_aa_14th_july[0].datum_depth == 4321

    connections_for_ab_14th_july = [x for x in connections_on_14th_july if x.name == 'well_ab']
    assert connections_for_ab_14th_july[0].datum_depth == 4321

    connections_for_c_14th_july = [x for x in connections_on_14th_july if x.name == 'well_c']
    assert connections_for_c_14th_july[0].datum_depth == 4321
>>>>>>> d2a17c6d
<|MERGE_RESOLUTION|>--- conflicted
+++ resolved
@@ -583,7 +583,6 @@
     assert single_wellbore == wellbore1
     pd.testing.assert_frame_equal(result_df, expected_df, check_like=True)
 
-<<<<<<< HEAD
 @pytest.mark.parametrize('file_contents, wellboreprops1, wellboreprops2', [
     (''' TIME 01/03/2019
 TIME PLUS 4
@@ -701,7 +700,6 @@
     assert result == expected_result
     assert single_wellbore == wellbore1
     pd.testing.assert_frame_equal(result_df, expected_df, check_like=True)
-=======
 
 def test_wells_table_expands_out_wildcards(mocker: MockerFixture):
     """Checks that wildcard names in a WELLS table apply the property to all names that match the wildcard."""
@@ -812,5 +810,4 @@
     assert connections_for_ab_14th_july[0].datum_depth == 4321
 
     connections_for_c_14th_july = [x for x in connections_on_14th_july if x.name == 'well_c']
-    assert connections_for_c_14th_july[0].datum_depth == 4321
->>>>>>> d2a17c6d
+    assert connections_for_c_14th_july[0].datum_depth == 4321