--- conflicted
+++ resolved
@@ -138,11 +138,7 @@
     nexus_sim = get_fake_nexus_simulator(mocker, fcs_file_path='/path/fcs_file.fcs', mock_open=False)
 
     # Act
-<<<<<<< HEAD
-    result = nexus_sim._network.constraints.get_constraints()
-=======
     result = nexus_sim.network.constraints.get_constraints()
->>>>>>> 0fc9089b
     # Assert
     assert result == expected_result
 
