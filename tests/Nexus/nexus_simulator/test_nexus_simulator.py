import os
import uuid
import pytest
import pandas as pd
from ResSimpy.Nexus.DataModels.Network.NexusConstraint import NexusConstraint
from ResSimpy.Nexus.DataModels.Network.NexusWellConnection import NexusWellConnection
from ResSimpy.Nexus.DataModels.Network.NexusWellbore import NexusWellbore
from ResSimpy.Nexus.DataModels.Network.NexusWellhead import NexusWellhead
from ResSimpy.Nexus.DataModels.NexusCompletion import NexusCompletion
from ResSimpy.Nexus.DataModels.NexusFile import NexusFile
from ResSimpy.Nexus.DataModels.NexusWell import NexusWell
from ResSimpy.Nexus.DataModels.NexusPVTMethod import NexusPVTMethod
from ResSimpy.Nexus.DataModels.NexusSeparatorMethod import NexusSeparatorMethod
from ResSimpy.Nexus.DataModels.NexusWaterMethod import NexusWaterMethod
from ResSimpy.Nexus.DataModels.NexusEquilMethod import NexusEquilMethod
from ResSimpy.Nexus.DataModels.NexusRockMethod import NexusRockMethod
from ResSimpy.Nexus.DataModels.NexusRelPermMethod import NexusRelPermMethod
from ResSimpy.Nexus.DataModels.NexusValveMethod import NexusValveMethod
from ResSimpy.Nexus.DataModels.NexusAquiferMethod import NexusAquiferMethod
from ResSimpy.Nexus.DataModels.NexusHydraulicsMethod import NexusHydraulicsMethod
from ResSimpy.Nexus.DataModels.NexusGasliftMethod import NexusGasliftMethod
from ResSimpy.Nexus.DataModels.Network.NexusNode import NexusNode
from ResSimpy.Nexus.DataModels.Network.NexusNodeConnection import NexusNodeConnection
from ResSimpy.Nexus.NexusEnums.DateFormatEnum import DateFormat
from ResSimpy.Nexus.NexusSimulator import NexusSimulator
from pytest_mock import MockerFixture
from unittest.mock import Mock
from ResSimpy.Nexus.NexusEnums.UnitsEnum import UnitSystem
from tests.multifile_mocker import mock_multiple_files


def mock_multiple_opens(mocker, filename, fcs_file_contents, run_control_contents, include_contents,
                        run_control_mock=None, include_file_mock=None, log_file_mock=None, structured_grid_mock=None,
                        surface_1_mock=None, surface_2_mock=None):
    """Mock method that returns different test file contents depending upon the file name"""
    if "fcs" in filename:
        file_contents = fcs_file_contents
    elif "run_control" in filename:
        if run_control_mock is not None:
            return run_control_mock
        else:
            file_contents = run_control_contents
    elif "include" in filename:
        if include_file_mock is not None:
            return include_file_mock
        else:
            file_contents = include_contents
    elif "log" in filename:
        return log_file_mock
    elif "structured_grid" in filename:
        return structured_grid_mock
    else:
        raise FileNotFoundError(filename)
    open_mock = mocker.mock_open(read_data=file_contents)
    return open_mock


def mock_different_model_opens(mocker, filename, fcs_file_contents_1, fcs_file_contents_2, surface_file_contents_1,
                               surface_file_contents_2):
    """Mock method that returns different test file contents depending upon the model"""
    if "model1" in filename:
        file_contents = fcs_file_contents_1
    elif "model2" in filename:
        file_contents = fcs_file_contents_2
    elif "surface_1" in filename:
        file_contents = surface_file_contents_1
    elif "surface_2" in filename:
        file_contents = surface_file_contents_2
    else:
        raise FileNotFoundError(filename)
    open_mock = mocker.mock_open(read_data=file_contents)
    return open_mock


def check_file_read_write_is_correct(expected_file_contents: str, modifying_mock_open: Mock,
                                     mocker_fixture: MockerFixture):
    assert len(modifying_mock_open.call_args_list) == 2
    assert modifying_mock_open.call_args_list[0] == mocker_fixture.call(
        '/my/file/path', 'r')
    assert modifying_mock_open.call_args_list[1] == mocker_fixture.call(
        '/my/file/path', 'w')

    # Get all the calls to write() and check that the contents are what we expect
    list_of_writes = [
        call for call in modifying_mock_open.mock_calls if 'call().write' in str(call)]
    assert len(list_of_writes) == 1
    assert list_of_writes[0].args[0] == expected_file_contents


def check_file_read_write_is_correct_for_windows(expected_file_contents: str, modifying_mock_open: Mock,
                                     mocker_fixture: MockerFixture):
    assert len(modifying_mock_open.call_args_list) == 2
    assert modifying_mock_open.call_args_list[0] == mocker_fixture.call(
        "\my\file\path", 'r')
    assert modifying_mock_open.call_args_list[1] == mocker_fixture.call(
        "\my\file\path", 'w')

    # Get all the calls to write() and check that the contents are what we expect
    list_of_writes = [
        call for call in modifying_mock_open.mock_calls if 'call().write' in str(call)]
    assert len(list_of_writes) == 1
    assert list_of_writes[0].args[0] == expected_file_contents

@pytest.mark.parametrize(
    "run_control_path, expected_root, expected_run_control_path, date_format, expected_date_format", [
        # Providing an absolute path to the fcs file + USA date format
        ("/run/control/path", "", "/run/control/path", "MM/DD/YYYY", DateFormat.MM_DD_YYYY),
        # Providing a relative path to the fcs file + Non-USA date format
        ("run/control/path", "testpath1", "run/control/path", "DD/MM/YYYY", DateFormat.DD_MM_YYYY)
    ])
def test_load_fcs_file_no_output_no_include_file(mocker, run_control_path, expected_root, expected_run_control_path,
                                                 date_format, expected_date_format):
    # Arrange
    fcs_file = f"RUNCONTROL {run_control_path}\nDATEFORMAT {date_format}\n"
    open_mock = mocker.mock_open(read_data=fcs_file)
    mocker.patch("builtins.open", open_mock)
    expected_full_path = os.path.join(expected_root, expected_run_control_path)
    # Act
    simulation = NexusSimulator(origin='testpath1/Path.fcs')

    # Assert
    assert simulation.run_control_file_path == expected_full_path
    assert simulation.date_format is expected_date_format
    open_mock.assert_called_with(expected_full_path, 'r')

@pytest.mark.parametrize(
    "run_control_path, expected_root, expected_run_control_path, date_format, expected_date_format", [
        # Providing an absolute path to the fcs file + USA date format
        ("/run/control/path", "", "/run/control/path", "MM/DD/YYYY", DateFormat.MM_DD_YYYY),
        # Providing a relative path to the fcs file + Non-USA date format
        ("run/control/path", "testpath1", "run/control/path", "DD/MM/YYYY", DateFormat.DD_MM_YYYY)
    ])
def test_load_fcs_space_in_filename(mocker, run_control_path, expected_root, expected_run_control_path,
                                    date_format, expected_date_format):
    # Arrange
    fcs_file = f"RUNCONTROL {run_control_path}\nDATEFORMAT {date_format}\n"
    open_mock = mocker.mock_open(read_data=fcs_file)
    mocker.patch("builtins.open", open_mock)
    expected_full_path = os.path.join(expected_root, expected_run_control_path)

    # Act
    simulation = NexusSimulator(origin='testpath1/Path.fcs')

    # Assert
    assert simulation.run_control_file_path == expected_full_path
    assert simulation.date_format is expected_date_format
    open_mock.assert_called_with(expected_full_path, 'r')
@pytest.mark.parametrize(
    "fcs_file_contents, expected_date_format", [
        ("RUNCONTROL /path/to/run/control\n  DATE_FORMAT MM/DD/YYYY", DateFormat.MM_DD_YYYY),
        ("RUNCONTROL /path/to/run/control\n  DATE_FORMAT DD/MM/YYYY", DateFormat.DD_MM_YYYY),
        ("RUNCONTROL /path/to/run/control\n", DateFormat.MM_DD_YYYY),
        ("RUNCONTROL c:\path\to\run\control\n  DATE_FORMAT MM/DD/YYYY", DateFormat.MM_DD_YYYY),
        ("RUNCONTROL c:\path\to\run\control\n  DATE_FORMAT DD/MM/YYYY", DateFormat.DD_MM_YYYY),
        ("RUNCONTROL c:\path\to\run\control\n", DateFormat.MM_DD_YYYY),
    ], ids=['US date format', 'non-us date format', 'default (us format)', 'Win US Date Format', 'Win non-us date format', 'Win default (us format)', ])
def test_load_fcs_date_format(mocker, fcs_file_contents, expected_date_format):
    # Arrange
    open_mock = mocker.mock_open(read_data=fcs_file_contents)
    mocker.patch("builtins.open", open_mock)

    # Act
    simulation = NexusSimulator(origin='testpath1/Path.fcs')

    # Assert
    assert simulation.date_format is expected_date_format


def test_load_fcs_file_comment_after_declaration(mocker):
    """Check that the code ignores lines with comments that contain tokens"""
    # Arrange
    fcs_file = "!RUNCONTROL run_control_1\n RUNCONTROL run_control_2.inc\nDATEFORMAT DD/MM/YYYY\n!DATEFORMAT MM/DD/YYYY"
    open_mock = mocker.mock_open(read_data=fcs_file)
    mocker.patch("builtins.open", open_mock)
    expected_file_path = os.path.join('testpath1', 'run_control_2.inc')
    # Act
    simulation = NexusSimulator(origin='testpath1/Path.fcs')

    # Assert
    assert simulation.run_control_file_path == expected_file_path
    assert simulation.date_format is DateFormat.DD_MM_YYYY
    open_mock.assert_called_with(expected_file_path, 'r')


@pytest.mark.skip("Code changed to not throw an error in this scenario now")
@pytest.mark.parametrize("run_control_path, expected_run_control_path, date_format, expected_date_format", [
    # Providing an absolute path to the fcs file + USA date format
    ("/run/control/path", "/run/control/path", "MM/DD/YYYY", True),
    # Providing a relative path to the fcs file + Non-USA date format
    ("run/control/path", "original_output_path/run/control/path", "DD/MM/YYYY", DateFormat.DD_MM_YYYY),
    # Providing an absolute path to the fcs file + USA date format Windows
    ("C:\run\control\path", "C:\run\control\path", "MM/DD/YYYY", True),
    # Providing a relative path to the fcs file + Non-USA date format Windows
    ("\run\control\path", "original_output_path\run\control\path", "DD/MM/YYYY", DateFormat.DD_MM_YYYY)
])
def test_output_destination_missing(mocker, run_control_path, expected_run_control_path, date_format,
                                    expected_date_format):
    """Check that an exception is raised if the user attempts to modify files without a specified output directory"""
    # Arrange
    fcs_file = f"RUNCONTROL {run_control_path}\nDATEFORMAT {date_format}"
    open_mock = mocker.mock_open(read_data=fcs_file)
    mocker.patch("builtins.open", open_mock)

    # Act
    simulation = NexusSimulator(
        origin='test/Path.fcs', destination='original_output_path')
    with pytest.raises(ValueError):
        simulation.set_output_path(None)

    # Assert
    assert simulation.run_control_file_path == expected_run_control_path
    assert simulation.date_format is expected_date_format


@pytest.mark.parametrize("run_control_path,expected_run_control_path,date_format,expected_use_american_date_format",
                         [
                             ("/run/control/path",
                              "/run/control/path", "MM/DD/YYYY", True),
                             # Providing an absolute path to the fcs file + USA date format
                             ("run/control/path", "original_output_path/run/control/path",
                              "DD/MM/YYYY", False),
                             # Providing a relative path to the fcs file + Non-USA date format
                             ("c:\run\control\path",
                              "c:\run\control\path", "MM/DD/YYYY", True),
                             # Providing an absolute path to the fcs file + USA date format
                             ("run\control\path", "original_output_path\run\control\path",
                              "DD/MM/YYYY", False)
                             # Providing a relative path to the fcs file + Non-USA date format
                         ])
def test_origin_missing(mocker, run_control_path, expected_run_control_path, date_format,
                        expected_use_american_date_format):
    """Check that an exception is raised if the user attempts to initialise the class without an fcs file declared"""
    # Arrange
    fcs_file = f"RUNCONTROL {run_control_path}\nDATEFORMAT {date_format}"
    open_mock = mocker.mock_open(read_data=fcs_file)
    mocker.patch("builtins.open", open_mock)

    # Act
    with pytest.raises(ValueError):
        NexusSimulator()


@pytest.mark.skip("re-enable once model moving has been implemented")
def test_output_to_existing_directory(mocker):
    """Testing output to directory with existing files"""
    # Arrange 
    fcs_file = "RUNCONTROL path/to/run/control\nDATEFORMAT DD/MM/YYYYY"
    open_mock = mocker.mock_open(read_data=fcs_file)
    mocker.patch("builtins.open", open_mock)

    exists_mock = mocker.Mock(return_value=True)
    mocker.patch("os.path.exists", exists_mock)
    
     # Act + Assert
    with pytest.raises(FileExistsError):
        NexusSimulator(origin='test/Path.fcs',
                       destination='original_output_path')
    # Arrange for windows
    fcs_file_win = "RUNCONTROL path\to\run\control\nDATEFORMAT DD/MM/YYYYY"
    open_mock_win = mocker.mock_open(read_data=fcs_file)
    mocker.patch("builtins.open", open_mock_win)

    exists_mock = mocker.Mock(return_value=True)
    mocker.patch("os.path.exists", exists_mock)

    # Act + Assert
    with pytest.raises(FileExistsError):
        NexusSimulator(origin='test\Path.fcs',
                       destination='original_output_path')


@pytest.mark.parametrize("fcs_file, expected_default_unit_value",
                         [(
                                 'DESC Test model\n\nRUN_UNITS ENGLISH\n\nDEFAULT_UNITS ENGLISH\nDATEFORMAT MM/DD/YYYY\n\nGRID_FILES\n\tSTRUCTURED_GRID\tIncludes/grid_data/main_grid.dat',
                                 UnitSystem.ENGLISH),
                             (
                                     'DESC Test model\n\nRUN_UNITS ENGLISH\n\nDEFAULT_UNITS \n LAB\nDATEFORMAT MM/DD/YYYY\n\nGRID_FILES\n\tSTRUCTURED_GRID\tIncludes/grid_data/main_grid.dat',
                                     UnitSystem.LAB),
                             (
                                     'DESC Test model\n\nRUN_UNITS ENGLISH\n\nDEFAULT_UNITS METKG/CM2\nDATEFORMAT MM/DD/YYYY\n\nGRID_FILES\n\tSTRUCTURED_GRID\tIncludes/grid_data/main_grid.dat',
                                     UnitSystem.METKGCM2),
                             (
                                     'DESC Test model\n\nRUN_UNITS ENGLISH\n\nDEFAULT_units    METRIC\nDATEFORMAT MM/DD/YYYY\n\nGRID_FILES\n\tSTRUCTURED_GRID\tIncludes/grid_data/main_grid.dat',
                                     UnitSystem.METRIC),
                             (
                                     'DESC Test model\n\nRUN_UNITS ENGLISH\n\nDATEFORMAT MM/DD/YYYY\n\nGRID_FILES\n\tSTRUCTURED_GRID\tIncludes/grid_data/main_grid.dat',
                                     UnitSystem.ENGLISH),
                             (
                                     'DESC Test model\n\nRUN_UNITS ENGLISH\n\ndefault_Units Metbar\nDATEFORMAT MM/DD/YYYY\n\nGRID_FILES\n\tSTRUCTURED_GRID\tIncludes/grid_data/main_grid.dat',
                                     UnitSystem.METBAR),
                         ])
def test_load_fcs_file_populates_default_units(mocker, fcs_file, expected_default_unit_value):
    # Arrange
    open_mock = mocker.mock_open(read_data=fcs_file)
    mocker.patch("builtins.open", open_mock)

    # Act
    simulation = NexusSimulator(origin='testpath1/Path.fcs')
    result = simulation.default_units

    # Assert
    assert result == expected_default_unit_value


@pytest.mark.parametrize("fcs_file",
                         [
                             'DESC Test model\n\nRUN_UNITS ENGLISH\n\nDEFAULT_UNITS NOTVALID\nDATEFORMAT MM/DD/YYYY\n\nGRID_FILES\n\tSTRUCTURED_GRID\tIncludes/grid_data/main_grid.dat',
                             'DESC Test model\n\nRUN_UNITS ENGLISH\n\nDEFAULT_UNITS \nDATEFORMAT MM/DD/YYYY\n\nGRID_FILES\n\tSTRUCTURED_GRID\tIncludes/grid_data/main_grid.dat'
                         ])
def test_load_fcs_file_raises_error_for_undefined_default_units(mocker, fcs_file):
    # Arrange
    open_mock = mocker.mock_open(read_data=fcs_file)
    mocker.patch("builtins.open", open_mock)

    # Act
    with pytest.raises(ValueError):
        NexusSimulator(origin='testpath1/Path.fcs')


@pytest.mark.parametrize("fcs_file, expected_run_unit_value",
                         [(
                                 'DESC Test model\n\nRUN_UNITS ENGLISH\n\nDEFAULT_UNITS ENGLISH\nDATEFORMAT MM/DD/YYYY\n\nGRID_FILES\n\tSTRUCTURED_GRID\tIncludes/grid_data/main_grid.dat',
                                 UnitSystem.ENGLISH),
                             (
                                     'DESC Test model\n\nRUN_UNITS  \n lab  \n\nDEFAULT_UNITS ENGLISH\nDATEFORMAT MM/DD/YYYY\n\nGRID_FILES\n\tSTRUCTURED_GRID\tIncludes/grid_data/main_grid.dat',
                                     UnitSystem.LAB),
                             (
                                     'DESC Test model\n\nRun_UNITS MetBar\n\nDEFAULT_UNITS ENGLISH\nDATEFORMAT MM/DD/YYYY\n\nGRID_FILES\n\tSTRUCTURED_GRID\tIncludes/grid_data/main_grid.dat',
                                     UnitSystem.METBAR),
                             (
                                     'DESC Test model\n\nRun_UNITS METKG/CM2\n\nDEFAULT_UNITS ENGLISH\nDATEFORMAT MM/DD/YYYY\n\nGRID_FILES\n\tSTRUCTURED_GRID\tIncludes/grid_data/main_grid.dat',
                                     UnitSystem.METKGCM2),
                             (
                                     'DESC Test model\n\nDEFAULT_UNITS ENGLISH\nDATEFORMAT MM/DD/YYYY\n\nGRID_FILES\n\tSTRUCTURED_GRID\tIncludes/grid_data/main_grid.dat',
                                     UnitSystem.ENGLISH)
                         ])
def test_load_fcs_file_populates_run_units(mocker, fcs_file, expected_run_unit_value):
    # Arrange
    open_mock = mocker.mock_open(read_data=fcs_file)
    mocker.patch("builtins.open", open_mock)

    # Act
    simulation = NexusSimulator(origin='testpath1/Path.fcs')
    result = simulation.run_units

    # Assert
    assert result == expected_run_unit_value


@pytest.mark.parametrize("fcs_file",
                         [
                             'DESC Test model\n\nRUN_UNITS BLAH\nDEFAULT_UNITS ENGLISH\nDATEFORMAT MM/DD/YYYY\n\nGRID_FILES\n\tSTRUCTURED_GRID\tIncludes/grid_data/main_grid.dat',
                             'DESC Test model\n\nRUN_UNITs \nDEFAULT_UNITS ENGLISH\nDATEFORMAT MM/DD/YYYY\n\nGRID_FILES\n\tSTRUCTURED_GRID\tIncludes/grid_data/main_grid.dat'
                             'DESC Test model\n\nRUN_UNITs 1\nDEFAULT_UNITS ENGLISH\nDATEFORMAT MM/DD/YYYY\n\nGRID_FILES\n\tSTRUCTURED_GRID\tIncludes/grid_data/main_grid.dat'
                         ])
def test_load_fcs_file_raises_error_for_undefined_run_units(mocker, fcs_file):
    # Arrange
    open_mock = mocker.mock_open(read_data=fcs_file)
    mocker.patch("builtins.open", open_mock)

    # Act
    with pytest.raises(ValueError):
        NexusSimulator(origin='testpath1/Path.fcs')


@pytest.mark.parametrize("fcs_file, expected_root, expected_extracted_path",
                         [(
                                 'RUNCONTROL run_control.inc\nDATEFORMAT DD/MM/YYYY\nSURFACE NETWORK 1 	nexus_data/Includes/nexus_data/surface_simplified_06082018.inc',
                                 'testpath1', 'nexus_data/Includes/nexus_data/surface_simplified_06082018.inc'),
                             (
                                     'RUNCONTROL run_control.inc\nDATEFORMAT DD/MM/YYYY\nSURFACE Network 1 	file/path/location/surface.inc',
                                     'testpath1', 'file/path/location/surface.inc'),
                             (
                                     'RUNCONTROL run_control.inc\nDATEFORMAT DD/MM/YYYY\nsurface network 1 	file/path/location/surface.inc',
                                     'testpath1', 'file/path/location/surface.inc'),
                             (
                                 'RUNCONTROL run_control.inc\nDATEFORMAT DD/MM/YYYY\nSURFACE NETWORK 1 	nexus_data\\Includes\\nexus_data\\surface_simplified_06082018.inc',
                                 'testpath1', 'nexus_data\\Includes\\nexus_data\\surface_simplified_06082018.inc')
                         ])
def test_get_abs_surface_file_path(mocker, fcs_file, expected_root, expected_extracted_path):
    # Arrange
    open_mock = mocker.mock_open(read_data=fcs_file)
    mocker.patch("builtins.open", open_mock)
    expected_result = os.path.join(expected_root, expected_extracted_path)

    # Act
    simulation = NexusSimulator(origin='testpath1/Path.fcs')
    result = simulation.get_surface_file_path()
    

    # Assert
    assert result == expected_result

    
@pytest.mark.skip("Re-enable once the run code has been established")
def test_run_simulator(mocker):
    """Testing the Simulator run code"""
    # Arrange
    from ResSimpy.Nexus.NexusSimulator import NexusSimulator
    fcs_file = f"RUNCONTROL /run/control/path\nDATEFORMAT DD/MM/YYYY\n"
    open_mock = mocker.mock_open(read_data=fcs_file)
    mocker.patch("builtins.open", open_mock)

    # Act
    simulation = NexusSimulator(
        origin='testpath1/Path.fcs', destination="test_new_destination")
    result = simulation.run_simulation()

    # Assert
    assert result == 'Job running, job number: 456'


def test_get_check_oil_gas_types_for_models_different_types(mocker):
    # Checks that a Value error is raised if the surface files contain different oil / gas types
    # Arrange
    models = ['path/to/model1.fcs', 'path/to/another/model2.fcs']

    fcs_file_contents_1 = "Line 1\nAnother LIne\nSURFACE Network 1	Includes/nexus_data/surface_1.dat"
    fcs_file_contents_2 = "SURFACE Network 1	Includes/nexus_data/surface_2.dat"
    surface_file_contents_1 = "line 1\nline 2\nGASWATER"
    surface_file_contents_2 = "line 1\nBLACKOIL"

    def mock_open_wrapper(filename, mode):
        mock_open = mock_different_model_opens(mocker, filename, fcs_file_contents_1, fcs_file_contents_2,
                                               surface_file_contents_1, surface_file_contents_2).return_value
        return mock_open

    mocker.patch("builtins.open", mock_open_wrapper)

    # Act / Assert
    with pytest.raises(ValueError):
        NexusSimulator.get_check_oil_gas_types_for_models(models)


@pytest.mark.parametrize("fcs_file_contents_1, fcs_file_contents_2, surface_file_contents_1, surface_file_contents_2,"
                         " expected_type",
                         [
                             ("Line 1\nAnother LIne\nSURFACE Network 1	Includes/nexus_data/surface_1.dat",
                              "SURFACE Network 1	Includes/nexus_data/surface_2.dat",
                              "line 1\nline 2\nBLACKOIL",
                              "line 1\nBLACKOIL",
                              "BLACKOIL"
                              ),
                             ("Line 1\nAnother LIne\nSURFACE Network 1	Includes/nexus_data/surface_1.dat",
                              "SURFACE Network 1	Includes/nexus_data/surface_2.dat",
                              "line 1\nline 2\nWATEROIL",
                              "line 1\nWATEROIL",
                              "WATEROIL"
                              ),
                             ("Line 1\nAnother LIne\nSURFACE Network 1	Includes/nexus_data/surface_1.dat",
                              "SURFACE Network 1	Includes/nexus_data/surface_2.dat",
                              "line 1\nline 2\nGASWATER",
                              "line 1\nGASWATER",
                              "GASWATER"
                              )
                         ])
def test_get_check_oil_gas_types_for_models_same_types(mocker, fcs_file_contents_1, fcs_file_contents_2,
                                                       surface_file_contents_1, surface_file_contents_2, expected_type):
    # Checks that the correct oil / gas type is returned.
    # Arrange
    models = ['path/to/model1.fcs', 'path/to/another/model2.fcs']

    def mock_open_wrapper(filename, mode):
        mock_open = mock_different_model_opens(mocker, filename, fcs_file_contents_1, fcs_file_contents_2,
                                               surface_file_contents_1, surface_file_contents_2).return_value
        return mock_open

    mocker.patch("builtins.open", mock_open_wrapper)

    # Act
    result = NexusSimulator.get_check_oil_gas_types_for_models(models)

    # Assert
    assert result == expected_type



def test_get_check_oil_gas_types_for_models_different_types(mocker):
    # Checks that a Value error is raised if the surface files contain different oil / gas types
    # Arrange
    models = ['path/to/model1.fcs', 'path/to/another/model2.fcs']

    fcs_file_contents_1 = "Line 1\nAnother LIne\nSURFACE Network 1	Includes/nexus_data/surface_1.dat"
    fcs_file_contents_2 = "SURFACE Network 1	Includes/nexus_data/surface_2.dat"
    surface_file_contents_1 = "line 1\nline 2\nGASWATER"
    surface_file_contents_2 = "line 1\nBLACKOIL"

    def mock_open_wrapper(filename, mode):
        mock_open = mock_different_model_opens(mocker, filename, fcs_file_contents_1, fcs_file_contents_2,
                                               surface_file_contents_1, surface_file_contents_2).return_value
        return mock_open

    mocker.patch("builtins.open", mock_open_wrapper)

    # Act / Assert
    with pytest.raises(ValueError):
        NexusSimulator.get_check_oil_gas_types_for_models(models)

@pytest.mark.parametrize("original_file_contents, expected_file_contents, token, new_value, add_to_start",
                         [("test 3", "test ABC3", "TEST", "ABC3", False),
                          ("""!     Fluid model for network
BLACKOIL
!     Network default temperature
NETTEMP 100.  !Comment after value

!     lumped wellbore default to better match vip wellbore behaviour
!     Connection defaults""",

                           """!     Fluid model for network
BLACKOIL
!     Network default temperature
NETTEMP 50.  !Comment after value

!     lumped wellbore default to better match vip wellbore behaviour
!     Connection defaults""",
                           "NeTtEMp", "50.",
                           False),
                          ("""!     Fluid model for network
BLACKOIL
!     Network default temperature
NETTEMP 100.  !Comment after value

!     lumped wellbore default to better match vip wellbore behaviour
!     Connection defaults""",

                           """MYTOKEN new value
!     Fluid model for network
BLACKOIL
!     Network default temperature
NETTEMP 100.  !Comment after value

!     lumped wellbore default to better match vip wellbore behaviour
!     Connection defaults""",
                           "MYTOKEN", "new value",
                           True),
                          ("""!     Fluid model for network
BLACKOIL
!     Network default temperature
NETTEMP 100.  !Comment after value

!     lumped wellbore default to better match vip wellbore behaviour
!     Connection defaults""",

                           """!     Fluid model for network
BLACKOIL
!     Network default temperature
NETTEMP 100.  !Comment after value

!     lumped wellbore default to better match vip wellbore behaviour
!     Connection defaults
MYTOKEN new value""",
                           "MYTOKEN", "new value",
                           False),
                          ("""!     Fluid model for network
BLACKOIL
!     Network default temperature
NETTEMP 100.  !Comment after value

!     lumped wellbore default to better match vip wellbore behaviour
!     Connection defaults""",

                           """!     Fluid model for network
BLACKOIL
!     Network default temperature
NETTEMP 100.  !Comment after value

!     lumped wellbore default to better match vip wellbore behaviour
!     Connection defaults
TOKENNOVALUE """,
                           "TOKENNOVALUE", "",
                           False)
                          ],
                         ids=["basic case", "standard value change", "token not present (add to start)",
                              "token not present (add to end)",
                              "token not present and has no value"])
def test_update_token_file_value(mocker, original_file_contents, expected_file_contents, token, new_value,
                                 add_to_start):
    """Test the update token value functionality"""
    # Arrange

    mock_original_opens = mocker.mock_open()
    mocker.patch("builtins.open", mock_original_opens)

    simulation = NexusSimulator(
        origin='testpath1/nexus_run.fcs', destination="new_destination")

    modifying_mock_open = mocker.mock_open(read_data=original_file_contents)
    mocker.patch("builtins.open", modifying_mock_open)

    # Act
    simulation.update_file_value(
        file_path='/my/file/path', token=token, new_value=new_value, add_to_start=add_to_start)

    # Assert
    check_file_read_write_is_correct(expected_file_contents=expected_file_contents,
                                     modifying_mock_open=modifying_mock_open,
                                     mocker_fixture=mocker)

@pytest.mark.parametrize("original_file_contents, expected_file_contents, token, new_value, add_to_start",
                         [("test 3", "test ABC3", "TEST", "ABC3", False),
                          ("""!     Fluid model for network
BLACKOIL
!     Network default temperature
NETTEMP 100.  !Comment after value

!     lumped wellbore default to better match vip wellbore behaviour
!     Connection defaults""",

                           """!     Fluid model for network
BLACKOIL
!     Network default temperature
NETTEMP 50.  !Comment after value

!     lumped wellbore default to better match vip wellbore behaviour
!     Connection defaults""",
                           "NeTtEMp", "50.",
                           False),
                          ("""!     Fluid model for network
BLACKOIL
!     Network default temperature
NETTEMP 100.  !Comment after value

!     lumped wellbore default to better match vip wellbore behaviour
!     Connection defaults""",

                           """MYTOKEN new value
!     Fluid model for network
BLACKOIL
!     Network default temperature
NETTEMP 100.  !Comment after value

!     lumped wellbore default to better match vip wellbore behaviour
!     Connection defaults""",
                           "MYTOKEN", "new value",
                           True),
                          ("""!     Fluid model for network
BLACKOIL
!     Network default temperature
NETTEMP 100.  !Comment after value

!     lumped wellbore default to better match vip wellbore behaviour
!     Connection defaults""",

                           """!     Fluid model for network
BLACKOIL
!     Network default temperature
NETTEMP 100.  !Comment after value

!     lumped wellbore default to better match vip wellbore behaviour
!     Connection defaults
MYTOKEN new value""",
                           "MYTOKEN", "new value",
                           False),
                          ("""!     Fluid model for network
BLACKOIL
!     Network default temperature
NETTEMP 100.  !Comment after value

!     lumped wellbore default to better match vip wellbore behaviour
!     Connection defaults""",

                           """!     Fluid model for network
BLACKOIL
!     Network default temperature
NETTEMP 100.  !Comment after value

!     lumped wellbore default to better match vip wellbore behaviour
!     Connection defaults
TOKENNOVALUE """,
                           "TOKENNOVALUE", "",
                           False)
                          ],
                         ids=["basic case", "standard value change", "token not present (add to start)",
                              "token not present (add to end)",
                              "token not present and has no value"])
def test_update_token_file_value(mocker, original_file_contents, expected_file_contents, token, new_value,
                                 add_to_start):
    """Test the update token value functionality"""
    # Arrange

    mock_original_opens = mocker.mock_open()
    mocker.patch("builtins.open", mock_original_opens)

    simulation = NexusSimulator(
        origin='testpath1\nexus_run.fcs', destination="new_destination")

    modifying_mock_open = mocker.mock_open(read_data=original_file_contents)
    mocker.patch("builtins.open", modifying_mock_open)

    # Act
    simulation.update_file_value(
        file_path='\my\file\path', token=token, new_value=new_value, add_to_start=add_to_start)

    # Assert
    check_file_read_write_is_correct_for_windows(expected_file_contents=expected_file_contents,
                                     modifying_mock_open=modifying_mock_open,
                                     mocker_fixture=mocker)

@pytest.mark.parametrize("original_file_contents, expected_file_contents, token",
                         [
                             ("test 3", "! test 3", "TEST"),
                             ("""START 11/01/1992

!     Timestepping method
METHOD IMPLICIT
!     Current optimized default for facilities
SOLVER FACILITIES EXTENDED
GRIDSOLVER IMPLICIT_COUPLING NONE

!     Use vip units for output to vdb
VIPUNITS""",

                              """START 11/01/1992

!     Timestepping method
! METHOD IMPLICIT
!     Current optimized default for facilities
SOLVER FACILITIES EXTENDED
GRIDSOLVER IMPLICIT_COUPLING NONE

!     Use vip units for output to vdb
VIPUNITS""",
                              "METHOD")
                         ], ids=["standard comment out", "Larger file"])
def test_comment_out_file_value(mocker, original_file_contents, expected_file_contents, token):
    """Testing the functionality to comment out a line containing a specific token"""
    # Arrange
    mock_original_opens = mocker.mock_open()
    mocker.patch("builtins.open", mock_original_opens)

    simulation = NexusSimulator(
        origin='testpath1/nexus_run.fcs', destination="new_destination")

    modifying_mock_open = mocker.mock_open(read_data=original_file_contents)
    mocker.patch("builtins.open", modifying_mock_open)

    # Act
    simulation.comment_out_file_value(file_path='/my/file/path', token=token)

    # Assert
    check_file_read_write_is_correct(expected_file_contents=expected_file_contents,
                                     modifying_mock_open=modifying_mock_open,
                                     mocker_fixture=mocker)


@pytest.mark.parametrize("original_file_contents, expected_file_contents, token",
                         [
                             ("test 3", "! test 3", "TEST"),
                             ("""START 11/01/1992

!     Timestepping method
METHOD IMPLICIT
!     Current optimized default for facilities
SOLVER FACILITIES EXTENDED
GRIDSOLVER IMPLICIT_COUPLING NONE

!     Use vip units for output to vdb
VIPUNITS""",

                              """START 11/01/1992

!     Timestepping method
! METHOD IMPLICIT
!     Current optimized default for facilities
SOLVER FACILITIES EXTENDED
GRIDSOLVER IMPLICIT_COUPLING NONE

!     Use vip units for output to vdb
VIPUNITS""",
                              "METHOD")
                         ], ids=["standard comment out", "Larger file"])
def test_comment_out_file_value(mocker, original_file_contents, expected_file_contents, token):
    """Testing the functionality to comment out a line containing a specific token"""
    # Arrange
    mock_original_opens = mocker.mock_open()
    mocker.patch("builtins.open", mock_original_opens)

    simulation = NexusSimulator(
        origin='testpath1\nexus_run.fcs', destination="new_destination")

    modifying_mock_open = mocker.mock_open(read_data=original_file_contents)
    mocker.patch("builtins.open", modifying_mock_open)

    # Act
    simulation.comment_out_file_value(file_path='\my\file\path', token=token)

    # Assert
    check_file_read_write_is_correct_for_windows(expected_file_contents=expected_file_contents,
                                     modifying_mock_open=modifying_mock_open,
                                     mocker_fixture=mocker)

def test_add_map_statements(mocker):
    """Testing the functionality to comment out a line containing a specific token"""
    # Arrange

    original_file_contents = """START 11/01/1992

!     Timestepping method
METHOD IMPLICIT
!     Current optimized default for facilities
SOLVER FACILITIES EXTENDED
GRIDSOLVER IMPLICIT_COUPLING NONE

!     Use vip units for output to vdb
VIPUNITS

MAPBINARY
PLOTBINARY    
    """

    expected_file_contents = """MAPVDB
MAPOUT ALL
START 11/01/1992

!     Timestepping method
METHOD IMPLICIT
!     Current optimized default for facilities
SOLVER FACILITIES EXTENDED
GRIDSOLVER IMPLICIT_COUPLING NONE

!     Use vip units for output to vdb
VIPUNITS

MAPBINARY
PLOTBINARY    
    """

    mock_original_opens = mocker.mock_open(
        read_data="STRUCTURED_GRID /my/file/path")
    mocker.patch("builtins.open", mock_original_opens)

    simulation = NexusSimulator(origin='nexus_run.fcs')

    modifying_mock_open = mocker.mock_open(read_data=original_file_contents)
    mocker.patch("builtins.open", modifying_mock_open)

    # Act
    simulation.reporting.add_map_properties_to_start_of_grid_file()

    # Assert
    check_file_read_write_is_correct(expected_file_contents=expected_file_contents,
                                     modifying_mock_open=modifying_mock_open,
                                     mocker_fixture=mocker)

def test_add_map_statements_windows(mocker):
    """Testing the functionality to comment out a line containing a specific token"""
    # Arrange

    original_file_contents = """START 11/01/1992

!     Timestepping method
METHOD IMPLICIT
!     Current optimized default for facilities
SOLVER FACILITIES EXTENDED
GRIDSOLVER IMPLICIT_COUPLING NONE

!     Use vip units for output to vdb
VIPUNITS

MAPBINARY
PLOTBINARY    
    """

    expected_file_contents = """MAPVDB
MAPOUT ALL
START 11/01/1992

!     Timestepping method
METHOD IMPLICIT
!     Current optimized default for facilities
SOLVER FACILITIES EXTENDED
GRIDSOLVER IMPLICIT_COUPLING NONE

!     Use vip units for output to vdb
VIPUNITS

MAPBINARY
PLOTBINARY    
    """

    mock_original_opens = mocker.mock_open(
        read_data="STRUCTURED_GRID \my\file\path")
    mocker.patch("builtins.open", mock_original_opens)

    simulation = NexusSimulator(origin='nexus_run.fcs')

    modifying_mock_open = mocker.mock_open(read_data=original_file_contents)
    mocker.patch("builtins.open", modifying_mock_open)

    # Act
    simulation.reporting.add_map_properties_to_start_of_grid_file()

    # Assert
    check_file_read_write_is_correct_for_windows(expected_file_contents=expected_file_contents,
                                     modifying_mock_open=modifying_mock_open,
                                     mocker_fixture=mocker)

# TODO: move these methods to a separate WELLS test file
@pytest.mark.parametrize("fcs_file_contents", [
    ("""
       WelLS sEt 1 my/wellspec/file.dat
    """)
], ids=['path_after_set'])
def test_get_wells(mocker: MockerFixture, fcs_file_contents: str):
    """Testing the functionality to load in and retrieve a set of wells"""
    # Arrange
    fcs_file_open = mocker.mock_open(read_data=fcs_file_contents)
    mocker.patch("builtins.open", fcs_file_open)

    loaded_completion_1 = NexusCompletion(i=1, j=2, k=3, well_radius=4.5, date='01/01/2023', grid=None, skin=None,
                                          angle_v=None)
    loaded_completion_2 = NexusCompletion(
        i=6, j=7, k=8, well_radius=9.11, date='01/01/2023')
    loaded_wells = [NexusWell(well_name='WELL1', completions=[loaded_completion_1, loaded_completion_2],
                              units=UnitSystem.ENGLISH)]

    # mock out the load_wells function as that is tested elsewhere
    mock_load_wells = mocker.Mock(return_value=loaded_wells)
    mocker.patch('ResSimpy.Nexus.NexusWells.load_wells', mock_load_wells)

    # NB file_content_as_list needs to be set as below due to the mocker open re-reading fcs contents
    expected_well_file = NexusFile(location='my/wellspec/file.dat',
                                   include_locations=[], origin='path/nexus_run.fcs', file_content_as_list=
                                   ['\n', '       WelLS sEt 1 my/wellspec/file.dat\n', '    '])

    simulation = NexusSimulator(origin='path/nexus_run.fcs')

    # Act
    result = simulation.wells.get_wells()

    # Assert
    assert result == loaded_wells
    mock_load_wells.assert_called_once_with(nexus_file=expected_well_file,
                                            default_units=UnitSystem.ENGLISH,
                                            start_date='', date_format= DateFormat.MM_DD_YYYY)

@pytest.mark.parametrize("fcs_file_contents", [
    ("""
       WelLS sEt 1 my\wellspec\file.dat
    """)
], ids=['path_after_set'])
def test_get_wells_windows(mocker: MockerFixture, fcs_file_contents: str):
    """Testing the functionality to load in and retrieve a set of wells"""
    # Arrange
    fcs_file_open = mocker.mock_open(read_data=fcs_file_contents)
    mocker.patch("builtins.open", fcs_file_open)

    loaded_completion_1 = NexusCompletion(i=1, j=2, k=3, well_radius=4.5, date='01/01/2023', grid=None, skin=None,
                                          angle_v=None)
    loaded_completion_2 = NexusCompletion(
        i=6, j=7, k=8, well_radius=9.11, date='01/01/2023')
    loaded_wells = [NexusWell(well_name='WELL1', completions=[loaded_completion_1, loaded_completion_2],
                              units=UnitSystem.ENGLISH)]

    # mock out the load_wells function as that is tested elsewhere
    mock_load_wells = mocker.Mock(return_value=loaded_wells)
    mocker.patch('ResSimpy.Nexus.NexusWells.load_wells', mock_load_wells)

    # NB file_content_as_list needs to be set as below due to the mocker open re-reading fcs contents
    expected_well_file = NexusFile(location='my\wellspec\file.dat',
                                   include_locations=[], origin='path\nexus_run.fcs', file_content_as_list=
                                   ['\n', '       WelLS sEt 1 my\wellspec\file.dat\n', '    '])

    simulation = NexusSimulator(origin='path\nexus_run.fcs')

    # Act
    result = simulation.wells.get_wells()

    # Assert
    assert result == loaded_wells
    mock_load_wells.assert_called_once_with(nexus_file=expected_well_file,
                                            default_units=UnitSystem.ENGLISH,
                                            start_date='')


def test_get_wells_df(mocker: MockerFixture):
    # Arrange
    fcs_file_contents = """
       WelLS sEt 1 my/wellspec/file.dat
    """
    fcs_file_open = mocker.mock_open(read_data=fcs_file_contents)
    mocker.patch("builtins.open", fcs_file_open)

    loaded_completion_1 = NexusCompletion(i=1, j=2, k=3, well_radius=4.5, date='01/01/2023', grid=None, skin=None,
                                          angle_v=None)
    loaded_completion_2 = NexusCompletion(
        i=6, j=7, k=8, well_radius=9.11, date='01/01/2023')
    loaded_wells = [NexusWell(well_name='WELL1', completions=[loaded_completion_1, loaded_completion_2],
                              units=UnitSystem.ENGLISH)]
    # create the expected dataframe
    loaded_wells_txt = ['WELL1, ENGLISH, 4.5, 01/01/2023, 1, 2, 3',
                        'WELL1, ENGLISH, 9.11, 01/01/2023, 6, 7, 8', ]
    loaded_wells_txt = [x.split(', ') for x in loaded_wells_txt]
    loaded_wells_df = pd.DataFrame(loaded_wells_txt,
                                   columns=['well_name', 'units', 'well_radius', 'date', 'i', 'j', 'k', ])
    loaded_wells_df = loaded_wells_df.astype(
        {'well_radius': 'float64', 'i': 'int64', 'j': 'int64', 'k': 'int64'})

    mock_load_wells = mocker.Mock(return_value=loaded_wells)
    mocker.patch('ResSimpy.Nexus.NexusWells.load_wells', mock_load_wells)
    simulation = NexusSimulator(origin='nexus_run.fcs')
    # Act
    result = simulation.wells.get_wells_df()
    # Assert

    pd.testing.assert_frame_equal(result, loaded_wells_df, check_like=True)


@pytest.mark.parametrize("fcs_file_contents", [
    ("""
       WelLS set 1 my/wellspec/file.dat
    """)
], ids=['basic case'])
def test_get_well(mocker: MockerFixture, fcs_file_contents: str):
    """Testing the functionality to load in and retrieve a single wells."""
    # Arrange
    fcs_file_open = mocker.mock_open(read_data=fcs_file_contents)
    mocker.patch("builtins.open", fcs_file_open)

    loaded_completion_1 = NexusCompletion(i=1, j=2, k=3, well_radius=4.5, date='01/01/2023', grid=None, skin=None,
                                          angle_v=None)
    loaded_completion_2 = NexusCompletion(
        i=6, j=7, k=8, well_radius=9.11, date='01/01/2023')
    loaded_wells = [NexusWell(well_name='WELL1', completions=[loaded_completion_1, loaded_completion_2],
                              units=UnitSystem.ENGLISH),
                    NexusWell(well_name='WELL2', completions=[loaded_completion_1, loaded_completion_2],
                              units=UnitSystem.ENGLISH)
                    ]

    # mock out the load_wells function as that is tested elsewhere
    mock_load_wells = mocker.Mock(return_value=loaded_wells)
    mocker.patch('ResSimpy.Nexus.NexusWells.load_wells', mock_load_wells)

    # NB file_content_as_list needs to be set as below due to the mocker open re-reading fcs contents
    expected_well_file = NexusFile(location='my/wellspec/file.dat',
                                   include_locations=[], origin='path/nexus_run.fcs', file_content_as_list=
                                   ['\n', '       WelLS set 1 my/wellspec/file.dat\n', '    '])

    simulation = NexusSimulator(origin='path/nexus_run.fcs')

    # Act
    result = simulation.wells.get_well(well_name='WELL2')

    # Assert
    assert result == loaded_wells[1]
    mock_load_wells.assert_called_once_with(nexus_file=expected_well_file,
                                            default_units=UnitSystem.ENGLISH,
<<<<<<< HEAD
                                            start_date='')
@pytest.mark.parametrize("fcs_file_contents", [
    ("""
       WelLS set 1 my\wellspec\file.dat
    """)
], ids=['basic case'])
def test_get_well_windows(mocker: MockerFixture, fcs_file_contents: str):
    """Testing the functionality to load in and retrieve a single wells."""
    # Arrange
    fcs_file_open = mocker.mock_open(read_data=fcs_file_contents)
    mocker.patch("builtins.open", fcs_file_open)

    loaded_completion_1 = NexusCompletion(i=1, j=2, k=3, well_radius=4.5, date='01/01/2023', grid=None, skin=None,
                                          angle_v=None)
    loaded_completion_2 = NexusCompletion(
        i=6, j=7, k=8, well_radius=9.11, date='01/01/2023')
    loaded_wells = [NexusWell(well_name='WELL1', completions=[loaded_completion_1, loaded_completion_2],
                              units=UnitSystem.ENGLISH),
                    NexusWell(well_name='WELL2', completions=[loaded_completion_1, loaded_completion_2],
                              units=UnitSystem.ENGLISH)
                    ]

    # mock out the load_wells function as that is tested elsewhere
    mock_load_wells = mocker.Mock(return_value=loaded_wells)
    mocker.patch('ResSimpy.Nexus.NexusWells.load_wells', mock_load_wells)

    # NB file_content_as_list needs to be set as below due to the mocker open re-reading fcs contents
    expected_well_file = NexusFile(location='my\wellspec\file.dat',
                                   include_locations=[], origin='path\nexus_run.fcs', file_content_as_list=
                                   ['\n', '       WelLS set 1 my\wellspec\file.dat\n', '    '])

    simulation = NexusSimulator(origin='path\nexus_run.fcs')

    # Act
    result = simulation.wells.get_well(well_name='WELL2')

    # Assert
    assert result == loaded_wells[1]
    mock_load_wells.assert_called_once_with(nexus_file=expected_well_file,
                                            default_units=UnitSystem.ENGLISH,
                                            start_date='')
=======
                                            start_date='', date_format = DateFormat.MM_DD_YYYY)
>>>>>>> 1d20fcfd


@pytest.mark.parametrize("fcs_file_contents", [
    ("""
       PVT method 1 my/pvt/file1.dat

       pvt Method 2 my/pvt/file2.dat
       Pvt METHOD 3 my/pvt/file3.dat
    """)
], ids=['basic case'])
def test_get_pvt(mocker: MockerFixture, fcs_file_contents: str):
    """Testing the functionality to retrieve pvt methods from Nexus fcs file."""
    # Arrange
    mocker.patch.object(uuid, 'uuid4', return_value='uuid')

    def mock_open_wrapper(filename, mode):
        mock_open = mock_multiple_files(mocker, filename, potential_file_dict={
            os.path.join('path', 'my/pvt/file1.dat'): '',
            os.path.join('path', 'my/pvt/file2.dat'): '',
            os.path.join('path', 'my/pvt/file3.dat'): '',
            'path/nexus_run.fcs': fcs_file_contents,
            }).return_value
        return mock_open
    mocker.patch("builtins.open", mock_open_wrapper)

    pvt_files = []
    for i in range(3):
        pvt_file = NexusFile(location=f'my/pvt/file{i+1}.dat', origin='path/nexus_run.fcs')
        pvt_file.line_locations = [(0, uuid.uuid4())]
        pvt_files.append(pvt_file)

    loaded_pvt = {1: NexusPVTMethod(file=pvt_files[0], input_number=1),
                  2: NexusPVTMethod(file=pvt_files[1], input_number=2),
                  3: NexusPVTMethod(file=pvt_files[2], input_number=3),
                  }

    simulation = NexusSimulator(origin='path/nexus_run.fcs')

    # Act
    result = simulation.pvt.inputs

    # Assert
    assert result == loaded_pvt

@pytest.mark.parametrize("fcs_file_contents", [
    ("""
       SEPARATOR method 1 my/separator/file1.dat

       separator Method 2 my/separator/file2.dat
       Separator METHOD 3 my/separator/file3.dat
    """)
], ids=['basic case'])
def test_get_separator(mocker: MockerFixture, fcs_file_contents: str):
    """Testing the functionality to retrieve separator methods from Nexus fcs file."""
    # Arrange
    mocker.patch.object(uuid, 'uuid4', return_value='uuid')

    def mock_open_wrapper(filename, mode):
        mock_open = mock_multiple_files(mocker, filename, potential_file_dict={
            os.path.join('path', 'my/separator/file1.dat'): '',
            os.path.join('path', 'my/separator/file2.dat'): '',
            os.path.join('path', 'my/separator/file3.dat'): '',
            'path/nexus_run.fcs': fcs_file_contents,
            }).return_value
        return mock_open
    mocker.patch("builtins.open", mock_open_wrapper)

    sep_files = []
    for i in range(3):
        sep_file = NexusFile(location=f'my/separator/file{i+1}.dat', origin='path/nexus_run.fcs')
        sep_file.line_locations = [(0, uuid.uuid4())]
        sep_files.append(sep_file)

    loaded_sep = {1: NexusSeparatorMethod(file=sep_files[0], input_number=1),
                  2: NexusSeparatorMethod(file=sep_files[1], input_number=2),
                  3: NexusSeparatorMethod(file=sep_files[2], input_number=3),
                  }

    simulation = NexusSimulator(origin='path/nexus_run.fcs')

    # Act
    result = simulation.separator.inputs

    # Assert
    assert result == loaded_sep


@pytest.mark.parametrize("fcs_file_contents", [
    ("""
       WATER method 1 my/water/file1.dat

       water Method 2 my/water/file2.dat
       Water METHOD 3 my/water/file3.dat
    """)
], ids=['basic case'])
def test_get_water(mocker: MockerFixture, fcs_file_contents: str):
    """Testing the functionality to retrieve water methods from Nexus fcs file."""
    # Arrange
    mocker.patch.object(uuid, 'uuid4', return_value='uuid')

    def mock_open_wrapper(filename, mode):
        mock_open = mock_multiple_files(mocker, filename, potential_file_dict={
            os.path.join('path', 'my/water/file1.dat'): '',
            os.path.join('path', 'my/water/file2.dat'): '',
            os.path.join('path', 'my/water/file3.dat'): '',
            'path/nexus_run.fcs': fcs_file_contents,
            }).return_value
        return mock_open
    mocker.patch("builtins.open", mock_open_wrapper)

    wat_files = []
    for i in range(3):
        wat_file = NexusFile(location=f'my/water/file{i+1}.dat', origin='path/nexus_run.fcs')
        wat_file.line_locations = [(0, uuid.uuid4())]
        wat_files.append(wat_file)

    loaded_wat = {1: NexusWaterMethod(file=wat_files[0], input_number=1),
                  2: NexusWaterMethod(file=wat_files[1], input_number=2),
                  3: NexusWaterMethod(file=wat_files[2], input_number=3),
                  }

    simulation = NexusSimulator(origin='path/nexus_run.fcs')

    # Act
    result = simulation.water.inputs

    # Assert
    assert result == loaded_wat


@pytest.mark.parametrize("fcs_file_contents", [
    ("""
       EQUIL method 1 my/equil/file1.dat

       equil Method 2 my/equil/file2.dat
       Equil METHOD 3 my/equil/file3.dat
    """)
], ids=['basic case'])
def test_get_equil(mocker: MockerFixture, fcs_file_contents: str):
    """Testing the functionality to retrieve equilibration methods from Nexus fcs file."""
    # Arrange
    mocker.patch.object(uuid, 'uuid4', return_value='uuid')

    def mock_open_wrapper(filename, mode):
        mock_open = mock_multiple_files(mocker, filename, potential_file_dict={
            os.path.join('path', 'my/equil/file1.dat'): '',
            os.path.join('path', 'my/equil/file2.dat'): '',
            os.path.join('path', 'my/equil/file3.dat'): '',
            'path/nexus_run.fcs': fcs_file_contents,
            }).return_value
        return mock_open
    mocker.patch("builtins.open", mock_open_wrapper)

    eq_files = []
    for i in range(3):
        eq_file = NexusFile(location=f'my/equil/file{i+1}.dat', origin='path/nexus_run.fcs')
        eq_file.line_locations = [(0, uuid.uuid4())]
        eq_files.append(eq_file)

    loaded_equil = {1: NexusEquilMethod(file=eq_files[0], input_number=1),
                    2: NexusEquilMethod(file=eq_files[1], input_number=2),
                    3: NexusEquilMethod(file=eq_files[2], input_number=3)
                    }

    simulation = NexusSimulator(origin='path/nexus_run.fcs')

    # Act
    result = simulation.equil.inputs

    # Assert
    assert result == loaded_equil


@pytest.mark.parametrize("fcs_file_contents", [
    ("""
       ROCK method 1 my/rock/file1.dat

       rock Method 2 my/rock/file2.dat
       Rock METHOD 3 my/rock/file3.dat
    """)
], ids=['basic case'])
def test_get_rock(mocker: MockerFixture, fcs_file_contents: str):
    """Testing the functionality to retrieve rock properties methods from Nexus fcs file."""
    # Arrange
    mocker.patch.object(uuid, 'uuid4', return_value='uuid')

    def mock_open_wrapper(filename, mode):
        mock_open = mock_multiple_files(mocker, filename, potential_file_dict={
            os.path.join('path', 'my/rock/file1.dat'): '',
            os.path.join('path', 'my/rock/file2.dat'): '',
            os.path.join('path', 'my/rock/file3.dat'): '',
            'path/nexus_run.fcs': fcs_file_contents,
            }).return_value
        return mock_open
    mocker.patch("builtins.open", mock_open_wrapper)

    rock_files = []
    for i in range(3):
        rock_file = NexusFile(location=f'my/rock/file{i+1}.dat', origin='path/nexus_run.fcs')
        rock_file.line_locations = [(0, uuid.uuid4())]
        rock_files.append(rock_file)

    loaded_rocks = {1: NexusRockMethod(file=rock_files[0], input_number=1),
                    2: NexusRockMethod(file=rock_files[1], input_number=2),
                    3: NexusRockMethod(file=rock_files[2], input_number=3),
                    }

    simulation = NexusSimulator(origin='path/nexus_run.fcs')

    # Act
    result = simulation.rock.inputs

    # Assert
    assert result == loaded_rocks


@pytest.mark.parametrize("fcs_file_contents", [
    ("""
       RELPM method 1 my/relpm/file1.dat

       relpm Method 2 my/relpm/file2.dat
       RelPm METHOD 3 my/relpm/file3.dat
    """)
], ids=['basic case'])
def test_get_relperm(mocker: MockerFixture, fcs_file_contents: str):
    """Testing the functionality to retrieve relative permeability and
    capillary pressure methods from Nexus fcs file.
    """
    # Arrange
    mocker.patch.object(uuid, 'uuid4', return_value='uuid')

    def mock_open_wrapper(filename, mode):
        mock_open = mock_multiple_files(mocker, filename, potential_file_dict={
            os.path.join('path', 'my/relpm/file1.dat'): '',
            os.path.join('path', 'my/relpm/file2.dat'): '',
            os.path.join('path', 'my/relpm/file3.dat'): '',
            'path/nexus_run.fcs': fcs_file_contents,
            }).return_value
        return mock_open
    mocker.patch("builtins.open", mock_open_wrapper)

    relpm_files = []
    for i in range(3):
        relpm_file = NexusFile(location=f'my/relpm/file{i+1}.dat', origin='path/nexus_run.fcs')
        relpm_file.line_locations = [(0, uuid.uuid4())]
        relpm_files.append(relpm_file)

    loaded_relperms = {1: NexusRelPermMethod(file=relpm_files[0], input_number=1),
                       2: NexusRelPermMethod(file=relpm_files[1], input_number=2),
                       3: NexusRelPermMethod(file=relpm_files[2], input_number=3),
                       }

    simulation = NexusSimulator(origin='path/nexus_run.fcs')

    # Act
    result = simulation.relperm.inputs

    # Assert
    assert result == loaded_relperms


@pytest.mark.parametrize("fcs_file_contents", [
    ("""
       VALVE method 1 my/valve/file1.dat

       valve Method 2 my/valve/file2.dat
       Valve METHOD 3 my/valve/file3.dat
    """)
], ids=['basic case'])
def test_get_valve(mocker: MockerFixture, fcs_file_contents: str):
    """Testing the functionality to retrieve valve methods from Nexus fcs file."""
    # Arrange
    mocker.patch.object(uuid, 'uuid4', return_value='uuid')

    def mock_open_wrapper(filename, mode):
        mock_open = mock_multiple_files(mocker, filename, potential_file_dict={
            os.path.join('path', 'my/valve/file1.dat'): '',
            os.path.join('path', 'my/valve/file2.dat'): '',
            os.path.join('path', 'my/valve/file3.dat'): '',
            'path/nexus_run.fcs': fcs_file_contents,
            }).return_value
        return mock_open
    mocker.patch("builtins.open", mock_open_wrapper)

    valve_files = []
    for i in range(3):
        valve_file = NexusFile(location=f'my/valve/file{i+1}.dat', origin='path/nexus_run.fcs')
        valve_file.line_locations = [(0, uuid.uuid4())]
        valve_files.append(valve_file)

    loaded_valves = {1: NexusValveMethod(file=valve_files[0], input_number=1),
                     2: NexusValveMethod(file=valve_files[1], input_number=2),
                     3: NexusValveMethod(file=valve_files[2], input_number=3),
                     }

    simulation = NexusSimulator(origin='path/nexus_run.fcs')

    # Act
    result = simulation.valve.inputs

    # Assert
    assert result == loaded_valves


@pytest.mark.parametrize("fcs_file_contents", [
    ("""
       AQUIFER method 1 my/aquifer/file1.dat
       aquifer Method 2 my/aquifer/file2.dat
       Aquifer METHOD 3 my/aquifer/file3.dat
    """)
], ids=['basic case'])
def test_get_aquifer(mocker: MockerFixture, fcs_file_contents: str):
    """Testing the functionality to retrieve aquifer methods from Nexus fcs file."""
    # Arrange
    mocker.patch.object(uuid, 'uuid4', return_value='uuid')

    def mock_open_wrapper(filename, mode):
        mock_open = mock_multiple_files(mocker, filename, potential_file_dict={
            os.path.join('path', 'my/aquifer/file1.dat'): '',
            os.path.join('path', 'my/aquifer/file2.dat'): '',
            os.path.join('path', 'my/aquifer/file3.dat'): '',
            'path/nexus_run.fcs': fcs_file_contents,
            }).return_value
        return mock_open
    mocker.patch("builtins.open", mock_open_wrapper)

    aq_files = []
    for i in range(3):
        aq_file = NexusFile(location=f'my/aquifer/file{i+1}.dat', origin='path/nexus_run.fcs')
        aq_file.line_locations = [(0, uuid.uuid4())]
        aq_files.append(aq_file)

    loaded_aquifers = {1: NexusAquiferMethod(file=aq_files[0], input_number=1),
                       2: NexusAquiferMethod(file=aq_files[1], input_number=2),
                       3: NexusAquiferMethod(file=aq_files[2], input_number=3)
                       }

    simulation = NexusSimulator(origin='path/nexus_run.fcs')

    # Act
    result = simulation.aquifer.inputs

    # Assert
    assert result == loaded_aquifers


@pytest.mark.parametrize("fcs_file_contents", [
    ("""
       HYD method 1 my/hyd/file1.dat
       hyd Method 2 my/hyd/file2.dat
       Hyd METHOD 3 my/hyd/file3.dat
    """)
], ids=['basic case'])
def test_get_hydraulics(mocker: MockerFixture, fcs_file_contents: str):
    """Testing the functionality to retrieve hydraulics methods from Nexus fcs file."""
    # Arrange
    mocker.patch.object(uuid, 'uuid4', return_value='uuid')

    def mock_open_wrapper(filename, mode):
        mock_open = mock_multiple_files(mocker, filename, potential_file_dict={
            os.path.join('path', 'my/hyd/file1.dat'): '',
            os.path.join('path', 'my/hyd/file2.dat'): '',
            os.path.join('path', 'my/hyd/file3.dat'): '',
            'path/nexus_run.fcs': fcs_file_contents,
            }).return_value
        return mock_open
    mocker.patch("builtins.open", mock_open_wrapper)

    hyd_files = []
    for i in range(3):
        hyd_file = NexusFile(location=f'my/hyd/file{i+1}.dat', origin='path/nexus_run.fcs')
        hyd_file.line_locations = [(0, uuid.uuid4())]
        hyd_files.append(hyd_file)

    loaded_hyds = {1: NexusHydraulicsMethod(file=hyd_files[0], input_number=1),
                   2: NexusHydraulicsMethod(file=hyd_files[1], input_number=2),
                   3: NexusHydraulicsMethod(file=hyd_files[2], input_number=3)
                   }

    simulation = NexusSimulator(origin='path/nexus_run.fcs')

    # Act
    result = simulation.hydraulics.inputs

    # Assert
    assert result == loaded_hyds


@pytest.mark.parametrize("fcs_file_contents", [
    ("""
       GASLIFT method 1 my/gaslift/file1.dat
       gaslift Method 2 my/gaslift/file2.dat
       Gaslift METHOD 3 my/gaslift/file3.dat
    """)
], ids=['basic case'])
def test_get_gaslift(mocker: MockerFixture, fcs_file_contents: str):
    """Testing the functionality to retrieve gaslift methods from Nexus fcs file."""
    # Arrange
    mocker.patch.object(uuid, 'uuid4', return_value='uuid')

    def mock_open_wrapper(filename, mode):
        mock_open = mock_multiple_files(mocker, filename, potential_file_dict={
            os.path.join('path', 'my/gaslift/file1.dat'): '',
            os.path.join('path', 'my/gaslift/file2.dat'): '',
            os.path.join('path', 'my/gaslift/file3.dat'): '',
            'path/nexus_run.fcs': fcs_file_contents,
            }).return_value
        return mock_open
    mocker.patch("builtins.open", mock_open_wrapper)

    gl_files = []
    for i in range(3):
        gl_file = NexusFile(location=f'my/gaslift/file{i+1}.dat', origin='path/nexus_run.fcs')
        gl_file.line_locations = [(0, uuid.uuid4())]
        gl_files.append(gl_file)

    loaded_gaslift = {1: NexusGasliftMethod(file=gl_files[0], input_number=1),
                      2: NexusGasliftMethod(file=gl_files[1], input_number=2),
                      3: NexusGasliftMethod(file=gl_files[2], input_number=3)
                      }

    simulation = NexusSimulator(origin='path/nexus_run.fcs')

    # Act
    result = simulation.gaslift.inputs

    # Assert
    assert result == loaded_gaslift


@pytest.mark.parametrize("fcs_file_contents, surface_file_content, node1_props, node2_props, \
connection1_props, connection2_props, wellconprops1, wellconprops2, wellheadprops1, wellheadprops2, wellboreprops1, \
wellboreprops2, constraint_props1, constraint_props2",
     [(
         'RUNCONTROL run_control.inc\nDATEFORMAT DD/MM/YYYY\nSURFACE NETWORK 1 	nexus_data/surface.inc',
         '''
         CONDEFAULTS
        CONTYPE   TYPE  METHOD
        WELLBORE LUMPED CELLAVG
        ENDCONDEFAULTS
        WELLCONTROL WELLHEAD

         NODECON
            NAME            NODEIN    NODEOUT       TYPE        METHOD    DDEPTH
            CP01            CP01      wh_cp01       PIPE        2          7002.67
            cp01_gaslift    GAS       CP01          GASLIFT     NONE        NA ! Checked NODECON 13/05/2020 
            ENDNODECON
            NODES
          NAME       TYPE       DEPTH   TemP    X     Y       NUMBER  StatiON
         ! Riser Nodes
          node1         NA        NA    60.5    100.5 300.5   1     station
          node_2        WELLHEAD     1167.3 #  10.21085 3524.23 2   station2 ! COMMENT 
          ENDNODES
          content outside of the node statement
          node1         NA        NA    60.5    10.5 3.5   1     station_null
          TIME 01/02/2024
          WELLS
         NAME   STREAM DATUM CROSSFLOW CROSS_SHUT
         R001 PRODUCER 10350       OFF        OFF
         R002 PRODUCER 10350       ON        OFF
         ENDWELLS
         TIME 01/03/2025
        WELLHEAD
        WELL NAME DEPTH TYPE METHOD
        !ru	TH-ru	100	PIPE 	3	
        R001	tubing	50.2	PIPE 	2	!ENDWELLHEAD
        R-0_02	TH-03	0	PIPE 	1! comment
        ENDWELLHEAD
        WELLBORE
        WELL METHOD DIAM TYPE
        well1 BEGGS 3.5 PIPE
        ENDWELLBORE
        WELLBORE
        WELL METHOD DIAM FLOWSECT ROUGHNESS
        well2 BRILL 3.25 2      0.2002
        ENDWELLBORE
        METBAR
        QMULT
        WELL		QOIL	QGAS	QWATER
        GUN_P	128.528	13776.669	0
        ENDQMULT
        
        CONSTRAINTS
        GUN_P	ACTIVATE
        GUN_P	PMIN 5 QALLRMAX MULT
        ENDCONSTRAINTS
          ''',
            {'name': 'node1', 'type': None, 'depth': None, 'temp': 60.5, 'x_pos': 100.5, 'y_pos': 300.5, 'number': 1,
                'station': 'station', 'date': '01/01/2023', 'unit_system': UnitSystem.ENGLISH},
            {'name': 'node_2', 'type': 'WELLHEAD', 'depth': 1167.3, 'temp': None, 'x_pos': 10.21085, 'y_pos': 3524.23, 'number': 2,
                'station': 'station2', 'date': '01/01/2023', 'unit_system': UnitSystem.ENGLISH},
            {'name': 'CP01', 'node_in': 'CP01', 'node_out': 'wh_cp01', 'con_type': 'PIPE', 'hyd_method': '2',
            'delta_depth': 7002.67, 'date': '01/01/2023', 'unit_system': UnitSystem.ENGLISH},
            {'name': 'cp01_gaslift', 'node_in': 'GAS', 'node_out': 'CP01', 'con_type': 'GASLIFT', 'hyd_method': None,
            'delta_depth': None, 'date': '01/01/2023', 'unit_system': UnitSystem.ENGLISH},
            {'name': 'R001', 'stream': 'PRODUCER', 'datum_depth': 10350.0, 'crossflow': 'OFF', 'crossshut_method': 'OFF',
            'date': '01/02/2024', 'unit_system': UnitSystem.ENGLISH},
            {'name': 'R002', 'stream': 'PRODUCER', 'datum_depth': 10350.0, 'crossflow': 'ON', 'crossshut_method': 'OFF',
             'date': '01/02/2024', 'unit_system': UnitSystem.ENGLISH},
{'well': 'R001', 'name': 'tubing', 'depth': 50.2, 'wellhead_type': 'PIPE', 'hyd_method': 2, 'date': '01/03/2025', 'unit_system': UnitSystem.ENGLISH},
{'well': 'R-0_02', 'name': 'TH-03', 'depth': 0, 'wellhead_type': 'PIPE', 'hyd_method': 1, 'date': '01/03/2025', 'unit_system': UnitSystem.ENGLISH},

{'name': 'well1', 'bore_type': 'PIPE', 'hyd_method': "BEGGS", 'diameter': 3.5, 'date': '01/03/2025',
 'unit_system': UnitSystem.ENGLISH},
{'name': 'well2', 'hyd_method': "BRILL", 'diameter': 3.25, 'flowsect': 2, 'roughness': 0.2002,
 'date': '01/03/2025', 'unit_system': UnitSystem.ENGLISH},
 {'name': 'GUN_P', 'qmult_oil_rate': 128.528, 'qmult_gas_rate': 13776.669, 'qmult_water_rate': 0.0, 'date': '01/03/2025',
 'unit_system': UnitSystem.METBAR, 'well_name':'GUN_P'},
{'name': 'GUN_P', 'qmult_oil_rate': 128.528, 'qmult_gas_rate': 13776.669, 'qmult_water_rate': 0.0, 'date': '01/03/2025',
'unit_system': UnitSystem.METBAR, 'active_node':True, 'min_pressure': 5.0, 'convert_qmult_to_reservoir_barrels': True,
'well_name':'GUN_P'},
         ),
     ])
def test_load_surface_file(mocker, fcs_file_contents, surface_file_content, node1_props, node2_props,
    connection1_props, connection2_props, wellconprops1, wellconprops2, wellheadprops1, wellheadprops2,
    wellboreprops1, wellboreprops2, constraint_props1, constraint_props2):
    # Arrange
    # Mock out the surface and fcs file
    def mock_open_wrapper(filename, mode):
        mock_open = mock_multiple_files(mocker, filename, potential_file_dict={
            fcs_file_path: fcs_file_contents,
            'nexus_data/surface.inc': surface_file_content,
            'run_control.inc': 'START 01/01/2023',
        }).return_value
        return mock_open

    mocker.patch("builtins.open", mock_open_wrapper)

    fcs_file_path = 'fcs_file.fcs'
    nexus_sim = NexusSimulator(fcs_file_path)

    # Create the expected objects
    expected_nodes = [NexusNode(node1_props), NexusNode(node2_props)]
    expected_cons = [NexusNodeConnection(connection1_props), NexusNodeConnection(connection2_props)]
    expected_wellcons = [NexusWellConnection(wellconprops1), NexusWellConnection(wellconprops2)]
    expected_wellheads = [NexusWellhead(wellheadprops1), NexusWellhead(wellheadprops2)]
    expected_wellbores = [NexusWellbore(wellboreprops1), NexusWellbore(wellboreprops2)]
    expected_constraints = {constraint_props1['name']: [NexusConstraint(constraint_props2)]}
    # create a mocker spy to check the network loader gets called once
    spy = mocker.spy(nexus_sim.network, 'load')

    # Act
    result_nodes = nexus_sim.network.Nodes.get_nodes()
    result_cons = nexus_sim.network.Connections.get_connections()
    result_wellcons = nexus_sim.network.WellConnections.get_well_connections()
    result_wellheads = nexus_sim.network.Wellheads.get_wellheads()
    result_wellbores = nexus_sim.network.Wellbores.get_wellbores()
    result_constraints = nexus_sim.network.Constraints.get_constraints()
    # Assert
    assert result_nodes == expected_nodes
    assert result_cons == expected_cons
    assert result_wellcons == expected_wellcons
    assert result_wellheads == expected_wellheads
    assert result_wellbores == expected_wellbores
    assert result_constraints == expected_constraints
    spy.assert_called_once()<|MERGE_RESOLUTION|>--- conflicted
+++ resolved
@@ -1045,8 +1045,7 @@
     assert result == loaded_wells[1]
     mock_load_wells.assert_called_once_with(nexus_file=expected_well_file,
                                             default_units=UnitSystem.ENGLISH,
-<<<<<<< HEAD
-                                            start_date='')
+                                            start_date='', date_format = DateFormat.MM_DD_YYYY)
 @pytest.mark.parametrize("fcs_file_contents", [
     ("""
        WelLS set 1 my\wellspec\file.dat
@@ -1087,9 +1086,6 @@
     mock_load_wells.assert_called_once_with(nexus_file=expected_well_file,
                                             default_units=UnitSystem.ENGLISH,
                                             start_date='')
-=======
-                                            start_date='', date_format = DateFormat.MM_DD_YYYY)
->>>>>>> 1d20fcfd
 
 
 @pytest.mark.parametrize("fcs_file_contents", [
