import os
import uuid
import pytest
import pandas as pd
from datetime import datetime, timezone

from ResSimpy.Nexus.DataModels.Network.NexusConstraint import NexusConstraint
from ResSimpy.Nexus.DataModels.Network.NexusConstraints import NexusConstraints
from ResSimpy.Nexus.DataModels.Network.NexusWellConnection import NexusWellConnection
from ResSimpy.Nexus.DataModels.Network.NexusWellbore import NexusWellbore
from ResSimpy.Nexus.DataModels.Network.NexusWellhead import NexusWellhead
from ResSimpy.Nexus.DataModels.NexusCompletion import NexusCompletion
from ResSimpy.Nexus.DataModels.NexusFile import NexusFile
from ResSimpy.Nexus.DataModels.NexusOptions import NexusOptions
from ResSimpy.Nexus.DataModels.NexusWell import NexusWell
from ResSimpy.Nexus.DataModels.NexusPVTMethod import NexusPVTMethod
from ResSimpy.Nexus.DataModels.NexusSeparatorMethod import NexusSeparatorMethod
from ResSimpy.Nexus.DataModels.NexusWaterMethod import NexusWaterMethod
from ResSimpy.Nexus.DataModels.NexusEquilMethod import NexusEquilMethod
from ResSimpy.Nexus.DataModels.NexusRockMethod import NexusRockMethod
from ResSimpy.Nexus.DataModels.NexusRelPermMethod import NexusRelPermMethod
from ResSimpy.Nexus.DataModels.NexusValveMethod import NexusValveMethod
from ResSimpy.Nexus.DataModels.NexusAquiferMethod import NexusAquiferMethod
from ResSimpy.Nexus.DataModels.NexusHydraulicsMethod import NexusHydraulicsMethod
from ResSimpy.Nexus.DataModels.NexusGasliftMethod import NexusGasliftMethod
from ResSimpy.Nexus.DataModels.Network.NexusNode import NexusNode
from ResSimpy.Nexus.DataModels.Network.NexusNodeConnection import NexusNodeConnection
from ResSimpy.Nexus.DataModels.NexusWellList import NexusWellList
from ResSimpy.Nexus.DataModels.StructuredGrid.NexusGrid import NexusGrid
from ResSimpy.Nexus.NexusNetwork import NexusNetwork
from ResSimpy.Nexus.NexusEnums.DateFormatEnum import DateFormat
from ResSimpy.Nexus.NexusSimulator import NexusSimulator
from pytest_mock import MockerFixture
from unittest.mock import Mock
from ResSimpy.Enums.UnitsEnum import UnitSystem
from ResSimpy.Nexus.NexusWells import NexusWells
from tests.multifile_mocker import mock_multiple_files
from tests.utility_for_tests import get_fake_nexus_simulator


def mock_multiple_opens(mocker, filename, fcs_file_contents, run_control_contents, include_contents,
                        run_control_mock=None, include_file_mock=None, log_file_mock=None, structured_grid_mock=None,
                        surface_1_mock=None, surface_2_mock=None, wellspec_mock=None):
    """Mock method that returns different test file contents depending upon the file name"""
    if "fcs" in filename:
        file_contents = fcs_file_contents
    elif "run_control" in filename:
        if run_control_mock is not None:
            return run_control_mock
        else:
            file_contents = run_control_contents
    elif "include" in filename:
        if include_file_mock is not None:
            return include_file_mock
        else:
            file_contents = include_contents
    elif "log" in filename:
        return log_file_mock
    elif "structured_grid" in filename:
        return structured_grid_mock
    elif "wellspec" in filename:
        return wellspec_mock
    else:
        raise FileNotFoundError(filename)
    open_mock = mocker.mock_open(read_data=file_contents)
    return open_mock


def mock_different_model_opens(mocker, filename, fcs_file_contents_1, fcs_file_contents_2, surface_file_contents_1,
                               surface_file_contents_2):
    """Mock method that returns different test file contents depending upon the model"""
    if "model1" in filename:
        file_contents = fcs_file_contents_1
    elif "model2" in filename:
        file_contents = fcs_file_contents_2
    elif "surface_1" in filename:
        file_contents = surface_file_contents_1
    elif "surface_2" in filename:
        file_contents = surface_file_contents_2
    else:
        raise FileNotFoundError(filename)
    open_mock = mocker.mock_open(read_data=file_contents)
    return open_mock


def check_file_read_write_is_correct(expected_file_contents: str, modifying_mock_open: Mock,
                                     mocker_fixture: MockerFixture):
    assert len(modifying_mock_open.call_args_list) == 2
    assert modifying_mock_open.call_args_list[0] == mocker_fixture.call(
        '/my/file/path', 'r')
    assert modifying_mock_open.call_args_list[1] == mocker_fixture.call(
        '/my/file/path', 'w')

    # Get all the calls to write() and check that the contents are what we expect
    list_of_writes = [
        call for call in modifying_mock_open.mock_calls if 'call().write' in str(call)]
    assert len(list_of_writes) == 1
    assert list_of_writes[0].args[0] == expected_file_contents


def check_file_read_write_is_correct_for_windows(expected_file_contents: str, modifying_mock_open: Mock,
                                                 mocker_fixture: MockerFixture):
    assert len(modifying_mock_open.call_args_list) == 2
    assert modifying_mock_open.call_args_list[0] == mocker_fixture.call(
        "\my\file\path", 'r')
    assert modifying_mock_open.call_args_list[1] == mocker_fixture.call(
        "\my\file\path", 'w')

    # Get all the calls to write() and check that the contents are what we expect
    list_of_writes = [
        call for call in modifying_mock_open.mock_calls if 'call().write' in str(call)]
    assert len(list_of_writes) == 1
    assert list_of_writes[0].args[0] == expected_file_contents


@pytest.mark.parametrize(
    "run_control_path, expected_root, expected_run_control_path, date_format, expected_date_format", [
        # Providing an absolute path to the fcs file + USA date format
        ("/run/control/path", "", "/run/control/path", "MM/DD/YYYY", DateFormat.MM_DD_YYYY),
        # Providing a relative path to the fcs file + Non-USA date format
        ("run/control/path", "testpath1", "run/control/path", "DD/MM/YYYY", DateFormat.DD_MM_YYYY)
    ])
def test_load_fcs_file_no_output_no_include_file(mocker, run_control_path, expected_root, expected_run_control_path,
                                                 date_format, expected_date_format):
    # Arrange
    fcs_file = f"RUNCONTROL {run_control_path}\nDATEFORMAT {date_format}\n"
    open_mock = mocker.mock_open(read_data=fcs_file)
    mocker.patch("builtins.open", open_mock)
    expected_full_path = os.path.join(expected_root, expected_run_control_path)
    # Act
    simulation = NexusSimulator(origin='testpath1/Path.fcs')

    # Assert
    assert simulation.run_control_file_path == expected_full_path
    assert simulation.date_format is expected_date_format
    open_mock.assert_called_with(expected_full_path, 'r')


@pytest.mark.parametrize(
    "run_control_path, expected_root, expected_run_control_path, date_format, expected_date_format", [
        # Providing an absolute path to the fcs file + USA date format
        ("/run/control/path", "", "/run/control/path", "MM/DD/YYYY", DateFormat.MM_DD_YYYY),
        # Providing a relative path to the fcs file + Non-USA date format
        ("run/control/path", "testpath1", "run/control/path", "DD/MM/YYYY", DateFormat.DD_MM_YYYY)
    ])
def test_load_fcs_space_in_filename(mocker, run_control_path, expected_root, expected_run_control_path,
                                    date_format, expected_date_format):
    # Arrange
    fcs_file = f"RUNCONTROL {run_control_path}\nDATEFORMAT {date_format}\n"
    open_mock = mocker.mock_open(read_data=fcs_file)
    mocker.patch("builtins.open", open_mock)
    expected_full_path = os.path.join(expected_root, expected_run_control_path)

    # Act
    simulation = NexusSimulator(origin='testpath1/Path.fcs')

    # Assert
    assert simulation.run_control_file_path == expected_full_path
    assert simulation.date_format is expected_date_format
    open_mock.assert_called_with(expected_full_path, 'r')


@pytest.mark.parametrize(
    "fcs_file_contents, expected_date_format", [
        ("RUNCONTROL /path/to/run/control\n  DATE_FORMAT MM/DD/YYYY", DateFormat.MM_DD_YYYY),
        ("RUNCONTROL /path/to/run/control\n  DATE_FORMAT DD/MM/YYYY", DateFormat.DD_MM_YYYY),
        ("RUNCONTROL /path/to/run/control\n", DateFormat.MM_DD_YYYY),
        ("RUNCONTROL c:\path\to\run\control\n  DATE_FORMAT MM/DD/YYYY", DateFormat.MM_DD_YYYY),
        ("RUNCONTROL c:\path\to\run\control\n  DATE_FORMAT DD/MM/YYYY", DateFormat.DD_MM_YYYY),
        ("RUNCONTROL c:\path\to\run\control\n", DateFormat.MM_DD_YYYY),
    ],
    ids=['US date format', 'non-us date format', 'default (us format)', 'Win US Date Format', 'Win non-us date format',
         'Win default (us format)', ])
def test_load_fcs_date_format(mocker, fcs_file_contents, expected_date_format):
    # Arrange
    open_mock = mocker.mock_open(read_data=fcs_file_contents)
    mocker.patch("builtins.open", open_mock)

    # Act
    simulation = NexusSimulator(origin='testpath1/Path.fcs')

    # Assert
    assert simulation.date_format is expected_date_format


def test_get_users_linked_with_files(mocker):
    # Arrange 
    fcs_file = "RUNCONTROL run_control.inc\nDATEFORMAT DD/MM/YYYY\n"
    open_mock = mocker.mock_open(read_data=fcs_file)
    modified_time = datetime(2018, 6, 30, 8, 18, 10, tzinfo=timezone.utc)
    dt_mock = mocker.MagicMock()
    mocker.patch('datetime.datetime', dt_mock)
    dt_mock.fromtimestamp.return_value = modified_time

    mocker.patch("builtins.open", open_mock)
    path_mock = mocker.MagicMock()
    mocker.patch('pathlib.Path', path_mock)
    path_mock.return_value.owner.return_value = "Mock-User"
    path_mock.return_value.group.return_value = "Mock-Group"

    os_mock = mocker.MagicMock()
    mocker.patch('os.stat', os_mock)
    os_mock.return_value.st_mtime = 1530346690

    simulation = NexusSimulator(origin="Path.fcs")

    expected_result = [("Path.fcs", "Mock-User:Mock-Group", modified_time),
                       ("run_control.inc", "Mock-User:Mock-Group", modified_time)]
    # Act

    result = simulation.get_users_linked_with_files()
    mocker.stopall()
    assert result == expected_result


def test_get_users_linked_with_files_error_raised(mocker):
    # Arrange
    fcs_file = "RUNCONTROL run_control.inc\nDATEFORMAT DD/MM/YYYY\n"
    open_mock = mocker.mock_open(read_data=fcs_file)
    modified_time = datetime(2018, 6, 30, 8, 18, 10, tzinfo=timezone.utc)
    dt_mock = mocker.MagicMock()
    mocker.patch('datetime.datetime', dt_mock)
    dt_mock.fromtimestamp.return_value = modified_time

    mocker.patch("builtins.open", open_mock)
    path_mock = mocker.MagicMock()
    mocker.patch('pathlib.Path', path_mock)
    path_mock.return_value.owner.return_value = "mock_User"
    path_mock.return_value.group.side_effect = NotImplementedError("Not implemented on this system")

    os_mock = mocker.MagicMock()
    mocker.patch('os.stat', os_mock)
    os_mock.return_value.st_mtime = 1530346690

    simulation = NexusSimulator(origin="Path.fcs")

    expected_result = [("Path.fcs", "mock_User:", modified_time),
                       ("run_control.inc", "mock_User:", modified_time)]
    # Act

    result = simulation.get_users_linked_with_files()
    mocker.stopall()

    # Assert
    assert result == expected_result


def test_get_users_with_files_for_multiple_files(mocker):
    fcs_file = 'DESC Test model\n\nRUN_UNITS ENGLISH\n\nDEFAULT_UNITS ENGLISH\nDATEFORMAT MM/DD/YYYY\n\nGRID_FILES\n\tSTRUCTURED_GRID\tIncludes/grid_data/main_grid.dat'

    open_mock = mocker.mock_open(read_data=fcs_file)
    modified_time = datetime(2018, 6, 30, 8, 18, 10, tzinfo=timezone.utc)
    dt_mock = mocker.MagicMock()
    mocker.patch('datetime.datetime', dt_mock)
    dt_mock.fromtimestamp.return_value = modified_time

    mocker.patch("builtins.open", open_mock)
    path_mock = mocker.MagicMock()
    mocker.patch('pathlib.Path', path_mock)
    path_mock.return_value.owner.return_value = "Mock-User"
    path_mock.return_value.group.return_value = "Mock-Group"

    os_mock = mocker.MagicMock()
    mocker.patch('os.stat', os_mock)
    os_mock.return_value.st_mtime = 1530346690

    simulation = NexusSimulator(origin="Path.fcs")

    expected_result = [("Path.fcs", "Mock-User:Mock-Group", modified_time),
                       ("Includes/grid_data/main_grid.dat", "Mock-User:Mock-Group", modified_time)]
    # Act

    result = simulation.get_users_linked_with_files()
    mocker.stopall()
    assert result == expected_result


def test_load_fcs_file_comment_after_declaration(mocker):
    """Check that the code ignores lines with comments that contain tokens"""
    # Arrange
    fcs_file = "!RUNCONTROL run_control_1\n RUNCONTROL run_control_2.inc\nDATEFORMAT DD/MM/YYYY\n!DATEFORMAT MM/DD/YYYY"
    open_mock = mocker.mock_open(read_data=fcs_file)
    mocker.patch("builtins.open", open_mock)
    expected_file_path = os.path.join('testpath1', 'run_control_2.inc')
    # Act
    simulation = NexusSimulator(origin='testpath1/Path.fcs')

    # Assert
    assert simulation.run_control_file_path == expected_file_path
    assert simulation.date_format is DateFormat.DD_MM_YYYY
    open_mock.assert_called_with(expected_file_path, 'r')


@pytest.mark.skip("Code changed to not throw an error in this scenario now")
@pytest.mark.parametrize("run_control_path, expected_run_control_path, date_format, expected_date_format", [
    # Providing an absolute path to the fcs file + USA date format
    ("/run/control/path", "/run/control/path", "MM/DD/YYYY", True),
    # Providing a relative path to the fcs file + Non-USA date format
    ("run/control/path", "original_output_path/run/control/path", "DD/MM/YYYY", DateFormat.DD_MM_YYYY),
    # Providing an absolute path to the fcs file + USA date format Windows
    ("C:\run\control\path", "C:\run\control\path", "MM/DD/YYYY", True),
    # Providing a relative path to the fcs file + Non-USA date format Windows
    ("\run\control\path", "original_output_path\run\control\path", "DD/MM/YYYY", DateFormat.DD_MM_YYYY)
])
def test_output_destination_missing(mocker, run_control_path, expected_run_control_path, date_format,
                                    expected_date_format):
    """Check that an exception is raised if the user attempts to modify files without a specified output directory"""
    # Arrange
    fcs_file = f"RUNCONTROL {run_control_path}\nDATEFORMAT {date_format}"
    open_mock = mocker.mock_open(read_data=fcs_file)
    mocker.patch("builtins.open", open_mock)

    # Act
    simulation = NexusSimulator(
        origin='test/Path.fcs', destination='original_output_path')
    with pytest.raises(ValueError):
        simulation.set_output_path(None)

    # Assert
    assert simulation.run_control_file_path == expected_run_control_path
    assert simulation.date_format is expected_date_format


@pytest.mark.parametrize("run_control_path,expected_run_control_path,date_format,expected_use_american_date_format",
                         [
                             ("/run/control/path",
                              "/run/control/path", "MM/DD/YYYY", True),
                             # Providing an absolute path to the fcs file + USA date format
                             ("run/control/path", "original_output_path/run/control/path",
                              "DD/MM/YYYY", False),
                             # Providing a relative path to the fcs file + Non-USA date format
                             ("c:\run\control\path",
                              "c:\run\control\path", "MM/DD/YYYY", True),
                             # Providing an absolute path to the fcs file + USA date format
                             ("run\control\path", "original_output_path\run\control\path",
                              "DD/MM/YYYY", False)
                             # Providing a relative path to the fcs file + Non-USA date format
                         ])
def test_origin_missing(mocker, run_control_path, expected_run_control_path, date_format,
                        expected_use_american_date_format):
    """Check that an exception is raised if the user attempts to initialise the class without an fcs file declared"""
    # Arrange
    fcs_file = f"RUNCONTROL {run_control_path}\nDATEFORMAT {date_format}"
    open_mock = mocker.mock_open(read_data=fcs_file)
    mocker.patch("builtins.open", open_mock)

    # Act
    with pytest.raises(ValueError):
        NexusSimulator()


@pytest.mark.skip("re-enable once model moving has been implemented")
def test_output_to_existing_directory(mocker):
    """Testing output to directory with existing files"""
    # Arrange 
    fcs_file = "RUNCONTROL path/to/run/control\nDATEFORMAT DD/MM/YYYYY"
    open_mock = mocker.mock_open(read_data=fcs_file)
    mocker.patch("builtins.open", open_mock)

    exists_mock = mocker.Mock(return_value=True)
    mocker.patch("os.path.exists", exists_mock)

    # Act + Assert
    with pytest.raises(FileExistsError):
        NexusSimulator(origin='test/Path.fcs',
                       destination='original_output_path')
    # Arrange for windows
    fcs_file_win = "RUNCONTROL path\to\run\control\nDATEFORMAT DD/MM/YYYYY"
    open_mock_win = mocker.mock_open(read_data=fcs_file)
    mocker.patch("builtins.open", open_mock_win)

    exists_mock = mocker.Mock(return_value=True)
    mocker.patch("os.path.exists", exists_mock)

    # Act + Assert
    with pytest.raises(FileExistsError):
        NexusSimulator(origin='test\Path.fcs',
                       destination='original_output_path')


@pytest.mark.parametrize("fcs_file, expected_default_unit_value",
                         [(
                                 'DESC Test model\n\nRUN_UNITS ENGLISH\n\nDEFAULT_UNITS ENGLISH\nDATEFORMAT MM/DD/YYYY\n\nGRID_FILES\n\tSTRUCTURED_GRID\tIncludes/grid_data/main_grid.dat',
                                 UnitSystem.ENGLISH),
                             (
                                     'DESC Test model\n\nRUN_UNITS ENGLISH\n\nDEFAULT_UNITS \n LAB\nDATEFORMAT MM/DD/YYYY\n\nGRID_FILES\n\tSTRUCTURED_GRID\tIncludes/grid_data/main_grid.dat',
                                     UnitSystem.LAB),
                             (
                                     'DESC Test model\n\nRUN_UNITS ENGLISH\n\nDEFAULT_UNITS METKG/CM2\nDATEFORMAT MM/DD/YYYY\n\nGRID_FILES\n\tSTRUCTURED_GRID\tIncludes/grid_data/main_grid.dat',
                                     UnitSystem.METKGCM2),
                             (
                                     'DESC Test model\n\nRUN_UNITS ENGLISH\n\nDEFAULT_units    METRIC\nDATEFORMAT MM/DD/YYYY\n\nGRID_FILES\n\tSTRUCTURED_GRID\tIncludes/grid_data/main_grid.dat',
                                     UnitSystem.METRIC),
                             (
                                     'DESC Test model\n\nRUN_UNITS ENGLISH\n\nDATEFORMAT MM/DD/YYYY\n\nGRID_FILES\n\tSTRUCTURED_GRID\tIncludes/grid_data/main_grid.dat',
                                     UnitSystem.ENGLISH),
                             (
                                     'DESC Test model\n\nRUN_UNITS ENGLISH\n\ndefault_Units Metbar\nDATEFORMAT MM/DD/YYYY\n\nGRID_FILES\n\tSTRUCTURED_GRID\tIncludes/grid_data/main_grid.dat',
                                     UnitSystem.METBAR),
                         ])
def test_load_fcs_file_populates_default_units(mocker, fcs_file, expected_default_unit_value):
    # Arrange
    open_mock = mocker.mock_open(read_data=fcs_file)
    mocker.patch("builtins.open", open_mock)

    # Act
    simulation = NexusSimulator(origin='testpath1/Path.fcs')
    result = simulation.default_units

    # Assert
    assert result == expected_default_unit_value


@pytest.mark.parametrize("fcs_file",
                         [
                             'DESC Test model\n\nRUN_UNITS ENGLISH\n\nDEFAULT_UNITS NOTVALID\nDATEFORMAT MM/DD/YYYY\n\nGRID_FILES\n\tSTRUCTURED_GRID\tIncludes/grid_data/main_grid.dat',
                             'DESC Test model\n\nRUN_UNITS ENGLISH\n\nDEFAULT_UNITS \nDATEFORMAT MM/DD/YYYY\n\nGRID_FILES\n\tSTRUCTURED_GRID\tIncludes/grid_data/main_grid.dat'
                         ])
def test_load_fcs_file_raises_error_for_undefined_default_units(mocker, fcs_file):
    # Arrange
    open_mock = mocker.mock_open(read_data=fcs_file)
    mocker.patch("builtins.open", open_mock)

    # Act
    with pytest.raises(ValueError):
        NexusSimulator(origin='testpath1/Path.fcs')


@pytest.mark.parametrize("fcs_file, expected_run_unit_value",
                         [(
                                 'DESC Test model\n\nRUN_UNITS ENGLISH\n\nDEFAULT_UNITS ENGLISH\nDATEFORMAT MM/DD/YYYY\n\nGRID_FILES\n\tSTRUCTURED_GRID\tIncludes/grid_data/main_grid.dat',
                                 UnitSystem.ENGLISH),
                             (
                                     'DESC Test model\n\nRUN_UNITS  \n lab  \n\nDEFAULT_UNITS ENGLISH\nDATEFORMAT MM/DD/YYYY\n\nGRID_FILES\n\tSTRUCTURED_GRID\tIncludes/grid_data/main_grid.dat',
                                     UnitSystem.LAB),
                             (
                                     'DESC Test model\n\nRun_UNITS MetBar\n\nDEFAULT_UNITS ENGLISH\nDATEFORMAT MM/DD/YYYY\n\nGRID_FILES\n\tSTRUCTURED_GRID\tIncludes/grid_data/main_grid.dat',
                                     UnitSystem.METBAR),
                             (
                                     'DESC Test model\n\nRun_UNITS METKG/CM2\n\nDEFAULT_UNITS ENGLISH\nDATEFORMAT MM/DD/YYYY\n\nGRID_FILES\n\tSTRUCTURED_GRID\tIncludes/grid_data/main_grid.dat',
                                     UnitSystem.METKGCM2),
                             (
                                     'DESC Test model\n\nDEFAULT_UNITS ENGLISH\nDATEFORMAT MM/DD/YYYY\n\nGRID_FILES\n\tSTRUCTURED_GRID\tIncludes/grid_data/main_grid.dat',
                                     UnitSystem.ENGLISH)
                         ])
def test_load_fcs_file_populates_run_units(mocker, fcs_file, expected_run_unit_value):
    # Arrange
    open_mock = mocker.mock_open(read_data=fcs_file)
    mocker.patch("builtins.open", open_mock)

    # Act
    simulation = NexusSimulator(origin='testpath1/Path.fcs')
    result = simulation.run_units

    # Assert
    assert result == expected_run_unit_value


@pytest.mark.parametrize("fcs_file",
                         [
                             'DESC Test model\n\nRUN_UNITS BLAH\nDEFAULT_UNITS ENGLISH\nDATEFORMAT MM/DD/YYYY\n\nGRID_FILES\n\tSTRUCTURED_GRID\tIncludes/grid_data/main_grid.dat',
                             'DESC Test model\n\nRUN_UNITs \nDEFAULT_UNITS ENGLISH\nDATEFORMAT MM/DD/YYYY\n\nGRID_FILES\n\tSTRUCTURED_GRID\tIncludes/grid_data/main_grid.dat'
                             'DESC Test model\n\nRUN_UNITs 1\nDEFAULT_UNITS ENGLISH\nDATEFORMAT MM/DD/YYYY\n\nGRID_FILES\n\tSTRUCTURED_GRID\tIncludes/grid_data/main_grid.dat'
                         ])
def test_load_fcs_file_raises_error_for_undefined_run_units(mocker, fcs_file):
    # Arrange
    open_mock = mocker.mock_open(read_data=fcs_file)
    mocker.patch("builtins.open", open_mock)

    # Act
    with pytest.raises(ValueError):
        NexusSimulator(origin='testpath1/Path.fcs')


@pytest.mark.parametrize("fcs_file, expected_root, expected_extracted_path",
                         [(
                                 'RUNCONTROL run_control.inc\nDATEFORMAT DD/MM/YYYY\nSURFACE NETWORK 1 	nexus_data/Includes/nexus_data/surface_simplified_06082018.inc',
                                 'testpath1', 'nexus_data/Includes/nexus_data/surface_simplified_06082018.inc'),
                             (
                                     'RUNCONTROL run_control.inc\nDATEFORMAT DD/MM/YYYY\nSURFACE Network 1 	file/path/location/surface.inc',
                                     'testpath1', 'file/path/location/surface.inc'),
                             (
                                     'RUNCONTROL run_control.inc\nDATEFORMAT DD/MM/YYYY\nsurface network 1 	file/path/location/surface.inc',
                                     'testpath1', 'file/path/location/surface.inc'),
                             (
                                     'RUNCONTROL run_control.inc\nDATEFORMAT DD/MM/YYYY\nSURFACE NETWORK 1 	nexus_data\\Includes\\nexus_data\\surface_simplified_06082018.inc',
                                     'testpath1', 'nexus_data\\Includes\\nexus_data\\surface_simplified_06082018.inc')
                         ])
def test_get_abs_surface_file_path(mocker, fcs_file, expected_root, expected_extracted_path):
    # Arrange
    open_mock = mocker.mock_open(read_data=fcs_file)
    mocker.patch("builtins.open", open_mock)
    expected_result = os.path.join(expected_root, expected_extracted_path)

    # Act
    simulation = NexusSimulator(origin='testpath1/Path.fcs')
    result = simulation.get_surface_file_path()

    # Assert
    assert result == expected_result


@pytest.mark.skip("Re-enable once the run code has been established")
def test_run_simulator(mocker):
    """Testing the Simulator run code"""
    # Arrange
    from ResSimpy.Nexus.NexusSimulator import NexusSimulator
    fcs_file = f"RUNCONTROL /run/control/path\nDATEFORMAT DD/MM/YYYY\n"
    open_mock = mocker.mock_open(read_data=fcs_file)
    mocker.patch("builtins.open", open_mock)

    # Act
    simulation = NexusSimulator(
        origin='testpath1/Path.fcs', destination="test_new_destination")
    result = simulation.run_simulation()

    # Assert
    assert result == 'Job running, job number: 456'


def test_get_check_oil_gas_types_for_models_different_types(mocker):
    # Checks that a Value error is raised if the surface files contain different oil / gas types
    # Arrange
    models = ['path/to/model1.fcs', 'path/to/another/model2.fcs']

    fcs_file_contents_1 = "Line 1\nAnother LIne\nSURFACE Network 1	Includes/nexus_data/surface_1.dat"
    fcs_file_contents_2 = "SURFACE Network 1	Includes/nexus_data/surface_2.dat"
    surface_file_contents_1 = "line 1\nline 2\nGASWATER"
    surface_file_contents_2 = "line 1\nBLACKOIL"

    def mock_open_wrapper(filename, mode):
        mock_open = mock_different_model_opens(mocker, filename, fcs_file_contents_1, fcs_file_contents_2,
                                               surface_file_contents_1, surface_file_contents_2).return_value
        return mock_open

    mocker.patch("builtins.open", mock_open_wrapper)

    # Act / Assert
    with pytest.raises(ValueError):
        NexusSimulator.get_check_oil_gas_types_for_models(models)


@pytest.mark.parametrize("fcs_file_contents_1, fcs_file_contents_2, surface_file_contents_1, surface_file_contents_2,"
                         " expected_type",
                         [
                             ("Line 1\nAnother LIne\nSURFACE Network 1	Includes/nexus_data/surface_1.dat",
                              "SURFACE Network 1	Includes/nexus_data/surface_2.dat",
                              "line 1\nline 2\nBLACKOIL",
                              "line 1\nBLACKOIL",
                              "BLACKOIL"
                              ),
                             ("Line 1\nAnother LIne\nSURFACE Network 1	Includes/nexus_data/surface_1.dat",
                              "SURFACE Network 1	Includes/nexus_data/surface_2.dat",
                              "line 1\nline 2\nWATEROIL",
                              "line 1\nWATEROIL",
                              "WATEROIL"
                              ),
                             ("Line 1\nAnother LIne\nSURFACE Network 1	Includes/nexus_data/surface_1.dat",
                              "SURFACE Network 1	Includes/nexus_data/surface_2.dat",
                              "line 1\nline 2\nGASWATER",
                              "line 1\nGASWATER",
                              "GASWATER"
                              ),
                             ("Line 1\nAnother LIne\nSURFACE Network 1	Includes/nexus_data/surface_1.dat",
                              "SURFACE Network 1	Includes/nexus_data/surface_2.dat",
                              "line 1\nAPI",
                              "line 1\nAPI",
                              "API"
                              ),

                         ])
def test_get_check_oil_gas_types_for_models_same_types(mocker, fcs_file_contents_1, fcs_file_contents_2,
                                                       surface_file_contents_1, surface_file_contents_2, expected_type):
    # Checks that the correct oil / gas type is returned.
    # Arrange
    models = ['path/to/model1.fcs', 'path/to/another/model2.fcs']

    def mock_open_wrapper(filename, mode):
        mock_open = mock_different_model_opens(mocker, filename, fcs_file_contents_1, fcs_file_contents_2,
                                               surface_file_contents_1, surface_file_contents_2).return_value
        return mock_open

    mocker.patch("builtins.open", mock_open_wrapper)

    # Act
    result = NexusSimulator.get_check_oil_gas_types_for_models(models)

    # Assert
    assert result == expected_type


@pytest.mark.parametrize("fcs_file_contents_1, fcs_file_contents_2, surface_file_contents_1, surface_file_contents_2,"
                         " expected_type",
                         [
                             ("Line 1\nAnother LIne\nSURFACE Network 1	Includes/nexus_data/surface_1.dat",
                              "SURFACE Network 1	Includes/nexus_data/surface_2.dat",
                              "line 1\nline 2\nBLAKOIL",
                              "line 1\nBLACKOIL",
                              ""
                              ),
                             ("Line 1\nAnother LIne\nSURFACE Network 1	Includes/nexus_data/surface_1.dat",
                              "SURFACE Network 1	Includes/nexus_data/surface_2.dat",
                              "line 1\nline 2\nBLACKOIL",
                              "line 1\nWATER",
                              ""
                              ),
                             ("Line 1\nAnother LIne\nSURFACE Network 1	Includes/nexus_data/surface_1.dat",
                              "SURFACE Network 1	Includes/nexus_data/surface_2.dat",
                              "line 1\nline 2\nBLACKOIL",
                              "line 1\nGAWATER",
                              ""
                              )
                         ])
def test_get_check_oil_gas_types_for_models_no_type_found(mocker, fcs_file_contents_1, fcs_file_contents_2,
                                                          surface_file_contents_1, surface_file_contents_2,
                                                          expected_type):
    # Checks that the correct oil / gas type is returned.
    # Arrange
    models = ['path/to/model1.fcs', 'path/to/another/model2.fcs']

    def mock_open_wrapper(filename, mode):
        mock_open = mock_different_model_opens(mocker, filename, fcs_file_contents_1, fcs_file_contents_2,
                                               surface_file_contents_1, surface_file_contents_2).return_value
        return mock_open

    mocker.patch("builtins.open", mock_open_wrapper)

    # Act / Assert
    with pytest.warns(UserWarning):
        NexusSimulator.get_check_oil_gas_types_for_models(models)


def test_get_check_oil_gas_types_for_models_different_types(mocker):
    # Checks that a Value error is raised if the surface files contain different oil / gas types
    # Arrange
    models = ['path/to/model1.fcs', 'path/to/another/model2.fcs']

    fcs_file_contents_1 = "Line 1\nAnother LIne\nSURFACE Network 1	Includes/nexus_data/surface_1.dat"
    fcs_file_contents_2 = "SURFACE Network 1	Includes/nexus_data/surface_2.dat"
    surface_file_contents_1 = "line 1\nline 2\nGASWATER"
    surface_file_contents_2 = "line 1\nBLACKOIL"

    def mock_open_wrapper(filename, mode):
        mock_open = mock_different_model_opens(mocker, filename, fcs_file_contents_1, fcs_file_contents_2,
                                               surface_file_contents_1, surface_file_contents_2).return_value
        return mock_open

    mocker.patch("builtins.open", mock_open_wrapper)

    # Act / Assert
    with pytest.raises(ValueError):
        NexusSimulator.get_check_oil_gas_types_for_models(models)


@pytest.mark.parametrize("original_file_contents, expected_file_contents, token, new_value, add_to_start",
                         [("test 3", "test ABC3", "TEST", "ABC3", False),
                          ("""!     Fluid model for network
BLACKOIL
!     Network default temperature
NETTEMP 100.  !Comment after value

!     lumped wellbore default to better match vip wellbore behaviour
!     Connection defaults""",

                           """!     Fluid model for network
BLACKOIL
!     Network default temperature
NETTEMP 50.  !Comment after value

!     lumped wellbore default to better match vip wellbore behaviour
!     Connection defaults""",
                           "NeTtEMp", "50.",
                           False),
                          ("""!     Fluid model for network
BLACKOIL
!     Network default temperature
NETTEMP 100.  !Comment after value

!     lumped wellbore default to better match vip wellbore behaviour
!     Connection defaults""",

                           """MYTOKEN new value
!     Fluid model for network
BLACKOIL
!     Network default temperature
NETTEMP 100.  !Comment after value

!     lumped wellbore default to better match vip wellbore behaviour
!     Connection defaults""",
                           "MYTOKEN", "new value",
                           True),
                          ("""!     Fluid model for network
BLACKOIL
!     Network default temperature
NETTEMP 100.  !Comment after value

!     lumped wellbore default to better match vip wellbore behaviour
!     Connection defaults""",

                           """!     Fluid model for network
BLACKOIL
!     Network default temperature
NETTEMP 100.  !Comment after value

!     lumped wellbore default to better match vip wellbore behaviour
!     Connection defaults
MYTOKEN new value""",
                           "MYTOKEN", "new value",
                           False),
                          ("""!     Fluid model for network
BLACKOIL
!     Network default temperature
NETTEMP 100.  !Comment after value

!     lumped wellbore default to better match vip wellbore behaviour
!     Connection defaults""",

                           """!     Fluid model for network
BLACKOIL
!     Network default temperature
NETTEMP 100.  !Comment after value

!     lumped wellbore default to better match vip wellbore behaviour
!     Connection defaults
TOKENNOVALUE """,
                           "TOKENNOVALUE", "",
                           False)
                          ],
                         ids=["basic case", "standard value change", "token not present (add to start)",
                              "token not present (add to end)",
                              "token not present and has no value"])
def test_update_token_file_value(mocker, original_file_contents, expected_file_contents, token, new_value,
                                 add_to_start):
    """Test the update token value functionality"""
    # Arrange

    mock_original_opens = mocker.mock_open()
    mocker.patch("builtins.open", mock_original_opens)

    simulation = NexusSimulator(
        origin='testpath1/nexus_run.fcs', destination="new_destination")

    modifying_mock_open = mocker.mock_open(read_data=original_file_contents)
    mocker.patch("builtins.open", modifying_mock_open)

    # Act
    simulation.update_file_value(
        file_path='/my/file/path', token=token, new_value=new_value, add_to_start=add_to_start)

    # Assert
    check_file_read_write_is_correct(expected_file_contents=expected_file_contents,
                                     modifying_mock_open=modifying_mock_open,
                                     mocker_fixture=mocker)


@pytest.mark.parametrize("original_file_contents, expected_file_contents, token, new_value, add_to_start",
                         [("test 3", "test ABC3", "TEST", "ABC3", False),
                          ("""!     Fluid model for network
BLACKOIL
!     Network default temperature
NETTEMP 100.  !Comment after value

!     lumped wellbore default to better match vip wellbore behaviour
!     Connection defaults""",

                           """!     Fluid model for network
BLACKOIL
!     Network default temperature
NETTEMP 50.  !Comment after value

!     lumped wellbore default to better match vip wellbore behaviour
!     Connection defaults""",
                           "NeTtEMp", "50.",
                           False),
                          ("""!     Fluid model for network
BLACKOIL
!     Network default temperature
NETTEMP 100.  !Comment after value

!     lumped wellbore default to better match vip wellbore behaviour
!     Connection defaults""",

                           """MYTOKEN new value
!     Fluid model for network
BLACKOIL
!     Network default temperature
NETTEMP 100.  !Comment after value

!     lumped wellbore default to better match vip wellbore behaviour
!     Connection defaults""",
                           "MYTOKEN", "new value",
                           True),
                          ("""!     Fluid model for network
BLACKOIL
!     Network default temperature
NETTEMP 100.  !Comment after value

!     lumped wellbore default to better match vip wellbore behaviour
!     Connection defaults""",

                           """!     Fluid model for network
BLACKOIL
!     Network default temperature
NETTEMP 100.  !Comment after value

!     lumped wellbore default to better match vip wellbore behaviour
!     Connection defaults
MYTOKEN new value""",
                           "MYTOKEN", "new value",
                           False),
                          ("""!     Fluid model for network
BLACKOIL
!     Network default temperature
NETTEMP 100.  !Comment after value

!     lumped wellbore default to better match vip wellbore behaviour
!     Connection defaults""",

                           """!     Fluid model for network
BLACKOIL
!     Network default temperature
NETTEMP 100.  !Comment after value

!     lumped wellbore default to better match vip wellbore behaviour
!     Connection defaults
TOKENNOVALUE """,
                           "TOKENNOVALUE", "",
                           False)
                          ],
                         ids=["basic case", "standard value change", "token not present (add to start)",
                              "token not present (add to end)",
                              "token not present and has no value"])
def test_update_token_file_value(mocker, original_file_contents, expected_file_contents, token, new_value,
                                 add_to_start):
    """Test the update token value functionality"""
    # Arrange

    mock_original_opens = mocker.mock_open()
    mocker.patch("builtins.open", mock_original_opens)

    simulation = NexusSimulator(
        origin='testpath1\nexus_run.fcs', destination="new_destination")

    modifying_mock_open = mocker.mock_open(read_data=original_file_contents)
    mocker.patch("builtins.open", modifying_mock_open)

    # Act
    simulation.update_file_value(
        file_path='\my\file\path', token=token, new_value=new_value, add_to_start=add_to_start)

    # Assert
    check_file_read_write_is_correct_for_windows(expected_file_contents=expected_file_contents,
                                                 modifying_mock_open=modifying_mock_open,
                                                 mocker_fixture=mocker)


@pytest.mark.parametrize("original_file_contents, expected_file_contents, token",
                         [
                             ("test 3", "! test 3", "TEST"),
                             ("""START 11/01/1992

!     Timestepping method
METHOD IMPLICIT
!     Current optimized default for facilities
SOLVER FACILITIES EXTENDED
GRIDSOLVER IMPLICIT_COUPLING NONE

!     Use vip units for output to vdb
VIPUNITS""",

                              """START 11/01/1992

!     Timestepping method
! METHOD IMPLICIT
!     Current optimized default for facilities
SOLVER FACILITIES EXTENDED
GRIDSOLVER IMPLICIT_COUPLING NONE

!     Use vip units for output to vdb
VIPUNITS""",
                              "METHOD")
                         ], ids=["standard comment out", "Larger file"])
def test_comment_out_file_value(mocker, original_file_contents, expected_file_contents, token):
    """Testing the functionality to comment out a line containing a specific token"""
    # Arrange
    mock_original_opens = mocker.mock_open()
    mocker.patch("builtins.open", mock_original_opens)

    simulation = NexusSimulator(
        origin='testpath1/nexus_run.fcs', destination="new_destination")

    modifying_mock_open = mocker.mock_open(read_data=original_file_contents)
    mocker.patch("builtins.open", modifying_mock_open)

    # Act
    simulation.comment_out_file_value(file_path='/my/file/path', token=token)

    # Assert
    check_file_read_write_is_correct(expected_file_contents=expected_file_contents,
                                     modifying_mock_open=modifying_mock_open,
                                     mocker_fixture=mocker)


@pytest.mark.parametrize("original_file_contents, expected_file_contents, token",
                         [
                             ("test 3", "! test 3", "TEST"),
                             ("""START 11/01/1992

!     Timestepping method
METHOD IMPLICIT
!     Current optimized default for facilities
SOLVER FACILITIES EXTENDED
GRIDSOLVER IMPLICIT_COUPLING NONE

!     Use vip units for output to vdb
VIPUNITS""",

                              """START 11/01/1992

!     Timestepping method
! METHOD IMPLICIT
!     Current optimized default for facilities
SOLVER FACILITIES EXTENDED
GRIDSOLVER IMPLICIT_COUPLING NONE

!     Use vip units for output to vdb
VIPUNITS""",
                              "METHOD")
                         ], ids=["standard comment out", "Larger file"])
def test_comment_out_file_value(mocker, original_file_contents, expected_file_contents, token):
    """Testing the functionality to comment out a line containing a specific token"""
    # Arrange
    mock_original_opens = mocker.mock_open()
    mocker.patch("builtins.open", mock_original_opens)

    simulation = NexusSimulator(
        origin='testpath1\nexus_run.fcs', destination="new_destination")

    modifying_mock_open = mocker.mock_open(read_data=original_file_contents)
    mocker.patch("builtins.open", modifying_mock_open)

    # Act
    simulation.comment_out_file_value(file_path='\my\file\path', token=token)

    # Assert
    check_file_read_write_is_correct_for_windows(expected_file_contents=expected_file_contents,
                                                 modifying_mock_open=modifying_mock_open,
                                                 mocker_fixture=mocker)


def test_add_map_statements(mocker):
    """Testing the functionality to comment out a line containing a specific token"""
    # Arrange

    original_file_contents = """START 11/01/1992

!     Timestepping method
METHOD IMPLICIT
!     Current optimized default for facilities
SOLVER FACILITIES EXTENDED
GRIDSOLVER IMPLICIT_COUPLING NONE

!     Use vip units for output to vdb
VIPUNITS

MAPBINARY
PLOTBINARY    
    """

    expected_file_contents = """MAPVDB
MAPOUT ALL
START 11/01/1992

!     Timestepping method
METHOD IMPLICIT
!     Current optimized default for facilities
SOLVER FACILITIES EXTENDED
GRIDSOLVER IMPLICIT_COUPLING NONE

!     Use vip units for output to vdb
VIPUNITS

MAPBINARY
PLOTBINARY    
    """

    mock_original_opens = mocker.mock_open(
        read_data="STRUCTURED_GRID /my/file/path")
    mocker.patch("builtins.open", mock_original_opens)

    simulation = NexusSimulator(origin='nexus_run.fcs')

    modifying_mock_open = mocker.mock_open(read_data=original_file_contents)
    mocker.patch("builtins.open", modifying_mock_open)

    # Act
    simulation.reporting.add_map_properties_to_start_of_grid_file()

    # Assert
    check_file_read_write_is_correct(expected_file_contents=expected_file_contents,
                                     modifying_mock_open=modifying_mock_open,
                                     mocker_fixture=mocker)


def test_add_map_statements_windows(mocker):
    """Testing the functionality to comment out a line containing a specific token"""
    # Arrange

    original_file_contents = """START 11/01/1992

!     Timestepping method
METHOD IMPLICIT
!     Current optimized default for facilities
SOLVER FACILITIES EXTENDED
GRIDSOLVER IMPLICIT_COUPLING NONE

!     Use vip units for output to vdb
VIPUNITS

MAPBINARY
PLOTBINARY    
    """

    expected_file_contents = """MAPVDB
MAPOUT ALL
START 11/01/1992

!     Timestepping method
METHOD IMPLICIT
!     Current optimized default for facilities
SOLVER FACILITIES EXTENDED
GRIDSOLVER IMPLICIT_COUPLING NONE

!     Use vip units for output to vdb
VIPUNITS

MAPBINARY
PLOTBINARY    
    """

    mock_original_opens = mocker.mock_open(
        read_data="STRUCTURED_GRID \my\file\path")
    mocker.patch("builtins.open", mock_original_opens)

    simulation = NexusSimulator(origin='nexus_run.fcs')

    modifying_mock_open = mocker.mock_open(read_data=original_file_contents)
    mocker.patch("builtins.open", modifying_mock_open)

    # Act
    simulation.reporting.add_map_properties_to_start_of_grid_file()

    # Assert
    check_file_read_write_is_correct_for_windows(expected_file_contents=expected_file_contents,
                                                 modifying_mock_open=modifying_mock_open,
                                                 mocker_fixture=mocker)


# TODO: move these methods to a separate WELLS test file
@pytest.mark.parametrize("fcs_file_contents", [
    ("""
       WelLS sEt 1 my/wellspec/file.dat
    """)
], ids=['path_after_set'])
def test_get_all(mocker: MockerFixture, fcs_file_contents: str):
    """Testing the functionality to load in and retrieve a set of wells"""
    # Arrange
    dummy_model = get_fake_nexus_simulator(mocker)
    dummy_wells = NexusWells(model=dummy_model)

    fcs_file_open = mocker.mock_open(read_data=fcs_file_contents)
    mocker.patch("builtins.open", fcs_file_open)

    loaded_completion_1 = NexusCompletion(date='01/01/2023', i=1, j=2, k=3, skin=None, well_radius=4.5, angle_v=None,
                                          grid=None, date_format=DateFormat.DD_MM_YYYY)
    loaded_completion_2 = NexusCompletion(date='01/01/2023', i=6, j=7, k=8, well_radius=9.11,
                                          date_format=DateFormat.DD_MM_YYYY)

    loaded_wells = [NexusWell(well_name='WELL1', completions=[loaded_completion_1, loaded_completion_2],
                              unit_system=UnitSystem.ENGLISH, parent_wells_instance=dummy_wells)]

    # mock out the load_wells function as that is tested elsewhere
    mock_load_wells = mocker.Mock(return_value=(loaded_wells, ''))
    mocker.patch('ResSimpy.Nexus.NexusWells.load_wells', mock_load_wells)

    # NB file_content_as_list needs to be set as below due to the mocker open re-reading fcs contents
    expected_well_file = NexusFile(location='my/wellspec/file.dat',
                                   include_locations=[], origin='path/nexus_run.fcs', file_content_as_list=
                                   ['\n', '       WelLS sEt 1 my/wellspec/file.dat\n', '    '])

    simulation = NexusSimulator(origin='path/nexus_run.fcs')

    # Act
    result = simulation.wells.get_all()

    # Assert
    assert result == loaded_wells
    mock_load_wells.assert_called_once_with(nexus_file=expected_well_file,
                                            default_units=UnitSystem.ENGLISH,
                                            start_date='', model_date_format=DateFormat.MM_DD_YYYY,
                                            parent_wells_instance=simulation.wells)


@pytest.mark.parametrize("fcs_file_contents", [
    ("""
       WelLS sEt 1 my\wellspec\file.dat
    """)
], ids=['path_after_set'])
def test_get_wells_windows(mocker: MockerFixture, fcs_file_contents: str):
    """Testing the functionality to load in and retrieve a set of wells"""
    # Arrange
    dummy_model = get_fake_nexus_simulator(mocker)
    dummy_wells = NexusWells(model=dummy_model)

    fcs_file_open = mocker.mock_open(read_data=fcs_file_contents)
    mocker.patch("builtins.open", fcs_file_open)

    loaded_completion_1 = NexusCompletion(date='01/01/2023', i=1, j=2, k=3, skin=None, well_radius=4.5, angle_v=None,
                                          grid=None, date_format=DateFormat.DD_MM_YYYY)
    loaded_completion_2 = NexusCompletion(date='01/01/2023', i=6, j=7, k=8, well_radius=9.11,
                                          date_format=DateFormat.DD_MM_YYYY)

    loaded_wells = [NexusWell(well_name='WELL1', completions=[loaded_completion_1, loaded_completion_2],
                              unit_system=UnitSystem.ENGLISH, parent_wells_instance=dummy_wells)]

    # mock out the load_wells function as that is tested elsewhere
    mock_load_wells = mocker.Mock(return_value=(loaded_wells, ''))
    mocker.patch('ResSimpy.Nexus.NexusWells.load_wells', mock_load_wells)

    # NB file_content_as_list needs to be set as below due to the mocker open re-reading fcs contents
    expected_well_file = NexusFile(location='my\wellspec\file.dat',
                                   include_locations=[], origin='path\nexus_run.fcs', file_content_as_list=
                                   ['\n', '       WelLS sEt 1 my\wellspec\file.dat\n', '    '])

    simulation = NexusSimulator(origin='path\nexus_run.fcs')

    # Act
    result = simulation.wells.get_all()

    # Assert
    assert result == loaded_wells
    mock_load_wells.assert_called_once_with(nexus_file=expected_well_file,
                                            default_units=UnitSystem.ENGLISH,
                                            start_date='', model_date_format=DateFormat.MM_DD_YYYY,
                                            parent_wells_instance=simulation.wells)


def test_get_df(mocker: MockerFixture):
    # Arrange
    fcs_file_contents = """
       WelLS sEt 1 my/wellspec/file.dat
    """

    dummy_model = get_fake_nexus_simulator(mocker)
    dummy_wells = NexusWells(model=dummy_model)

    fcs_file_open = mocker.mock_open(read_data=fcs_file_contents)
    mocker.patch("builtins.open", fcs_file_open)

    loaded_completion_1 = NexusCompletion(date='01/01/2023', i=1, j=2, k=3, skin=None, well_radius=4.5, angle_v=None,
                                          grid=None, date_format=DateFormat.DD_MM_YYYY)
    loaded_completion_2 = NexusCompletion(date='01/01/2023', i=6, j=7, k=8, well_radius=9.11,
                                          date_format=DateFormat.DD_MM_YYYY)

    loaded_wells = [NexusWell(well_name='WELL1', completions=[loaded_completion_1, loaded_completion_2],
                              unit_system=UnitSystem.ENGLISH, parent_wells_instance=dummy_wells)]
    # create the expected dataframe
    loaded_wells_txt = ['WELL1, ENGLISH, 4.5, 01/01/2023, 1, 2, 3',
                        'WELL1, ENGLISH, 9.11, 01/01/2023, 6, 7, 8', ]
    loaded_wells_txt = [x.split(', ') for x in loaded_wells_txt]
    loaded_wells_df = pd.DataFrame(loaded_wells_txt,
                                   columns=['well_name', 'units', 'well_radius', 'date', 'i', 'j', 'k', ])
    loaded_wells_df = loaded_wells_df.astype(
        {'well_radius': 'float64', 'i': 'int64', 'j': 'int64', 'k': 'int64'})

    mock_load_wells = mocker.Mock(return_value=(loaded_wells, ''))
    mocker.patch('ResSimpy.Nexus.NexusWells.load_wells', mock_load_wells)
    simulation = NexusSimulator(origin='nexus_run.fcs')
    # Act
    result = simulation.wells.get_df()
    # Assert

    pd.testing.assert_frame_equal(result, loaded_wells_df, check_like=True)


@pytest.mark.parametrize("fcs_file_contents", [
    ("""
       WelLS set 1 my/wellspec/file.dat
    """)
], ids=['basic case'])
def test_get(mocker: MockerFixture, fcs_file_contents: str):
    """Testing the functionality to load in and retrieve a single wells."""
    # Arrange
    dummy_model = get_fake_nexus_simulator(mocker)
    dummy_wells = NexusWells(model=dummy_model)

    fcs_file_open = mocker.mock_open(read_data=fcs_file_contents)
    mocker.patch("builtins.open", fcs_file_open)

    loaded_completion_1 = NexusCompletion(date='01/01/2023', i=1, j=2, k=3, skin=None, well_radius=4.5, angle_v=None,
                                          grid=None, date_format=DateFormat.DD_MM_YYYY)
    loaded_completion_2 = NexusCompletion(date='01/01/2023', i=6, j=7, k=8, well_radius=9.11,
                                          date_format=DateFormat.DD_MM_YYYY)

    loaded_wells = [NexusWell(well_name='WELL1', completions=[loaded_completion_1, loaded_completion_2],
                              unit_system=UnitSystem.ENGLISH, parent_wells_instance=dummy_wells),
                    NexusWell(well_name='WELL2', completions=[loaded_completion_1, loaded_completion_2],
                              unit_system=UnitSystem.ENGLISH, parent_wells_instance=dummy_wells)
                    ]

    # mock out the load_wells function as that is tested elsewhere
    mock_load_wells = mocker.Mock(return_value=(loaded_wells, ''))
    mocker.patch('ResSimpy.Nexus.NexusWells.load_wells', mock_load_wells)

    # NB file_content_as_list needs to be set as below due to the mocker open re-reading fcs contents
    expected_well_file = NexusFile(location='my/wellspec/file.dat',
                                   include_locations=[], origin='path/nexus_run.fcs', file_content_as_list=
                                   ['\n', '       WelLS set 1 my/wellspec/file.dat\n', '    '])

    simulation = NexusSimulator(origin='path/nexus_run.fcs')

    # Act
    result = simulation.wells.get(well_name='WELL2')

    # Assert
    assert result == loaded_wells[1]
    mock_load_wells.assert_called_once_with(nexus_file=expected_well_file,
                                            default_units=UnitSystem.ENGLISH,
                                            start_date='', model_date_format=DateFormat.MM_DD_YYYY,
                                            parent_wells_instance=simulation.wells)


@pytest.mark.parametrize("fcs_file_contents", [
    ("""
       WelLS set 1 my\\wellspec\\file.dat
    """)
], ids=['basic case'])
def test_get_well_windows(mocker: MockerFixture, fcs_file_contents: str):
    """Testing the functionality to load in and retrieve a single wells."""
    # Arrange
    dummy_model = get_fake_nexus_simulator(mocker)
    dummy_wells = NexusWells(model=dummy_model)

    fcs_file_open = mocker.mock_open(read_data=fcs_file_contents)
    mocker.patch("builtins.open", fcs_file_open)

    loaded_completion_1 = NexusCompletion(date='01/01/2023', i=1, j=2, k=3, skin=None, well_radius=4.5, angle_v=None,
                                          grid=None, date_format=DateFormat.DD_MM_YYYY)
    loaded_completion_2 = NexusCompletion(date='01/01/2023', i=6, j=7, k=8, well_radius=9.11,
                                          date_format=DateFormat.DD_MM_YYYY)

    loaded_wells = [NexusWell(well_name='WELL1', completions=[loaded_completion_1, loaded_completion_2],
                              unit_system=UnitSystem.ENGLISH, parent_wells_instance=dummy_wells),
                    NexusWell(well_name='WELL2', completions=[loaded_completion_1, loaded_completion_2],
                              unit_system=UnitSystem.ENGLISH, parent_wells_instance=dummy_wells)
                    ]

    # mock out the load_wells function as that is tested elsewhere
    mock_load_wells = mocker.Mock(return_value=(loaded_wells, ''))
    mocker.patch('ResSimpy.Nexus.NexusWells.load_wells', mock_load_wells)

    # NB file_content_as_list needs to be set as below due to the mocker open re-reading fcs contents
    expected_well_file = NexusFile(location='my\\wellspec\\file.dat',
                                   include_locations=[], origin='path\\nexus_run.fcs', file_content_as_list=
                                   ['\n', '       WelLS set 1 my\\wellspec\\file.dat\n', '    '])

    simulation = NexusSimulator(origin='path\\nexus_run.fcs')

    # Act
    result = simulation.wells.get(well_name='WELL2')

    # Assert
    assert result == loaded_wells[1]
    mock_load_wells.assert_called_once_with(nexus_file=expected_well_file,
                                            default_units=UnitSystem.ENGLISH,
                                            start_date='', model_date_format=DateFormat.MM_DD_YYYY,
                                            parent_wells_instance=simulation.wells)


@pytest.mark.parametrize("fcs_file_contents", [
    ("""
       PVT method 1 my/pvt/file1.dat

       pvt Method 2 my/pvt/file2.dat
       Pvt METHOD 3 my/pvt/file3.dat
    """)
], ids=['basic case'])
def test_get_pvt(mocker: MockerFixture, fcs_file_contents: str):
    """Testing the functionality to retrieve pvt methods from Nexus fcs file."""
    # Arrange
    mocker.patch.object(uuid, 'uuid4', return_value='uuid')

    def mock_open_wrapper(filename, mode):
        mock_open = mock_multiple_files(mocker, filename, potential_file_dict={
            os.path.join('path', 'my/pvt/file1.dat'): '',
            os.path.join('path', 'my/pvt/file2.dat'): '',
            os.path.join('path', 'my/pvt/file3.dat'): '',
            'path/nexus_run.fcs': fcs_file_contents,
        }).return_value
        return mock_open

    mocker.patch("builtins.open", mock_open_wrapper)

    pvt_files = []
    for i in range(3):
        pvt_file = NexusFile(location=f'my/pvt/file{i + 1}.dat', origin='path/nexus_run.fcs')
        pvt_file.line_locations = [(0, uuid.uuid4())]
        pvt_files.append(pvt_file)

    loaded_pvt = {1: NexusPVTMethod(file=pvt_files[0], input_number=1, model_unit_system=UnitSystem.ENGLISH),
                  2: NexusPVTMethod(file=pvt_files[1], input_number=2, model_unit_system=UnitSystem.ENGLISH),
                  3: NexusPVTMethod(file=pvt_files[2], input_number=3, model_unit_system=UnitSystem.ENGLISH),
                  }

    simulation = NexusSimulator(origin='path/nexus_run.fcs')

    # Act
    result = simulation.pvt.inputs

    # Assert
    assert result == loaded_pvt


@pytest.mark.parametrize("fcs_file_contents", [
    ("""
       SEPARATOR method 1 my/separator/file1.dat

       separator Method 2 my/separator/file2.dat
       Separator METHOD 3 my/separator/file3.dat
    """)
], ids=['basic case'])
def test_get_separator(mocker: MockerFixture, fcs_file_contents: str):
    """Testing the functionality to retrieve separator methods from Nexus fcs file."""
    # Arrange
    mocker.patch.object(uuid, 'uuid4', return_value='uuid')

    def mock_open_wrapper(filename, mode):
        mock_open = mock_multiple_files(mocker, filename, potential_file_dict={
            os.path.join('path', 'my/separator/file1.dat'): '',
            os.path.join('path', 'my/separator/file2.dat'): '',
            os.path.join('path', 'my/separator/file3.dat'): '',
            'path/nexus_run.fcs': fcs_file_contents,
        }).return_value
        return mock_open

    mocker.patch("builtins.open", mock_open_wrapper)

    sep_files = []
    for i in range(3):
        sep_file = NexusFile(location=f'my/separator/file{i + 1}.dat', origin='path/nexus_run.fcs')
        sep_file.line_locations = [(0, uuid.uuid4())]
        sep_files.append(sep_file)

    loaded_sep = {1: NexusSeparatorMethod(file=sep_files[0], input_number=1, model_unit_system=UnitSystem.ENGLISH),
                  2: NexusSeparatorMethod(file=sep_files[1], input_number=2, model_unit_system=UnitSystem.ENGLISH),
                  3: NexusSeparatorMethod(file=sep_files[2], input_number=3, model_unit_system=UnitSystem.ENGLISH),
                  }

    simulation = NexusSimulator(origin='path/nexus_run.fcs')

    # Act
    result = simulation.separator.inputs

    # Assert
    assert result == loaded_sep


@pytest.mark.parametrize("fcs_file_contents", [
    ("""
       WATER method 1 my/water/file1.dat

       water Method 2 my/water/file2.dat
       Water METHOD 3 my/water/file3.dat
    """)
], ids=['basic case'])
def test_get_water(mocker: MockerFixture, fcs_file_contents: str):
    """Testing the functionality to retrieve water methods from Nexus fcs file."""
    # Arrange
    mocker.patch.object(uuid, 'uuid4', return_value='uuid')

    def mock_open_wrapper(filename, mode):
        mock_open = mock_multiple_files(mocker, filename, potential_file_dict={
            os.path.join('path', 'my/water/file1.dat'): '',
            os.path.join('path', 'my/water/file2.dat'): '',
            os.path.join('path', 'my/water/file3.dat'): '',
            'path/nexus_run.fcs': fcs_file_contents,
        }).return_value
        return mock_open

    mocker.patch("builtins.open", mock_open_wrapper)

    wat_files = []
    for i in range(3):
        wat_file = NexusFile(location=f'my/water/file{i + 1}.dat', origin='path/nexus_run.fcs')
        wat_file.line_locations = [(0, uuid.uuid4())]
        wat_files.append(wat_file)

    loaded_wat = {1: NexusWaterMethod(file=wat_files[0], input_number=1, model_unit_system=UnitSystem.ENGLISH),
                  2: NexusWaterMethod(file=wat_files[1], input_number=2, model_unit_system=UnitSystem.ENGLISH),
                  3: NexusWaterMethod(file=wat_files[2], input_number=3, model_unit_system=UnitSystem.ENGLISH),
                  }

    simulation = NexusSimulator(origin='path/nexus_run.fcs')

    # Act
    result = simulation.water.inputs

    # Assert
    assert result == loaded_wat


@pytest.mark.parametrize("fcs_file_contents", [
    ("""
       EQUIL method 1 my/equil/file1.dat

       equil Method 2 my/equil/file2.dat
       Equil METHOD 3 my/equil/file3.dat
    """)
], ids=['basic case'])
def test_get_equil(mocker: MockerFixture, fcs_file_contents: str):
    """Testing the functionality to retrieve equilibration methods from Nexus fcs file."""
    # Arrange
    mocker.patch.object(uuid, 'uuid4', return_value='uuid')

    def mock_open_wrapper(filename, mode):
        mock_open = mock_multiple_files(mocker, filename, potential_file_dict={
            os.path.join('path', 'my/equil/file1.dat'): '',
            os.path.join('path', 'my/equil/file2.dat'): '',
            os.path.join('path', 'my/equil/file3.dat'): '',
            'path/nexus_run.fcs': fcs_file_contents,
        }).return_value
        return mock_open

    mocker.patch("builtins.open", mock_open_wrapper)

    eq_files = []
    for i in range(3):
        eq_file = NexusFile(location=f'my/equil/file{i + 1}.dat', origin='path/nexus_run.fcs')
        eq_file.line_locations = [(0, uuid.uuid4())]
        eq_files.append(eq_file)

    loaded_equil = {1: NexusEquilMethod(file=eq_files[0], input_number=1, model_unit_system=UnitSystem.ENGLISH),
                    2: NexusEquilMethod(file=eq_files[1], input_number=2, model_unit_system=UnitSystem.ENGLISH),
                    3: NexusEquilMethod(file=eq_files[2], input_number=3, model_unit_system=UnitSystem.ENGLISH)
                    }

    simulation = NexusSimulator(origin='path/nexus_run.fcs')

    # Act
    result = simulation.equil.inputs

    # Assert
    assert result == loaded_equil


@pytest.mark.parametrize("fcs_file_contents", [
    ("""
       ROCK method 1 my/rock/file1.dat

       rock Method 2 my/rock/file2.dat
       Rock METHOD 3 my/rock/file3.dat
    """)
], ids=['basic case'])
def test_get_rock(mocker: MockerFixture, fcs_file_contents: str):
    """Testing the functionality to retrieve rock properties methods from Nexus fcs file."""
    # Arrange
    mocker.patch.object(uuid, 'uuid4', return_value='uuid')

    def mock_open_wrapper(filename, mode):
        mock_open = mock_multiple_files(mocker, filename, potential_file_dict={
            os.path.join('path', 'my/rock/file1.dat'): '',
            os.path.join('path', 'my/rock/file2.dat'): '',
            os.path.join('path', 'my/rock/file3.dat'): '',
            'path/nexus_run.fcs': fcs_file_contents,
        }).return_value
        return mock_open

    mocker.patch("builtins.open", mock_open_wrapper)

    rock_files = []
    for i in range(3):
        rock_file = NexusFile(location=f'my/rock/file{i + 1}.dat', origin='path/nexus_run.fcs')
        rock_file.line_locations = [(0, uuid.uuid4())]
        rock_files.append(rock_file)

    loaded_rocks = {1: NexusRockMethod(file=rock_files[0], input_number=1, model_unit_system=UnitSystem.ENGLISH),
                    2: NexusRockMethod(file=rock_files[1], input_number=2, model_unit_system=UnitSystem.ENGLISH),
                    3: NexusRockMethod(file=rock_files[2], input_number=3, model_unit_system=UnitSystem.ENGLISH),
                    }

    simulation = NexusSimulator(origin='path/nexus_run.fcs')

    # Act
    result = simulation.rock.inputs

    # Assert
    assert result == loaded_rocks


@pytest.mark.parametrize("fcs_file_contents", [
    ("""
       RELPM method 1 my/relpm/file1.dat

       relpm Method 2 my/relpm/file2.dat
       RelPm METHOD 3 my/relpm/file3.dat
    """)
], ids=['basic case'])
def test_get_relperm(mocker: MockerFixture, fcs_file_contents: str):
    """Testing the functionality to retrieve relative permeability and
    capillary pressure methods from Nexus fcs file.
    """
    # Arrange
    mocker.patch.object(uuid, 'uuid4', return_value='uuid')

    def mock_open_wrapper(filename, mode):
        mock_open = mock_multiple_files(mocker, filename, potential_file_dict={
            os.path.join('path', 'my/relpm/file1.dat'): '',
            os.path.join('path', 'my/relpm/file2.dat'): '',
            os.path.join('path', 'my/relpm/file3.dat'): '',
            'path/nexus_run.fcs': fcs_file_contents,
        }).return_value
        return mock_open

    mocker.patch("builtins.open", mock_open_wrapper)

    relpm_files = []
    for i in range(3):
        relpm_file = NexusFile(location=f'my/relpm/file{i + 1}.dat', origin='path/nexus_run.fcs')
        relpm_file.line_locations = [(0, uuid.uuid4())]
        relpm_files.append(relpm_file)

    loaded_relperms = {1: NexusRelPermMethod(file=relpm_files[0], input_number=1, model_unit_system=UnitSystem.ENGLISH),
                       2: NexusRelPermMethod(file=relpm_files[1], input_number=2, model_unit_system=UnitSystem.ENGLISH),
                       3: NexusRelPermMethod(file=relpm_files[2], input_number=3, model_unit_system=UnitSystem.ENGLISH),
                       }

    simulation = NexusSimulator(origin='path/nexus_run.fcs')

    # Act
    result = simulation.relperm.inputs

    # Assert
    assert result == loaded_relperms


@pytest.mark.parametrize("fcs_file_contents", [
    ("""
       VALVE method 1 my/valve/file1.dat

       valve Method 2 my/valve/file2.dat
       Valve METHOD 3 my/valve/file3.dat
    """)
], ids=['basic case'])
def test_get_valve(mocker: MockerFixture, fcs_file_contents: str):
    """Testing the functionality to retrieve valve methods from Nexus fcs file."""
    # Arrange
    mocker.patch.object(uuid, 'uuid4', return_value='uuid')

    def mock_open_wrapper(filename, mode):
        mock_open = mock_multiple_files(mocker, filename, potential_file_dict={
            os.path.join('path', 'my/valve/file1.dat'): '',
            os.path.join('path', 'my/valve/file2.dat'): '',
            os.path.join('path', 'my/valve/file3.dat'): '',
            'path/nexus_run.fcs': fcs_file_contents,
        }).return_value
        return mock_open

    mocker.patch("builtins.open", mock_open_wrapper)

    valve_files = []
    for i in range(3):
        valve_file = NexusFile(location=f'my/valve/file{i + 1}.dat', origin='path/nexus_run.fcs')
        valve_file.line_locations = [(0, uuid.uuid4())]
        valve_files.append(valve_file)

    loaded_valves = {1: NexusValveMethod(file=valve_files[0], input_number=1, model_unit_system=UnitSystem.ENGLISH),
                     2: NexusValveMethod(file=valve_files[1], input_number=2, model_unit_system=UnitSystem.ENGLISH),
                     3: NexusValveMethod(file=valve_files[2], input_number=3, model_unit_system=UnitSystem.ENGLISH),
                     }

    simulation = NexusSimulator(origin='path/nexus_run.fcs')

    # Act
    result = simulation.valve.inputs

    # Assert
    assert result == loaded_valves


@pytest.mark.parametrize("fcs_file_contents", [
    ("""
       AQUIFER method 1 my/aquifer/file1.dat
       aquifer Method 2 my/aquifer/file2.dat
       Aquifer METHOD 3 my/aquifer/file3.dat
    """)
], ids=['basic case'])
def test_get_aquifer(mocker: MockerFixture, fcs_file_contents: str):
    """Testing the functionality to retrieve aquifer methods from Nexus fcs file."""
    # Arrange
    mocker.patch.object(uuid, 'uuid4', return_value='uuid')

    def mock_open_wrapper(filename, mode):
        mock_open = mock_multiple_files(mocker, filename, potential_file_dict={
            os.path.join('path', 'my/aquifer/file1.dat'): '',
            os.path.join('path', 'my/aquifer/file2.dat'): '',
            os.path.join('path', 'my/aquifer/file3.dat'): '',
            'path/nexus_run.fcs': fcs_file_contents,
        }).return_value
        return mock_open

    mocker.patch("builtins.open", mock_open_wrapper)

    aq_files = []
    for i in range(3):
        aq_file = NexusFile(location=f'my/aquifer/file{i + 1}.dat', origin='path/nexus_run.fcs')
        aq_file.line_locations = [(0, uuid.uuid4())]
        aq_files.append(aq_file)

    loaded_aquifers = {1: NexusAquiferMethod(file=aq_files[0], input_number=1, model_unit_system=UnitSystem.ENGLISH),
                       2: NexusAquiferMethod(file=aq_files[1], input_number=2, model_unit_system=UnitSystem.ENGLISH),
                       3: NexusAquiferMethod(file=aq_files[2], input_number=3, model_unit_system=UnitSystem.ENGLISH)
                       }

    simulation = NexusSimulator(origin='path/nexus_run.fcs')

    # Act
    result = simulation.aquifer.inputs

    # Assert
    assert result == loaded_aquifers


@pytest.mark.parametrize("fcs_file_contents", [
    ("""
       HYD method 1 my/hyd/file1.dat
       hyd Method 2 my/hyd/file2.dat
       Hyd METHOD 3 my/hyd/file3.dat
    """)
], ids=['basic case'])
def test_get_hydraulics(mocker: MockerFixture, fcs_file_contents: str):
    """Testing the functionality to retrieve hydraulics methods from Nexus fcs file."""
    # Arrange
    mocker.patch.object(uuid, 'uuid4', return_value='uuid')

    def mock_open_wrapper(filename, mode):
        mock_open = mock_multiple_files(mocker, filename, potential_file_dict={
            os.path.join('path', 'my/hyd/file1.dat'): '',
            os.path.join('path', 'my/hyd/file2.dat'): '',
            os.path.join('path', 'my/hyd/file3.dat'): '',
            'path/nexus_run.fcs': fcs_file_contents,
        }).return_value
        return mock_open

    mocker.patch("builtins.open", mock_open_wrapper)

    hyd_files = []
    for i in range(3):
        hyd_file = NexusFile(location=f'my/hyd/file{i + 1}.dat', origin='path/nexus_run.fcs')
        hyd_file.line_locations = [(0, uuid.uuid4())]
        hyd_files.append(hyd_file)

    loaded_hyds = {1: NexusHydraulicsMethod(file=hyd_files[0], input_number=1, model_unit_system=UnitSystem.ENGLISH),
                   2: NexusHydraulicsMethod(file=hyd_files[1], input_number=2, model_unit_system=UnitSystem.ENGLISH),
                   3: NexusHydraulicsMethod(file=hyd_files[2], input_number=3, model_unit_system=UnitSystem.ENGLISH)
                   }

    simulation = NexusSimulator(origin='path/nexus_run.fcs')

    # Act
    result = simulation.hydraulics.inputs

    # Assert
    assert result == loaded_hyds


@pytest.mark.parametrize("fcs_file_contents", [
    ("""
       GASLIFT method 1 my/gaslift/file1.dat
       gaslift Method 2 my/gaslift/file2.dat
       Gaslift METHOD 3 my/gaslift/file3.dat
    """)
], ids=['basic case'])
def test_get_gaslift(mocker: MockerFixture, fcs_file_contents: str):
    """Testing the functionality to retrieve gaslift methods from Nexus fcs file."""
    # Arrange
    mocker.patch.object(uuid, 'uuid4', return_value='uuid')

    def mock_open_wrapper(filename, mode):
        mock_open = mock_multiple_files(mocker, filename, potential_file_dict={
            os.path.join('path', 'my/gaslift/file1.dat'): '',
            os.path.join('path', 'my/gaslift/file2.dat'): '',
            os.path.join('path', 'my/gaslift/file3.dat'): '',
            'path/nexus_run.fcs': fcs_file_contents,
        }).return_value
        return mock_open

    mocker.patch("builtins.open", mock_open_wrapper)

    gl_files = []
    for i in range(3):
        gl_file = NexusFile(location=f'my/gaslift/file{i + 1}.dat', origin='path/nexus_run.fcs')
        gl_file.line_locations = [(0, uuid.uuid4())]
        gl_files.append(gl_file)

    loaded_gaslift = {1: NexusGasliftMethod(file=gl_files[0], input_number=1, model_unit_system=UnitSystem.ENGLISH),
                      2: NexusGasliftMethod(file=gl_files[1], input_number=2, model_unit_system=UnitSystem.ENGLISH),
                      3: NexusGasliftMethod(file=gl_files[2], input_number=3, model_unit_system=UnitSystem.ENGLISH)
                      }

    simulation = NexusSimulator(origin='path/nexus_run.fcs')

    # Act
    result = simulation.gaslift.inputs

    # Assert
    assert result == loaded_gaslift


@pytest.mark.parametrize("fcs_file_contents", [
    ("""
     GRID_FILES
       STRUCTURED_GRID my/grid/file.dat
     OPTIONS my/options/file.dat
    """)
], ids=['basic case'])
def test_get_options(mocker: MockerFixture, fcs_file_contents: str):
    """Testing the functionality to retrieve options information from Nexus fcs file."""
    # Arrange
    mocker.patch.object(uuid, 'uuid4', return_value='uuid')

    def mock_open_wrapper(filename, mode):
        mock_open = mock_multiple_files(mocker, filename, potential_file_dict={
            os.path.join('path', 'my/options/file.dat'): '',
            'path/nexus_run.fcs': fcs_file_contents,
        }).return_value
        return mock_open

    mocker.patch("builtins.open", mock_open_wrapper)

    opts_file = NexusFile(location=f'my/options/file.dat', origin='path/nexus_run.fcs')

    loaded_options = NexusOptions(file=opts_file, model_unit_system=UnitSystem.ENGLISH)

    simulation = NexusSimulator(origin='path/nexus_run.fcs')

    # Act
    result = simulation.options

    # Assert
    assert result == loaded_options


@pytest.mark.parametrize("fcs_file_contents, surface_file_content, node1_props, node2_props, \
connection1_props, connection2_props, wellconprops1, wellconprops2, wellheadprops1, wellheadprops2, wellboreprops1, \
wellboreprops2, constraint_props1, constraint_props2, welllist1",
                         [(
                                 'RUNCONTROL run_control.inc\nDATEFORMAT DD/MM/YYYY\nSURFACE NETWORK 1 	nexus_data/surface.inc',
                                 '''
         CONDEFAULTS
        CONTYPE   TYPE  METHOD
        WELLBORE LUMPED CELLAVG
        ENDCONDEFAULTS
        WELLCONTROL WELLHEAD

         NODECON
C          node1         NA        NA    80    100.5 200.8   1     station         (commented out using C) 
            NAME            NODEIN    NODEOUT       TYPE        METHOD    DDEPTH
            CP01            CP01      wh_cp01       PIPE        2          7002.67
            cp01_gaslift    GAS       CP01          GASLIFT     NONE        NA ! Checked NODECON 13/05/2020 
            ENDNODECON
            NODES
          NAME       TYPE       DEPTH   TemP    X     Y       NUMBER  StatiON
         ! Riser Nodes
          node1         NA        NA    60.5    100.5 300.5   1     station
          node_2        WELLHEAD     1167.3 #  10.21085 3524.23 2   station2 ! COMMENT 
          ENDNODES
          content outside of the node statement
          node1         NA        NA    60.5    10.5 3.5   1     station_null
          TIME 01/02/2024
          WELLS
         NAME   STREAM DATUM CROSSFLOW CROSS_SHUT
         R001 PRODUCER 10350       OFF        OFF
         R002 PRODUCER 10350       ON        OFF
         ENDWELLS
         TIME 01/03/2025
        WELLHEAD
        WELL NAME DEPTH TYPE METHOD
        !ru	TH-ru	100	PIPE 	3	
        R001	tubing	50.2	PIPE 	2	!ENDWELLHEAD
        R-0_02	TH-03	0	PIPE 	1! comment
        ENDWELLHEAD
        WELLBORE
        WELL METHOD DIAM TYPE
        well1 BEGGS 3.5 PIPE
        ENDWELLBORE
        WELLBORE
        WELL METHOD DIAM FLOWSECT ROUGHNESS
        well2 BRILL 3.25 2      0.2002
        ENDWELLBORE
        METBAR
        QMULT
        WELL		QOIL	QGAS	QWATER
        GUN_P	128.528	13776.669	0
        ENDQMULT
        
        CONSTRAINTS
        GUN_P	ACTIVATE
        GUN_P	PMIN 5 QALLRMAX MULT
        ENDCONSTRAINTS
        
        WELLLIST  test_welllist
        ADD
        well1
        well2
        well3
        ENDWELLLIST
        
          ''',
                                 {'name': 'node1', 'type': None, 'depth': None, 'temp': 60.5, 'x_pos': 100.5,
                                  'y_pos': 300.5, 'number': 1,
                                  'station': 'station', 'date': '01/01/2023', 'unit_system': UnitSystem.ENGLISH},
                                 {'name': 'node_2', 'type': 'WELLHEAD', 'depth': 1167.3, 'temp': None,
                                  'x_pos': 10.21085, 'y_pos': 3524.23, 'number': 2,
                                  'station': 'station2', 'date': '01/01/2023', 'unit_system': UnitSystem.ENGLISH},
                                 {'name': 'CP01', 'node_in': 'CP01', 'node_out': 'wh_cp01', 'con_type': 'PIPE',
                                  'hyd_method': '2',
                                  'delta_depth': 7002.67, 'date': '01/01/2023', 'unit_system': UnitSystem.ENGLISH},
                                 {'name': 'cp01_gaslift', 'node_in': 'GAS', 'node_out': 'CP01', 'con_type': 'GASLIFT',
                                  'hyd_method': None,
                                  'delta_depth': None, 'date': '01/01/2023', 'unit_system': UnitSystem.ENGLISH},
                                 {'name': 'R001', 'stream': 'PRODUCER', 'datum_depth': 10350.0, 'crossflow': 'OFF',
                                  'crossshut': 'OFF',
                                  'date': '01/02/2024', 'unit_system': UnitSystem.ENGLISH},
                                 {'name': 'R002', 'stream': 'PRODUCER', 'datum_depth': 10350.0, 'crossflow': 'ON',
                                  'crossshut': 'OFF',
                                  'date': '01/02/2024', 'unit_system': UnitSystem.ENGLISH},
                                 {'well': 'R001', 'name': 'tubing', 'depth': 50.2, 'wellhead_type': 'PIPE',
                                  'hyd_method': 2, 'date': '01/03/2025', 'unit_system': UnitSystem.ENGLISH},
                                 {'well': 'R-0_02', 'name': 'TH-03', 'depth': 0, 'wellhead_type': 'PIPE',
                                  'hyd_method': 1, 'date': '01/03/2025', 'unit_system': UnitSystem.ENGLISH},

                                 {'name': 'well1', 'bore_type': 'PIPE', 'hyd_method': "BEGGS", 'diameter': 3.5,
                                  'date': '01/03/2025',
                                  'unit_system': UnitSystem.ENGLISH},
                                 {'name': 'well2', 'hyd_method': "BRILL", 'diameter': 3.25, 'flowsect': 2,
                                  'roughness': 0.2002,
                                  'date': '01/03/2025', 'unit_system': UnitSystem.ENGLISH},
                                 {'name': 'GUN_P', 'qmult_oil_rate': 128.528, 'qmult_gas_rate': 13776.669,
                                  'qmult_water_rate': 0.0, 'date': '01/03/2025',
                                  'unit_system': UnitSystem.METBAR, 'well_name': 'GUN_P'},
                                 {'name': 'GUN_P', 'qmult_oil_rate': 128.528, 'qmult_gas_rate': 13776.669,
                                  'qmult_water_rate': 0.0, 'date': '01/03/2025',
                                  'unit_system': UnitSystem.METBAR, 'active_node': True, 'min_pressure': 5.0,
                                  'convert_qmult_to_reservoir_barrels': True,
                                  'well_name': 'GUN_P'},
                                 {'name': 'test_welllist', 'elements_in_the_list': ['well1', 'well2', 'well3'],
                                  'date': '01/03/2025', 'date_format': DateFormat.DD_MM_YYYY}
                         ),
                         ])
def test_load_surface_file(mocker, fcs_file_contents, surface_file_content, node1_props, node2_props,
                           connection1_props, connection2_props, wellconprops1, wellconprops2, wellheadprops1,
                           wellheadprops2,
                           wellboreprops1, wellboreprops2, constraint_props1, constraint_props2, welllist1):
    # Arrange
    # Mock out the surface and fcs file
    def mock_open_wrapper(filename, mode):
        mock_open = mock_multiple_files(mocker, filename, potential_file_dict={
            fcs_file_path: fcs_file_contents,
            'nexus_data/surface.inc': surface_file_content,
            'run_control.inc': 'START 01/01/2023',
        }).return_value
        return mock_open

    start_date = '01/01/2023'
    mocker.patch("builtins.open", mock_open_wrapper)
    mocker.patch('ResSimpy.DataObjectMixin.uuid4', return_value='uuid_1')

    fcs_file_path = 'fcs_file.fcs'
    nexus_sim = NexusSimulator(fcs_file_path)

    # Create the expected objects
<<<<<<< HEAD
    expected_nodes = [NexusNode(node1_props, date_format=DateFormat.DD_MM_YYYY, start_date=start_date),
                      NexusNode(node2_props, date_format=DateFormat.DD_MM_YYYY, start_date=start_date)]
    expected_cons = [NexusNodeConnection(connection1_props, date_format=DateFormat.DD_MM_YYYY, start_date=start_date),
                     NexusNodeConnection(connection2_props, date_format=DateFormat.DD_MM_YYYY, start_date=start_date)]
    expected_wellcons = [NexusWellConnection(wellconprops1, date_format=DateFormat.DD_MM_YYYY, start_date=start_date),
                         NexusWellConnection(wellconprops2, date_format=DateFormat.DD_MM_YYYY, start_date=start_date)]
    expected_wellheads = [NexusWellhead(wellheadprops1, date_format=DateFormat.DD_MM_YYYY, start_date=start_date),
                          NexusWellhead(wellheadprops2, date_format=DateFormat.DD_MM_YYYY, start_date=start_date)]
    expected_wellbores = [NexusWellbore(wellboreprops1, date_format=DateFormat.DD_MM_YYYY, start_date=start_date),
                          NexusWellbore(wellboreprops2, date_format=DateFormat.DD_MM_YYYY, start_date=start_date)]
    expected_constraints = {constraint_props1['name']: [NexusConstraint(constraint_props2,
                                                                        date_format=DateFormat.DD_MM_YYYY,
                                                                        start_date=start_date)]}
=======
    expected_nodes = [NexusNode(node1_props, date_format=DateFormat.DD_MM_YYYY),
                      NexusNode(node2_props, date_format=DateFormat.DD_MM_YYYY)]
    expected_cons = [NexusNodeConnection(connection1_props, date_format=DateFormat.DD_MM_YYYY),
                     NexusNodeConnection(connection2_props, date_format=DateFormat.DD_MM_YYYY)]
    expected_wellcons = [NexusWellConnection(wellconprops1, date_format=DateFormat.DD_MM_YYYY),
                         NexusWellConnection(wellconprops2, date_format=DateFormat.DD_MM_YYYY)]
    expected_wellheads = [NexusWellhead(wellheadprops1, date_format=DateFormat.DD_MM_YYYY),
                          NexusWellhead(wellheadprops2, date_format=DateFormat.DD_MM_YYYY)]
    expected_wellbores = [NexusWellbore(wellboreprops1, date_format=DateFormat.DD_MM_YYYY),
                          NexusWellbore(wellboreprops2, date_format=DateFormat.DD_MM_YYYY)]
    expected_constraints = {
        constraint_props1['name']: [NexusConstraint(constraint_props2, date_format=DateFormat.DD_MM_YYYY)]}
>>>>>>> 180fdf73
    expected_welllist = [NexusWellList(**welllist1)]
    # create a mocker spy to check the network loader gets called once
    spy = mocker.spy(nexus_sim._network, 'load')

    # Act
    result_nodes = nexus_sim.network.nodes.get_all()
    result_cons = nexus_sim.network.connections.get_all()
    result_wellcons = nexus_sim.network.well_connections.get_all()
    result_wellheads = nexus_sim.network.wellheads.get_all()
    result_wellbores = nexus_sim.network.wellbores.get_all()
    result_constraints = nexus_sim.network.constraints.get_all()
    result_welllist = nexus_sim.network.welllists.get_all()
    # Assert
    assert result_nodes == expected_nodes
    assert result_cons == expected_cons
    assert result_wellcons == expected_wellcons
    assert result_wellheads == expected_wellheads
    assert result_wellbores == expected_wellbores
    assert result_constraints == expected_constraints
    assert result_welllist == expected_welllist
    spy.assert_called_once()


def test_load_surface_file_activate_deactivate(mocker):
    # Arrange
    # Mock out the surface and fcs file
    fcs_file_contents = 'RUNCONTROL run_control.inc\nDATEFORMAT DD/MM/YYYY\nSURFACE NETWORK 1 	nexus_data/surface.inc'

    surface_file_content = """
        TIME 01/02/2024
          WELLS
         NAME   STREAM DATUM 
         welcon_1 PRODUCER 1234 
         welcon_2 PRODUCER 5678 
         welcon_1_2 PRODUCER 9.87
         gaswelcon_1 PRODUCER 1.234
         gaswelcon_2 PRODUCER 5.678
         ENDWELLS
         
         GASWELLS
        NAME 		D 		DPERF 
        gaswelcon_1		1.123e-5	INVKH
        gaswelcon_2		123.4	ABCD
        ENDGASWELLS
         
         
        DEACTIVATE
         CONNECTION
         welcon_1*
         gaswelcon_2
         !** test
        ENDDEACTIVATE
        
        TIME 09/07/2024
        
        ACTIVATE
        CONNECTION
        welcon_1*
        ENDACTIVATE
        
        TIME 14/07/2024
        GASWELLS
        NAME 		D 
        gaswelcon_1		4321	
        gaswelcon_2		9876	
        ENDGASWELLS
        
        TIME 23/08/2024
        
        ACTIVATE
        CONNECTION
        gaswelcon_2
        ENDACTIVATE
        
        DEACTIVATE
         CONNECTION
         gaswelcon_1
        ENDDEACTIVATE
    """

    def mock_open_wrapper(filename, mode):
        mock_open = mock_multiple_files(mocker, filename, potential_file_dict={
            fcs_file_path: fcs_file_contents,
            'nexus_data/surface.inc': surface_file_content,
            'run_control.inc': 'START 01/01/2023',
        }).return_value
        return mock_open

    start_date = '01/01/2023'
    mocker.patch("builtins.open", mock_open_wrapper)
    mocker.patch('ResSimpy.DataObjectMixin.uuid4', return_value='uuid_1')

    fcs_file_path = 'fcs_file.fcs'
    nexus_sim = NexusSimulator(fcs_file_path)
    welcon_props_1 = {'name': 'welcon_1', 'stream': 'PRODUCER', 'datum_depth': 1234.0, 'date': '01/02/2024',
                      'unit_system': UnitSystem.ENGLISH}
    welcon_props_2 = {'name': 'welcon_2', 'stream': 'PRODUCER', 'datum_depth': 5678.0, 'date': '01/02/2024',
                      'unit_system': UnitSystem.ENGLISH}
    welcon_props_1_2_1 = {'name': 'welcon_1_2', 'stream': 'PRODUCER', 'datum_depth': 9.87, 'date': '01/02/2024',
                          'unit_system': UnitSystem.ENGLISH}
    welcon_props_1_2_2 = {'name': 'welcon_1_2', 'date': '09/07/2024', 'unit_system': UnitSystem.ENGLISH}
    original_gas_welcon_props_1 = {'name': 'gaswelcon_1', 'stream': 'PRODUCER', 'datum_depth': 1.234,
                                   'date': '01/02/2024',
                                   'unit_system': UnitSystem.ENGLISH}
    original_gas_welcon_props_2 = {'name': 'gaswelcon_2', 'stream': 'PRODUCER', 'datum_depth': 5.678,
                                   'date': '01/02/2024',
                                   'unit_system': UnitSystem.ENGLISH}
    welcon_props_3 = {'name': 'welcon_1', 'date': '09/07/2024', 'unit_system': UnitSystem.ENGLISH}
    gas_welcon_props_1 = {'name': 'gaswelcon_1', 'd_factor': 1.123e-5, 'non_darcy_flow_method': 'INVKH',
                          'date': '01/02/2024', 'unit_system': UnitSystem.ENGLISH}
    gas_welcon_props_2 = {'name': 'gaswelcon_2', 'd_factor': 123.4, 'non_darcy_flow_method': 'ABCD',
                          'date': '01/02/2024', 'unit_system': UnitSystem.ENGLISH}
    gas_welcon_props_3 = {'name': 'gaswelcon_1', 'date': '14/07/2024', 'unit_system': UnitSystem.ENGLISH,
                          'd_factor': 4321}
    gas_welcon_props_4 = {'name': 'gaswelcon_2', 'date': '14/07/2024', 'unit_system': UnitSystem.ENGLISH,
                          'd_factor': 9876, }
    gas_welcon_props_5 = {'name': 'gaswelcon_2', 'date': '23/08/2024', 'unit_system': UnitSystem.ENGLISH}
    gas_welcon_props_6 = {'name': 'gaswelcon_1', 'date': '23/08/2024', 'unit_system': UnitSystem.ENGLISH}

    welcon_1 = NexusWellConnection(welcon_props_1, date_format=DateFormat.DD_MM_YYYY, is_activated=False,
                                   start_date=start_date)
    welcon_2 = NexusWellConnection(welcon_props_2, date_format=DateFormat.DD_MM_YYYY, is_activated=True,
                                   start_date=start_date)
    welcon_1_2 = NexusWellConnection(welcon_props_1_2_1, date_format=DateFormat.DD_MM_YYYY, is_activated=False,
                                     start_date=start_date)
    welcon_3 = NexusWellConnection(welcon_props_3, date_format=DateFormat.DD_MM_YYYY, is_activated=True,
                                   start_date=start_date)
    welcon_1_2_2 = NexusWellConnection(welcon_props_1_2_2, date_format=DateFormat.DD_MM_YYYY, is_activated=True,
                                       start_date=start_date)

    original_gas_welcon_1 = NexusWellConnection(original_gas_welcon_props_1, date_format=DateFormat.DD_MM_YYYY,
                                                is_activated=True, start_date=start_date)
    original_gas_welcon_2 = NexusWellConnection(original_gas_welcon_props_2, date_format=DateFormat.DD_MM_YYYY,
<<<<<<< HEAD
                                                is_activated=False, start_date=start_date)
    gas_welcon_1 = NexusWellConnection(gas_welcon_props_1, date_format=DateFormat.DD_MM_YYYY, is_activated=True,
                                       start_date=start_date)
    gas_welcon_2 = NexusWellConnection(gas_welcon_props_2, date_format=DateFormat.DD_MM_YYYY, is_activated=False,
                                       start_date=start_date)
    gas_welcon_3 = NexusWellConnection(gas_welcon_props_3, date_format=DateFormat.DD_MM_YYYY, is_activated=True,
                                       start_date=start_date)
    gas_welcon_4 = NexusWellConnection(gas_welcon_props_4, date_format=DateFormat.DD_MM_YYYY, is_activated=False,
                                       start_date=start_date)
    gas_welcon_5 = NexusWellConnection(gas_welcon_props_5, date_format=DateFormat.DD_MM_YYYY, is_activated=True,
                                       start_date=start_date)
    gas_welcon_6 = NexusWellConnection(gas_welcon_props_6, date_format=DateFormat.DD_MM_YYYY, is_activated=False,
                                       start_date=start_date)
=======
                                                is_activated=False)
    gas_welcon_1 = NexusWellConnection(gas_welcon_props_1, date_format=DateFormat.DD_MM_YYYY, is_activated=True)
    gas_welcon_2 = NexusWellConnection(gas_welcon_props_2, date_format=DateFormat.DD_MM_YYYY, is_activated=False)
    gas_welcon_3 = NexusWellConnection(gas_welcon_props_3, date_format=DateFormat.DD_MM_YYYY, is_activated=True)
    gas_welcon_4 = NexusWellConnection(gas_welcon_props_4, date_format=DateFormat.DD_MM_YYYY, is_activated=False)
    gas_welcon_5 = NexusWellConnection(gas_welcon_props_5, date_format=DateFormat.DD_MM_YYYY, is_activated=True)
    gas_welcon_6 = NexusWellConnection(gas_welcon_props_6, date_format=DateFormat.DD_MM_YYYY, is_activated=False)
>>>>>>> 180fdf73

    # Create the expected objects
    expected_wellcons = [welcon_1, welcon_2, welcon_1_2, original_gas_welcon_1, original_gas_welcon_2, gas_welcon_1,
                         gas_welcon_2, welcon_3, welcon_1_2_2, gas_welcon_3, gas_welcon_4, gas_welcon_5, gas_welcon_6]

    # Act
    result_wellcons = nexus_sim.network.well_connections.get_all()

    # Assert
    assert result_wellcons[0] == welcon_1
    assert sorted(result_wellcons, key=lambda x: (x.iso_date)) == expected_wellcons


def test_nexus_simulator_repr(mocker):
    # Arrange
    fcs_content = '''DESC reservoir1
        RUN_UNITS ENGLISH
        DATEFORMAT DD/MM/YYYY
        INITIALIZATION_FILES
         EQUIL Method 1 equil1.dat
         EQUIL NORPT Method 2 equil2.dat
        STRUCTURED_GRID nexus_data/structured_grid.dat
         OPTIONS nexus_data/nexus_data/options.dat
         WELLS SET 1 wells.dat
         HYD NORPT METHOd 3 hyd.dat
         RUNCONTROL run_control.dat'''

    fcs_path = 'test_fcs.fcs'

    def mock_open_wrapper(filename, mode):
        mock_open = mock_multiple_files(mocker, filename, potential_file_dict={
            fcs_path: fcs_content,
            'nexus_data/structured_grid.dat': '',
            'nexus_data/nexus_data/options.dat': '',
            'wells.dat': '',
            'equil1.dat': '',
            'equil2.dat': '',
            'hyd.dat': '',
        }).return_value
        return mock_open

    nexus_sim = NexusSimulator(fcs_path)
    expected_result = f"""Simulation name: test_fcs
Origin: test_fcs.fcs
Full path: test_fcs.fcs
Start date: 
Date format: MM/DD/YYYY
Default units: UnitSystem.ENGLISH
Run units: UnitSystem.ENGLISH
{nexus_sim.model_files.__repr__()}"""

    # Act
    result = repr(nexus_sim)

    # Assert
    assert result == expected_result


@pytest.mark.parametrize("surface_file_contents, expected_result", [
    ("surface file text here", "BLACKOIL"),
    ("""
    BLACKOIL
       CONDEFAULTS
        CONTYPE   TYPE  METHOD
        WELLBORE LUMPED CELLAVG
        ENDCONDEFAULTS
        WELLCONTROL WELLHEAD

         NODECON
         """, "BLACKOIL"),
    ("""UNITS
    WATEROIL
    test_data
    """, "WATEROIL"),
    # create more tests here
    ("""WATERGAS
    GASWATER
    test_data
    """, "GASWATER"),
    ("""EOS NHC 7 COMPONENTS C1 C2 C3 C4 C5 C6 C7+""",
     "EOS NHC 7 COMPONENTS C1 C2 C3 C4 C5 C6 C7+"),
    ("""test data filler
! comment
EOS NHC 7
   ! comment 
COMPONENTS C1 C2 C3 C4 C5 C6 C7+""",
     """EOS NHC 7
COMPONENTS C1 C2 C3 C4 C5 C6 C7+"""),

], ids=["default case", "BLACKOIL", "WATEROIL", "GASWATER", "EOS", "EOS with comments"])
def test_get_fluid_type(surface_file_contents, expected_result):
    # Arrange
    surface_file_contents_as_list = surface_file_contents.splitlines(keepends=True)

    # Act
    fluid_type = NexusSimulator.get_fluid_type(surface_file_contents_as_list)

    # Assert
    assert fluid_type == expected_result


def test_hash_and_attr_info_to_tuple(mocker):
    # Arrange
    fake_simulator = get_fake_nexus_simulator(mocker)

    # network
    constraint1 = {'date': '01/01/2019', 'name': 'well1', 'max_surface_liquid_rate': 3884.0}
    constraint2 = {'date': '01/01/2019', 'name': 'well2', 'max_surface_water_rate': 0.0,
                   'max_reverse_surface_liquid_rate': 10000.0, 'max_surface_liquid_rate': None}

    nexus_constraint_dict = {"SP200": [NexusConstraint(constraint1), NexusConstraint(constraint2)]}
    dummy_nexus_network = NexusNetwork(model=fake_simulator)
    dummy_nexus_network._NexusNetwork__has_been_loaded = True
    fake_simulator._network = dummy_nexus_network

    constraints = NexusConstraints(dummy_nexus_network, fake_simulator)
    constraints.__setattr__('_constraints', nexus_constraint_dict)
    dummy_nexus_network.constraints = constraints

    # wells
    date_format = DateFormat.DD_MM_YYYY
    expected_well_completion_1 = NexusCompletion(date='01/03/2023', i=1, j=2, k=3, skin=8.9, depth=7.56,
                                                 well_radius=4.5, x=None, y=1.24,
                                                 grid='GRID_A', measured_depth=1.38974, date_format=date_format)

    expected_well_completion_2 = NexusCompletion(date='01/03/2023', i=6, j=None, k=8, skin=4.52, depth=8.955,
                                                 well_radius=None, x=9000.48974, y=2, angle_a=1, angle_v=5.68,
                                                 grid='GRID_B', measured_depth=1.568, date_format=date_format,
                                                 unit_system=UnitSystem.ENGLISH)

    dummy_wells = NexusWells(model=fake_simulator)
    nexus_well_lst = [NexusWell(well_name='WELL_3',
                                completions=[expected_well_completion_1, expected_well_completion_2],
                                unit_system=UnitSystem.ENGLISH, parent_wells_instance=dummy_wells)]
    completions = NexusWells(fake_simulator)
    completions._wells = nexus_well_lst
    fake_simulator._wells = completions

    expected_network = ((('name', 'well1'), ('max_surface_liquid_rate', 3884.0), ('date', '01/01/2019')),
                        (('name', 'well2'), ('max_surface_water_rate', 0.0),
                         ('max_reverse_surface_liquid_rate', 10000.0), ('date', '01/01/2019')))
    expected_wells = ((('i', 1), ('j', 2), ('k', 3), ('measured_depth', 1.38974), ('skin', 8.9), ('depth', 7.56),
                       ('y', 1.24), ('grid', 'GRID_A'), ('well_radius', 4.5), ('date', '01/03/2023')),
                      (('i', 6), ('k', 8), ('measured_depth', 1.568), ('skin', 4.52), ('depth', 8.955),
                       ('x', 9000.48974), ('y', 2), ('angle_a', 1), ('angle_v', 5.68), ('grid', 'GRID_B'),
                       ('date', '01/03/2023')))

    # Act
    network_attr = fake_simulator._attr_info_to_tuple(nexus_constraint_dict)
    wells_attr = fake_simulator._attr_info_to_tuple(nexus_well_lst)
    result_hash = fake_simulator.hash_network_wells()

    # Assert
    assert network_attr == expected_network
    assert wells_attr == expected_wells
    assert result_hash == hash((network_attr, wells_attr))


@pytest.mark.parametrize("attr_info_to_tuple_return_value, expected_result", [
    (['network_tuple', 'wells_tuple'], ('network_tuple', 'wells_tuple')),
    ([(), ()], ((), ()))
])
def test_network_wells_tuple(mocker, attr_info_to_tuple_return_value, expected_result):
    # Arrange
    mock_attr1 = {'key1': 'value1'}
    mock_attr2 = ['NexusWell1', 'NexusWell2']

    mock_simulator = mocker.MagicMock()
    mocker.patch('ResSimpy.Nexus.NexusSimulator', mock_simulator)
    mock_simulator.network.constraints.get_all.return_value = mock_attr1
    mock_simulator.wells.get_all.return_value = mock_attr2
    mock_simulator._attr_info_to_tuple.side_effect = attr_info_to_tuple_return_value

    # Act
    result = NexusSimulator.network_wells_tuple(mock_simulator)

    # Assert
    mock_simulator.network.constraints.get_all.assert_called_once()
    mock_simulator.wells.get_all.assert_called_once()
    mock_simulator._attr_info_to_tuple.assert_has_calls([mocker.call(mock_attr1), mocker.call(mock_attr2)])
    assert result == expected_result


def test_hash_tuple_empty(mocker):
    # Arrange
    # Arrange
    fake_simulator = get_fake_nexus_simulator(mocker)

    # network
    nexus_constraint_dict = {}
    dummy_nexus_network = NexusNetwork(model=fake_simulator)
    dummy_nexus_network._NexusNetwork__has_been_loaded = True
    fake_simulator._network = dummy_nexus_network

    constraints = NexusConstraints(dummy_nexus_network, fake_simulator)
    constraints.__setattr__('_constraints', nexus_constraint_dict)
    dummy_nexus_network.constraints = constraints

    # wells
    nexus_well_lst = []
    completions = NexusWells(fake_simulator)
    completions._wells = nexus_well_lst
    fake_simulator._wells = completions

    # Assert
    assert fake_simulator.hash_network_wells() == hash(((), ()))


def test_wells_and_network_equal(mocker):
    # Arrange
    fake_simulator1 = get_fake_nexus_simulator(mocker)
    fake_simulator2 = get_fake_nexus_simulator(mocker)

    # Simulator 1
    constraint1 = {'date': '01/01/2019', 'name': 'well1', 'max_surface_liquid_rate': 3884.0}

    nexus_constraint_dict = {"SP200": [NexusConstraint(constraint1)]}
    dummy_nexus_network = NexusNetwork(model=fake_simulator1)
    dummy_nexus_network._NexusNetwork__has_been_loaded = True
    fake_simulator1._network = dummy_nexus_network

    constraints = NexusConstraints(dummy_nexus_network, fake_simulator1)
    constraints.__setattr__('_constraints', nexus_constraint_dict)
    dummy_nexus_network.constraints = constraints

    # Simulator 2
    constraint2 = {'date': '01/01/2019', 'name': 'well2', 'max_surface_liquid_rate': 234.0}

    nexus_constraint_dict2 = {"SP200": [NexusConstraint(constraint2)]}
    dummy_nexus_network2 = NexusNetwork(model=fake_simulator2)
    dummy_nexus_network2._NexusNetwork__has_been_loaded = True
    fake_simulator2._network = dummy_nexus_network2

    constraints2 = NexusConstraints(dummy_nexus_network2, fake_simulator2)
    constraints2.__setattr__('_constraints', nexus_constraint_dict2)
    dummy_nexus_network.constraints = constraints2

    date_format = DateFormat.DD_MM_YYYY
    expected_well_completion_1 = NexusCompletion(date='13/09/2023', i=1, j=5, k=2, skin=8.9, depth=7.56,
                                                 well_radius=4.5, x=None, y=10.24,
                                                 grid='GRID_A', measured_depth=2.0, date_format=date_format)

    dummy_wells = NexusWells(model=fake_simulator1)
    nexus_well_lst = [NexusWell(well_name='WELL_3',
                                completions=[expected_well_completion_1],
                                unit_system=UnitSystem.ENGLISH, parent_wells_instance=dummy_wells)]
    completions = NexusWells(fake_simulator1)
    completions._wells = nexus_well_lst
    fake_simulator1._wells = completions
    fake_simulator2._wells = completions

    # Act
    same_result = fake_simulator1.wells_and_network_equal(fake_simulator1)
    diff_result = fake_simulator1.wells_and_network_equal(fake_simulator2)

    # Assert
    assert same_result is True
    assert diff_result is False
    with pytest.raises(TypeError):
        fake_simulator1.wells_and_network_equal("Not a NexusSimulator object")


def test_wells_and_network_equal_empty(mocker):
    # Arrange
    fake_simulator1 = get_fake_nexus_simulator(mocker)
    fake_simulator2 = get_fake_nexus_simulator(mocker)

    # Simulator 1
    constraint1 = {}

    nexus_constraint_dict = {}
    dummy_nexus_network = NexusNetwork(model=fake_simulator1)
    dummy_nexus_network._NexusNetwork__has_been_loaded = True
    fake_simulator1._network = dummy_nexus_network

    constraints = NexusConstraints(dummy_nexus_network, fake_simulator1)
    constraints.__setattr__('_constraints', nexus_constraint_dict)
    dummy_nexus_network.constraints = constraints

    # Simulator 2
    constraint2 = {}

    nexus_constraint_dict2 = {}
    dummy_nexus_network2 = NexusNetwork(model=fake_simulator2)
    dummy_nexus_network2._NexusNetwork__has_been_loaded = True
    fake_simulator2._network = dummy_nexus_network2

    constraints2 = NexusConstraints(dummy_nexus_network2, fake_simulator2)
    constraints2.__setattr__('_constraints', nexus_constraint_dict2)
    dummy_nexus_network.constraints = constraints2

    nexus_well_lst = []
    completions = NexusWells(fake_simulator1)
    completions._wells = nexus_well_lst
    fake_simulator1._wells = completions
    fake_simulator2._wells = completions

    # Act
    with pytest.raises(ValueError):
        fake_simulator1.wells_and_network_equal(fake_simulator2)
<|MERGE_RESOLUTION|>--- conflicted
+++ resolved
@@ -1879,7 +1879,6 @@
     nexus_sim = NexusSimulator(fcs_file_path)
 
     # Create the expected objects
-<<<<<<< HEAD
     expected_nodes = [NexusNode(node1_props, date_format=DateFormat.DD_MM_YYYY, start_date=start_date),
                       NexusNode(node2_props, date_format=DateFormat.DD_MM_YYYY, start_date=start_date)]
     expected_cons = [NexusNodeConnection(connection1_props, date_format=DateFormat.DD_MM_YYYY, start_date=start_date),
@@ -1893,20 +1892,6 @@
     expected_constraints = {constraint_props1['name']: [NexusConstraint(constraint_props2,
                                                                         date_format=DateFormat.DD_MM_YYYY,
                                                                         start_date=start_date)]}
-=======
-    expected_nodes = [NexusNode(node1_props, date_format=DateFormat.DD_MM_YYYY),
-                      NexusNode(node2_props, date_format=DateFormat.DD_MM_YYYY)]
-    expected_cons = [NexusNodeConnection(connection1_props, date_format=DateFormat.DD_MM_YYYY),
-                     NexusNodeConnection(connection2_props, date_format=DateFormat.DD_MM_YYYY)]
-    expected_wellcons = [NexusWellConnection(wellconprops1, date_format=DateFormat.DD_MM_YYYY),
-                         NexusWellConnection(wellconprops2, date_format=DateFormat.DD_MM_YYYY)]
-    expected_wellheads = [NexusWellhead(wellheadprops1, date_format=DateFormat.DD_MM_YYYY),
-                          NexusWellhead(wellheadprops2, date_format=DateFormat.DD_MM_YYYY)]
-    expected_wellbores = [NexusWellbore(wellboreprops1, date_format=DateFormat.DD_MM_YYYY),
-                          NexusWellbore(wellboreprops2, date_format=DateFormat.DD_MM_YYYY)]
-    expected_constraints = {
-        constraint_props1['name']: [NexusConstraint(constraint_props2, date_format=DateFormat.DD_MM_YYYY)]}
->>>>>>> 180fdf73
     expected_welllist = [NexusWellList(**welllist1)]
     # create a mocker spy to check the network loader gets called once
     spy = mocker.spy(nexus_sim._network, 'load')
@@ -2040,7 +2025,6 @@
     original_gas_welcon_1 = NexusWellConnection(original_gas_welcon_props_1, date_format=DateFormat.DD_MM_YYYY,
                                                 is_activated=True, start_date=start_date)
     original_gas_welcon_2 = NexusWellConnection(original_gas_welcon_props_2, date_format=DateFormat.DD_MM_YYYY,
-<<<<<<< HEAD
                                                 is_activated=False, start_date=start_date)
     gas_welcon_1 = NexusWellConnection(gas_welcon_props_1, date_format=DateFormat.DD_MM_YYYY, is_activated=True,
                                        start_date=start_date)
@@ -2054,15 +2038,6 @@
                                        start_date=start_date)
     gas_welcon_6 = NexusWellConnection(gas_welcon_props_6, date_format=DateFormat.DD_MM_YYYY, is_activated=False,
                                        start_date=start_date)
-=======
-                                                is_activated=False)
-    gas_welcon_1 = NexusWellConnection(gas_welcon_props_1, date_format=DateFormat.DD_MM_YYYY, is_activated=True)
-    gas_welcon_2 = NexusWellConnection(gas_welcon_props_2, date_format=DateFormat.DD_MM_YYYY, is_activated=False)
-    gas_welcon_3 = NexusWellConnection(gas_welcon_props_3, date_format=DateFormat.DD_MM_YYYY, is_activated=True)
-    gas_welcon_4 = NexusWellConnection(gas_welcon_props_4, date_format=DateFormat.DD_MM_YYYY, is_activated=False)
-    gas_welcon_5 = NexusWellConnection(gas_welcon_props_5, date_format=DateFormat.DD_MM_YYYY, is_activated=True)
-    gas_welcon_6 = NexusWellConnection(gas_welcon_props_6, date_format=DateFormat.DD_MM_YYYY, is_activated=False)
->>>>>>> 180fdf73
 
     # Create the expected objects
     expected_wellcons = [welcon_1, welcon_2, welcon_1_2, original_gas_welcon_1, original_gas_welcon_2, gas_welcon_1,
@@ -2362,4 +2337,4 @@
 
     # Act
     with pytest.raises(ValueError):
-        fake_simulator1.wells_and_network_equal(fake_simulator2)
+        fake_simulator1.wells_and_network_equal(fake_simulator2)