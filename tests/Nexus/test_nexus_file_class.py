--- conflicted
+++ resolved
@@ -154,10 +154,7 @@
     expected_nexus_file = NexusFile(location=expected_location, includes=expected_includes_list,
                                     origin=None, includes_objects=[nexus_file_include1],
                                     file_content_as_list=['basic_file ', nexus_file_include1])
-<<<<<<< HEAD
-=======
-
->>>>>>> facbdc00
+
     def mock_open_wrapper(filename, mode):
         mock_open = mock_multiple_files(mocker, filename, potential_file_dict={
             file_path: test_file_contents,
