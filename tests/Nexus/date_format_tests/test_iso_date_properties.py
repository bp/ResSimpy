--- conflicted
+++ resolved
@@ -108,14 +108,13 @@
     # Assert
     assert result_date == expected_iso_date
 
-<<<<<<< HEAD
 
 @pytest.mark.maintain_datetime_behaviour
 def test_dd_MMM_yyyy_date_format():
     # Arrange
     completion = NexusCompletion(date='14 JAN 2022', date_format=DateFormat.DD_MMM_YYYY)
 
-    # expected_iso_date_str = 2022-01-14T00:00:00
+    expected_iso_date_str = '2022-01-14T00:00:00'
     expected_iso_date = datetime.datetime(2022, 1, 14, 0, 0, 0)
 
     # Act
@@ -123,6 +122,7 @@
 
     # Assert
     assert result_date == expected_iso_date
+    assert str(completion.iso_date) == expected_iso_date_str
 
 
 @pytest.mark.maintain_datetime_behaviour
@@ -134,17 +134,17 @@
         _ = NexusCompletion(date='1234', date_format=DateFormat.DD_MMM_YYYY, start_date='01/01/2023')
 
     # Assert
-    assert str(e.value) ==  'Invalid date format or missing start_date.'
-=======
+    assert str(e.value) == 'Invalid date format or missing start_date.'
+
+
 @pytest.mark.maintain_datetime_behaviour
 def test_datetime_to_iso():
     # Arrange
     date_to_convert = datetime.datetime(2022, 1, 19)
     expected_iso_date = ISODateTime(2022, 1, 19)
 
-    #Act
+    # Act
     result = ISODateTime.datetime_to_iso(date_to_convert, '%Y-%m-%d %H:%M:%S')
 
     # Assert
-    assert result == expected_iso_date
->>>>>>> 02afb3f9
+    assert result == expected_iso_date