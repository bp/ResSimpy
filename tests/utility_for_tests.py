--- conflicted
+++ resolved
@@ -53,13 +53,8 @@
 
 
 def get_fake_nexus_simulator(mocker: MockerFixture, fcs_file_path: str = '/path/fcs_file.fcs',
-<<<<<<< HEAD
-                             mock_open: bool = True) -> NexusSimulator:
+                             mock_open: bool = True, start_date: str | None = None) -> NexusSimulator:
     """Returns a set-up NexusSimulator object that can then be used for testing. Note that if mock_open is set to True,
-=======
-                             mock_open: bool = True, start_date: str | None = None) -> NexusSimulator:
-    """Returns a set up NexusSimulator object that can then be used for testing. Note that if mock_open is set to True,
->>>>>>> cdd73da0
     it mocks out the builtin open method, which may then have to be overwritten by the calling code."""
     if mock_open:
         open_mock = mocker.mock_open(read_data='')
