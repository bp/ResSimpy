from ResSimpy.Nexus.NexusEnums.DateFormatEnum import DateFormat
import pytest

from ResSimpy.Enums.UnitsEnum import UnitSystem
from ResSimpy.Nexus.DataModels.Network.NexusConstraint import NexusConstraint
from ResSimpy.Nexus.DataModels.Network.NexusNode import NexusNode
from ResSimpy.Nexus.DataModels.Network.NexusNodeConnection import NexusNodeConnection
from ResSimpy.Nexus.DataModels.Network.NexusTarget import NexusTarget
from ResSimpy.Nexus.DataModels.Network.NexusWellConnection import NexusWellConnection
from ResSimpy.Nexus.DataModels.Network.NexusWellbore import NexusWellbore
from ResSimpy.Nexus.DataModels.Network.NexusWellhead import NexusWellhead
from ResSimpy.Nexus.DataModels.NexusCompletion import NexusCompletion
from ResSimpy.Nexus.DataModels.NexusFile import NexusFile
from ResSimpy.Nexus.DataModels.NexusPVTMethod import NexusPVTMethod
from ResSimpy.Units.Units import Area
from ResSimpy.Units.AttributeMappings.ConstraintUnitMapping import ConstraintUnits
from ResSimpy.ISODateTime import ISODateTime


@pytest.mark.parametrize('unit_system, expected_result', [
    (UnitSystem.ENGLISH, 'ft2'),
    (UnitSystem.LAB, 'cm2'),
    (UnitSystem.METRIC, 'm2'),
    (UnitSystem.METKGCM2, 'm2'),
    (UnitSystem.METBAR, 'm2'),
    (UnitSystem.METRIC_ATM, 'm2'),
]
    , ids=['ENGLISH', 'LAB', 'METRIC', 'METKGCM2', 'METBAR', 'METRIC_ATM'])
def test_unit_system_enum_to_variable(unit_system, expected_result):
    """Tests the unit_system_enum_to_variable method."""
    # Arrange
    unit_dimension = Area()
    # Act
    result = unit_dimension.unit_system_enum_to_variable(unit_system=unit_system)
    # Assert
    assert result == expected_result


@pytest.mark.parametrize('attribute, unit_system, expected_result', [
    ('max_surface_water_rate', UnitSystem.ENGLISH, 'STB/day'),
    ('max_lgr_perfplus', UnitSystem.METRIC, 'STM3/SM3'),
    ('min_reverse_reservoir_water_rate', UnitSystem.LAB, 'cc/hour'),
    ('max_surface_oil_rate', UnitSystem.METRIC_ATM, 'STM3/day'),
    ('max_surface_gas_rate', UnitSystem.METBAR, 'SM3/day'),
    ('max_surface_liquid_rate', UnitSystem.METKGCM2, 'STM3/day'),
    ('max_reservoir_oil_rate', UnitSystem.METRIC, 'm3/day'),
    ('max_reservoir_gas_rate', UnitSystem.METRIC, 'm3/day'),
    ('min_pressure', UnitSystem.METRIC, 'kPa'),
    ('max_pressure', UnitSystem.METRIC_ATM, 'atm'),
    ('max_pressure', UnitSystem.METKGCM2, 'kg/cm2'),
    ('min_temperature', UnitSystem.ENGLISH, 'degrees F'),
])
def test_get_unit(attribute, unit_system, expected_result):
    """Tests the get_unit method."""
    # Arrange
    unit_dimension = ConstraintUnits(unit_system=unit_system)

    # Act
    result = unit_dimension.get_unit_from_attribute(attribute_name=attribute)
    # Assert
    assert result == expected_result


def test_get_unit_upper():
    """Tests the get_unit method."""
    # Arrange
    unit_dimension = ConstraintUnits(unit_system=UnitSystem.ENGLISH)

    # Act
    result = unit_dimension.get_unit_from_attribute(attribute_name='max_surface_water_rate', uppercase=True)
    # Assert
    assert result == 'STB/DAY'


def test_get_unit_error():
    """Tests the get_unit method."""
    # Arrange
    unit_dimension = ConstraintUnits(unit_system=UnitSystem.ENGLISH)

    # Act
    with pytest.raises(AttributeError) as ae:
        unit_dimension.get_unit_from_attribute(attribute_name='not_an_attribute')
    assert str(ae.value) == 'Attribute not_an_attribute not recognised and does not have a unit definition'


@pytest.mark.parametrize('data_object, attribute, expected_result, upper', [
    (NexusConstraint, 'max_surface_water_rate', 'STB/day', False),
    (NexusNode, 'depth', 'ft', False),
    (NexusNodeConnection, 'diameter', 'in', False),
    (NexusWellbore, 'measured_depth_in', 'ft', False),
    (NexusCompletion, 'angle_a', 'degrees', False),
    (NexusCompletion, 'angle_a', 'DEGREES', True),
    (NexusTarget, 'calculation_method', '', True),
    (NexusWellhead, 'dp_add', 'psi', False),
    (NexusWellConnection, 'dt_add', 'DEGREES F', True),
])
def test_get_unit_for_attribute(mocker, data_object, attribute, expected_result, upper):
    """Write a test to check that the DataObjectMixin.get_unit_for_attribute method works as expected."""
    # Arrange
    # patch out convert_to_iso from the ISODateTime module as it is not needed for this test
    mocker.patch.object(ISODateTime, 'convert_to_iso', return_value=ISODateTime(2021, 1, 1))
    dataobj = data_object({})
    # Act
    result = dataobj.get_unit_for_attribute(attribute_name=attribute, unit_system=UnitSystem.ENGLISH, uppercase=upper)
    # Assert
    assert result == expected_result


<<<<<<< HEAD
@pytest.mark.parametrize('data_object, attribute, expected_result, upper', [
    (NexusPVTMethod, 'pressure', 'PSIA', True),
])
def test_get_unit_for_dynamic_property_attribute(data_object, attribute, expected_result, upper):
    """A test to check if DynamicProperty.get_unit_for_attribute method works as expected."""
    # Arrange
    prop_file = NexusFile(location='test/file/prop.dat')
    dataobj = data_object(file=prop_file, input_number=1)
    # Act
    result = dataobj.get_unit_for_attribute(attribute_name=attribute, unit_system=UnitSystem.ENGLISH, uppercase=upper)
    # Assert
    assert result == expected_result
=======
@pytest.mark.parametrize('attribute, expected_unit', [
    ('depth', 'ft'),
    ('bhdepth', 'ft'),
    ('diameter', 'in'),
    ('datum_depth', 'ft'),
    ('x_pos', 'ft'),
    ('y_pos', 'ft'),
    ('length', 'ft'),
    ('temp', 'degrees F'),
    ('roughness', 'in'),
    ('inner_diameter', 'in'),
    ('productivity_index', 'STB/day/psi'),
    ('rate_mult', ''),
    ('dp_add', 'psi'),
    ('dt_add', 'degrees F'),
    ('well_index_mult', ''),
    ('vip_productivity_index', 'STB/day/psi'),
    ('d_factor', 'day/MSCF'),
    ('gas_mobility', ''),
    ('drill_order_benefit', ''),
    ('heat_transfer_coeff', 'BTU/(hr*ft2*F)'),
    ('non_darcy_flow_model', ''),
    ('non_darcy_flow_method', ''),
    ('capillary_number_model', ''),
    ('on_time', ''),
    ('crossflow', ''),
    ('crossshut', ''),
    ('inj_mobility', ''),
    ('temperature_profile', ''),
    ('elevation_profile', ''),
    ('measured_depth_in', 'ft'),
    ('measured_depth_out', 'ft'),
    ('delta_depth', 'ft'),
    ('temp', 'degrees F'),
    ('hyd_method', ''),
    ('pvt_method', ''),
    ('water_method', ''),
    ('bat_method', ''),
    ('number', ''),
    ('gradient_calc', ''),
    ('add_tubing', ''),
    ('tracer', ''),
    ('con_type', ''),
    ('bore_type', ''),
    ('control_quantity', ''),
    ('control_type', ''),
    ('control_condition', ''),
    ('control_method', ''),
    ('control_connections', ''),
    ('calculation_method', ''),
    ('calculation_conditions', ''),
    ('calculation_connections', ''),
    ('value', ''),
    ('add_value', ''),
    ('region', ''),
    ('priority', ''),
    ('minimum_rate', ''),
    ('minimum_rate_no_shut', ''),
    ('guide_rate', ''),
    ('max_change_pressure', 'psi'),
    ('rank_dt', 'days'),
    ('calculation_type', ''),
    ('temperature', 'degrees F'),
    ('heat_conductivity', 'BTU/(hr*ft*F)'),
    ('insulation_thickness', 'in'),
    ('insulation_conductivity', 'BTU/(hr*ft*F)'),
    ('gravity_pressure_gradient_mult', ''),
    ('friction_pressure_gradient_mult', ''),
    ('acceleration_pressure_gradient_mult', ''),
    ('temperature_in', 'degrees F'),
    ('temperature_out', 'degrees F'),
])
def test_network_unit_properties(attribute, expected_unit):
    # Arrange
    test_object = NexusNode(dict(date='01/01/2001', unit_system=UnitSystem.ENGLISH))
    # Act
    result = getattr(test_object.units, attribute)
    # Assert
    assert result == expected_unit


def test_object_attribute_property_completion():
    # Arrange
    test_object = NexusCompletion(date='01/01/2001', unit_system=UnitSystem.ENGLISH, date_format=DateFormat.DD_MM_YYYY)
    units = test_object.units
    # Act
    result_expected = [(units.depth, 'ft'),
                       (units.j, ''),
                       (units.k, ''),
                       (units.x, 'ft'),
                       (units.i, ''),
                       (units.y, 'ft'),
                       (units.depth_to_top, 'ft'),
                       (units.depth_to_bottom, 'ft'),
                       (units.well_radius, 'ft'),
                       (units.skin, ''),
                       (units.angle_a, 'degrees'),
                       (units.angle_v, 'degrees'),
                       (units.perm_thickness_ovr, 'md*ft'),
                       (units.dfactor, 'day/MSCF'),
                       (units.rel_perm_method, ''),
                       (units.status, ''),
                       (units.grid, ''),
                       (units.measured_depth, 'ft'),
                       (units.well_indices, ''),
                       (units.partial_perf, ''),
                       (units.cell_number, ''),
                       (units.bore_radius, 'ft'),
                       (units.portype, ''),
                       (units.facture_mult, ''),
                       (units.sector, ''),
                       (units.well_group, ''),
                       (units.zone, ''),
                       (units.angle_open_flow, 'degrees'),
                       (units.temperature, 'degrees F'),
                       (units.flowsector, ''),
                       (units.parent_node, ''),
                       (units.mdcon, ''),
                       (units.pressure_avg_pattern, ''),
                       (units.length, 'ft'),
                       (units.permeability, 'md'),
                       (units.non_darcy_model, ''),
                       (units.comp_dz, 'ft'),
                       (units.layer_assignment, ''),
                       (units.polymer_block_radius, 'ft'),
                       (units.polymer_well_radius, 'ft'),
                       (units.rel_perm_end_point, ''),
                       (units.kh_mult, ''),
                       ]
    # Assert
    for result, expected in result_expected:
        assert result == expected


@pytest.mark.parametrize('attribute, expected_unit', [
    ('max_gor', 'SM3/STM3'),
    ('max_gor_plug', 'SM3/STM3'),
    ('max_gor_plugplus', 'SM3/STM3'),
    ('max_gor_perf', 'SM3/STM3'),
    ('max_gor_perfplus', 'SM3/STM3'),
    ('max_lgr', 'STM3/SM3'),
    ('max_lgr_plug', 'STM3/SM3'),
    ('max_lgr_plugplus', 'STM3/SM3'),
    ('max_lgr_perf', 'STM3/SM3'),
    ('max_lgr_perfplus', 'STM3/SM3'),
    ('max_hc_moles_rate', 'kg-moles/day'),
    ('max_reverse_hc_moles_rate', 'kg-moles/day'),
    ('min_hc_moles_rate', 'kg-moles/day'),
    ('min_reverse_hc_moles_rate', 'kg-moles/day'),
    ('min_pressure', 'kPa'),
    ('max_pressure', 'kPa'),
    ('max_wag_water_pressure', 'kPa'),
    ('max_wag_gas_pressure', 'kPa'),
    ('bottom_hole_pressure', 'kPa'),
    ('tube_head_pressure', 'kPa'),
    ('max_reservoir_oil_rate', 'm3/day'),
    ('max_reservoir_water_rate', 'm3/day'),
    ('max_reservoir_gas_rate', 'm3/day'),
    ('max_reservoir_liquid_rate', 'm3/day'),
    ('max_reverse_reservoir_oil_rate', 'm3/day'),
    ('max_reverse_reservoir_water_rate', 'm3/day'),
    ('max_reverse_reservoir_gas_rate', 'm3/day'),
    ('max_reverse_reservoir_liquid_rate', 'm3/day'),
    ('min_reservoir_oil_rate', 'm3/day'),
    ('min_reservoir_water_rate', 'm3/day'),
    ('min_reservoir_gas_rate', 'm3/day'),
    ('min_reservoir_liquid_rate', 'm3/day'),
    ('min_reverse_reservoir_oil_rate', 'm3/day'),
    ('min_reverse_reservoir_water_rate', 'm3/day'),
    ('min_reverse_reservoir_gas_rate', 'm3/day'),
    ('min_reverse_reservoir_liquid_rate', 'm3/day'),
    ('max_watercut', 'fraction'),
    ('max_watercut_plugplus', 'fraction'),
    ('max_watercut_perf', 'fraction'),
    ('max_watercut_perfplus', 'fraction'),
    ('max_wor', 'fraction'),
    ('max_wor_plug', 'fraction'),
    ('max_wor_plugplus', 'fraction'),
    ('max_watercut_plug', 'fraction'),
    ('max_wor_perf', 'fraction'),
    ('max_wor_perfplus', 'fraction'),
    ('max_surface_gas_rate', 'SM3/day'),
    ('max_reverse_surface_gas_rate', 'SM3/day'),
    ('min_surface_gas_rate', 'SM3/day'),
    ('min_reverse_surface_gas_rate', 'SM3/day'),
    ('qmult_gas_rate', 'SM3/day'),
    ('max_surface_oil_rate', 'STM3/day'),
    ('max_surface_water_rate', 'STM3/day'),
    ('max_surface_liquid_rate', 'STM3/day'),
    ('max_reverse_surface_oil_rate', 'STM3/day'),
    ('max_reverse_surface_water_rate', 'STM3/day'),
    ('max_reverse_surface_liquid_rate', 'STM3/day'),
    ('min_surface_oil_rate', 'STM3/day'),
    ('min_surface_water_rate', 'STM3/day'),
    ('min_surface_liquid_rate', 'STM3/day'),
    ('min_reverse_surface_oil_rate', 'STM3/day'),
    ('min_reverse_surface_water_rate', 'STM3/day'),
    ('min_reverse_surface_liquid_rate', 'STM3/day'),
    ('qmult_oil_rate', 'STM3/day'),
    ('qmult_water_rate', 'STM3/day'),
    ('max_cum_gas_prod', 'k STM3'),
    ('max_cum_oil_prod', 'k STM3'),
    ('max_cum_water_prod', 'k STM3'),
    ('max_cum_liquid_prod', 'k STM3'),
    ('min_temperature', 'degrees C'),
])
def test_object_attribute_property_constraint(attribute, expected_unit):
    # Arrange
    test_object = NexusConstraint(dict(date='01/01/2001', unit_system=UnitSystem.METRIC))
    # Act
    result = getattr(test_object.units, attribute)
    # Assert
    assert result == expected_unit


def test_object_no_unit_system():
    # Arrange
    test_object = NexusConstraint(dict(date='01/01/2001'))
    expected_unit = ['STB/day', 'psi', 'fraction']
    # Act and Assert
    with pytest.raises(AttributeError) as ae:
        unit = test_object.units.max_surface_oil_rate
    assert str(ae.value) == 'Unit system not defined'
>>>>>>> d6d90fd4
<|MERGE_RESOLUTION|>--- conflicted
+++ resolved
@@ -106,20 +106,6 @@
     assert result == expected_result
 
 
-<<<<<<< HEAD
-@pytest.mark.parametrize('data_object, attribute, expected_result, upper', [
-    (NexusPVTMethod, 'pressure', 'PSIA', True),
-])
-def test_get_unit_for_dynamic_property_attribute(data_object, attribute, expected_result, upper):
-    """A test to check if DynamicProperty.get_unit_for_attribute method works as expected."""
-    # Arrange
-    prop_file = NexusFile(location='test/file/prop.dat')
-    dataobj = data_object(file=prop_file, input_number=1)
-    # Act
-    result = dataobj.get_unit_for_attribute(attribute_name=attribute, unit_system=UnitSystem.ENGLISH, uppercase=upper)
-    # Assert
-    assert result == expected_result
-=======
 @pytest.mark.parametrize('attribute, expected_unit', [
     ('depth', 'ft'),
     ('bhdepth', 'ft'),
@@ -343,4 +329,17 @@
     with pytest.raises(AttributeError) as ae:
         unit = test_object.units.max_surface_oil_rate
     assert str(ae.value) == 'Unit system not defined'
->>>>>>> d6d90fd4
+
+
+@pytest.mark.parametrize('data_object, attribute, expected_result, upper', [
+    (NexusPVTMethod, 'pressure', 'PSIA', True),
+])
+def test_get_unit_for_dynamic_property_attribute(data_object, attribute, expected_result, upper):
+    """A test to check if DynamicProperty.get_unit_for_attribute method works as expected."""
+    # Arrange
+    prop_file = NexusFile(location='test/file/prop.dat')
+    dataobj = data_object(file=prop_file, input_number=1)
+    # Act
+    result = dataobj.get_unit_for_attribute(attribute_name=attribute, unit_system=UnitSystem.ENGLISH, uppercase=upper)
+    # Assert
+    assert result == expected_result