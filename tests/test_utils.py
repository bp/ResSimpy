from dataclasses import dataclass
from typing import Optional
from unittest.mock import Mock

import pandas as pd
import pytest
from pytest_mock import MockerFixture

from ResSimpy.Nexus.NexusEnums.UnitsEnum import UnitSystem
from ResSimpy.Nexus.NexusSimulator import NexusSimulator
from ResSimpy.Utils import to_dict_generic
from ResSimpy.Utils.generic_repr import generic_repr
from ResSimpy.Utils.invert_nexus_map import invert_nexus_map, attribute_name_to_nexus_keyword, \
    nexus_keyword_to_attribute_name
from ResSimpy.Utils.obj_to_dataframe import obj_to_dataframe
from ResSimpy.Utils.to_dict_generic import to_dict
from unittest.mock import Mock


def test_to_dict():
    # Arrange
    @dataclass
    class GenericTest:
        attr_1: str
        attr_2: int
        attr_3: float
        unit_system: UnitSystem
        date: str

        @staticmethod
        def get_nexus_mapping():
            mapping_dict = {
                'ATTR_1': ('attr_1', str),
                'ATTR_2': ('attr_2', int),
                'ATTR_3': ('attr_3', float),
            }
            return mapping_dict

    class_inst = GenericTest(attr_1='hello', attr_2=10, attr_3=43020.2, unit_system=UnitSystem.METRIC,
                             date='01/01/2030')
    expected = {'attr_1': 'hello', 'attr_2': 10, 'attr_3': 43020.2, 'unit_system': 'METRIC', 'date': '01/01/2030'}
    expected_no_date_no_units = {'attr_1': 'hello', 'attr_2': 10, 'attr_3': 43020.2 }
    expected_nexus_style = {
        'ATTR_1': 'hello', 'ATTR_2': 10, 'ATTR_3': 43020.2, 'unit_system': 'METRIC',
        'date': '01/01/2030'
    }
    # Act
    result = to_dict(class_inst )
    result_no_date_no_units = to_dict(class_inst, add_units=False, add_date=False)
    result_nexus_style = to_dict(class_inst, keys_in_nexus_style=True)

    # Assert
    assert result == expected
    assert result_no_date_no_units == expected_no_date_no_units
    assert result_nexus_style == expected_nexus_style


def test_obj_to_dataframe():
    # Arrange
    @dataclass
    class GenericTest:
        attr_1: str
        attr_2: int
        attr_3: float
        unit_system: UnitSystem
        date: str

        @staticmethod
        def get_nexus_mapping():
            mapping_dict = {
                'ATTR_1': ('attr_1', str),
                'ATTR_2': ('attr_2', int),
                'ATTR_3': ('attr_3', float),
            }
            return mapping_dict

        def to_dict(self):
            return to_dict_generic.to_dict(self, add_date=True, add_units=True)

    class_inst_1 = GenericTest(attr_1='hello', attr_2=10, attr_3=43020.2, unit_system=UnitSystem.METRIC,
                               date='01/01/2030')
    class_inst_2 = GenericTest(attr_1='world', attr_2=2, attr_3=2.2, unit_system=UnitSystem.ENGLISH,
                               date='01/01/2033')
    list_class = [class_inst_1, class_inst_2]

    expected_df = pd.DataFrame({
        'attr_1': ['hello', 'world'],
        'attr_2': [10, 2],
        'attr_3': [43020.2, 2.2],
        'unit_system': ['METRIC', 'ENGLISH'],
        'date': ['01/01/2030', '01/01/2033'],
    })
    # Act
    result = obj_to_dataframe(list_class)
    # Assert
    pd.testing.assert_frame_equal(result, expected_df, check_like=True)


def test_generic_repr():
    @dataclass
    class MyClass:
        well: str
        depth: float
        x_pos: Optional[float]
        y_pos: Optional[float]
        temp: Optional[float]

        def __repr__(self) -> str:
            return generic_repr(self)

    obj = MyClass(
        well="my_well",
        depth=100,
        x_pos=50.0,
        y_pos=75.0,
        temp=None
    )
    expected = "MyClass(well='my_well', depth=100, x_pos=50.0, y_pos=75.0)"
    assert repr(obj) == expected


def test_invert_nexus_map():
    # Arrange
    @dataclass
    class NexusClass:
        date: str
        depth: float
        x_pos: Optional[float]

        def nexus_mapping(self):
            nexus_mapping = {
                'DEPTH': ('depth', float),
                'X': ('x_pos', float)
            }
            return nexus_mapping

    nex_class = NexusClass(date='01/01/2020', depth=10, x_pos=1.5)
    nexus_map = nex_class.nexus_mapping()
    expected_result = {'depth': 'DEPTH', 'x_pos': 'X'}

    # Act
    result = invert_nexus_map(nexus_map)

    # Assert
    assert result == expected_result


def test_nexus_keyword_to_attribute_name():
    # Arrange
    @dataclass
    class NexusClass:
        date: str
        depth: float
        x_pos: Optional[float]
        y_pos: Optional[float]
        rand: Optional[str]

        def nexus_mapping(self):
            nexus_mapping = {
                'DEPTH': ('depth', float),
                'X': ('x_pos', float),
                'Y': ('y_pos', float),
                'RANDOM': ('rand', str),
            }
            return nexus_mapping

    nex_class = NexusClass(date='01/01/2020', depth=10, x_pos=1.5, y_pos=3.14, rand='hello')
    nexus_map = nex_class.nexus_mapping()

    expected_attr = 'x_pos'
    expected_nexus_keyword = 'RANDOM'

    # Act
    result_attr = nexus_keyword_to_attribute_name(nexus_map, 'X')
    result_nexus_keyword = attribute_name_to_nexus_keyword(nexus_map, 'rand')

    # Assert
    assert result_attr == expected_attr
    assert result_nexus_keyword == expected_nexus_keyword

    with pytest.raises(AttributeError):
        nexus_keyword_to_attribute_name(nexus_map, 'Failure')
        attribute_name_to_nexus_keyword(nexus_map, 'also fails')


<<<<<<< HEAD
def check_file_read_write_is_correct(expected_file_contents: str, modifying_mock_open: Mock,
                                     mocker_fixture: MockerFixture, write_file_name: str, number_of_writes=1):
    assert len(modifying_mock_open.call_args_list) == number_of_writes
    assert modifying_mock_open.call_args_list[0] == mocker_fixture.call(
        write_file_name, 'w')

    # Get all the calls to write() and check that the contents are what we expect
    list_of_writes = [
        call for call in modifying_mock_open.mock_calls if 'call().write' in str(call)]
    assert len(list_of_writes) == number_of_writes
    assert list_of_writes[-1].args[0] == expected_file_contents
=======
def get_fake_nexus_simulator(mocker: MockerFixture, fcs_file_path: str = '/path/fcs_file.fcs',
                             mock_open: bool = True) -> NexusSimulator:
    """Returns a set up NexusSimulator object that can then be used for testing. Note that if mock_open is set to True,
    it mocks out the builtin open method, which may then have to be overwritten by the calling code."""
    if mock_open:
        open_mock = mocker.mock_open(read_data='')
        mocker.patch("builtins.open", open_mock)
    ls_dir = Mock(side_effect=lambda x: [])
    mocker.patch('os.listdir', ls_dir)
    fcs_file_exists = Mock(side_effect=lambda x: True)
    mocker.patch('os.path.isfile', fcs_file_exists)

    fake_nexus_sim = NexusSimulator(fcs_file_path)

    return fake_nexus_sim
>>>>>>> ffc027e8
<|MERGE_RESOLUTION|>--- conflicted
+++ resolved
@@ -1,6 +1,5 @@
 from dataclasses import dataclass
 from typing import Optional
-from unittest.mock import Mock
 
 import pandas as pd
 import pytest
@@ -181,34 +180,3 @@
     with pytest.raises(AttributeError):
         nexus_keyword_to_attribute_name(nexus_map, 'Failure')
         attribute_name_to_nexus_keyword(nexus_map, 'also fails')
-
-
-<<<<<<< HEAD
-def check_file_read_write_is_correct(expected_file_contents: str, modifying_mock_open: Mock,
-                                     mocker_fixture: MockerFixture, write_file_name: str, number_of_writes=1):
-    assert len(modifying_mock_open.call_args_list) == number_of_writes
-    assert modifying_mock_open.call_args_list[0] == mocker_fixture.call(
-        write_file_name, 'w')
-
-    # Get all the calls to write() and check that the contents are what we expect
-    list_of_writes = [
-        call for call in modifying_mock_open.mock_calls if 'call().write' in str(call)]
-    assert len(list_of_writes) == number_of_writes
-    assert list_of_writes[-1].args[0] == expected_file_contents
-=======
-def get_fake_nexus_simulator(mocker: MockerFixture, fcs_file_path: str = '/path/fcs_file.fcs',
-                             mock_open: bool = True) -> NexusSimulator:
-    """Returns a set up NexusSimulator object that can then be used for testing. Note that if mock_open is set to True,
-    it mocks out the builtin open method, which may then have to be overwritten by the calling code."""
-    if mock_open:
-        open_mock = mocker.mock_open(read_data='')
-        mocker.patch("builtins.open", open_mock)
-    ls_dir = Mock(side_effect=lambda x: [])
-    mocker.patch('os.listdir', ls_dir)
-    fcs_file_exists = Mock(side_effect=lambda x: True)
-    mocker.patch('os.path.isfile', fcs_file_exists)
-
-    fake_nexus_sim = NexusSimulator(fcs_file_path)
-
-    return fake_nexus_sim
->>>>>>> ffc027e8
